--- conflicted
+++ resolved
@@ -58,8 +58,6 @@
 EOF
 }
 
-<<<<<<< HEAD
-=======
 gen_proto_order_variant()
 {
 	local meta="$1"; shift
@@ -75,7 +73,6 @@
 	printf "#define arch_${basename}${order} ${basename}${order}\n"
 }
 
->>>>>>> 84569f32
 #gen_proto_order_variants(meta, pfx, name, sfx, arch, atomic, int, args...)
 gen_proto_order_variants()
 {
