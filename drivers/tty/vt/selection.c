--- conflicted
+++ resolved
@@ -36,17 +36,6 @@
 #define isspace(c)	((c) == ' ')
 
 /* FIXME: all this needs locking */
-<<<<<<< HEAD
-/* Variables for selection control. */
-/* Use a dynamic buffer, instead of static (Dec 1994) */
-struct vc_data *sel_cons;		/* must not be deallocated */
-static int use_unicode;
-static volatile int sel_start = -1; 	/* cleared by clear_selection */
-static int sel_end;
-static int sel_buffer_lth;
-static char *sel_buffer;
-static DEFINE_MUTEX(sel_lock);
-=======
 static struct vc_selection {
 	struct mutex lock;
 	struct vc_data *cons;			/* must not be deallocated */
@@ -58,7 +47,6 @@
 	.lock = __MUTEX_INITIALIZER(vc_sel.lock),
 	.start = -1,
 };
->>>>>>> 04d5ce62
 
 /* clear_selection, highlight and highlight_pointer can be called
    from interrupt (via scrollback/front) */
@@ -204,12 +192,8 @@
 	char *bp, *obp;
 	int i, ps, pe;
 	u32 c;
-<<<<<<< HEAD
-	int mode, ret = 0;
-=======
 	int ret = 0;
 	bool unicode;
->>>>>>> 04d5ce62
 
 	poke_blanked_console();
 
@@ -350,11 +334,7 @@
 			obp = bp;
 		}
 	}
-<<<<<<< HEAD
-	sel_buffer_lth = bp - sel_buffer;
-=======
 	vc_sel.buf_len = bp - vc_sel.buffer;
->>>>>>> 04d5ce62
 
 	return ret;
 }
@@ -363,19 +343,11 @@
 {
 	int ret;
 
-<<<<<<< HEAD
-	mutex_lock(&sel_lock);
-	console_lock();
-	ret = __set_selection_kernel(v, tty);
-	console_unlock();
-	mutex_unlock(&sel_lock);
-=======
 	mutex_lock(&vc_sel.lock);
 	console_lock();
 	ret = __set_selection_kernel(v, tty);
 	console_unlock();
 	mutex_unlock(&vc_sel.lock);
->>>>>>> 04d5ce62
 
 	return ret;
 }
@@ -407,28 +379,17 @@
 	tty_buffer_lock_exclusive(&vc->port);
 
 	add_wait_queue(&vc->paste_wait, &wait);
-<<<<<<< HEAD
-	mutex_lock(&sel_lock);
-	while (sel_buffer && sel_buffer_lth > pasted) {
-=======
 	mutex_lock(&vc_sel.lock);
 	while (vc_sel.buffer && vc_sel.buf_len > pasted) {
->>>>>>> 04d5ce62
 		set_current_state(TASK_INTERRUPTIBLE);
 		if (signal_pending(current)) {
 			ret = -EINTR;
 			break;
 		}
 		if (tty_throttled(tty)) {
-<<<<<<< HEAD
-			mutex_unlock(&sel_lock);
-			schedule();
-			mutex_lock(&sel_lock);
-=======
 			mutex_unlock(&vc_sel.lock);
 			schedule();
 			mutex_lock(&vc_sel.lock);
->>>>>>> 04d5ce62
 			continue;
 		}
 		__set_current_state(TASK_RUNNING);
@@ -437,11 +398,7 @@
 					      count);
 		pasted += count;
 	}
-<<<<<<< HEAD
-	mutex_unlock(&sel_lock);
-=======
 	mutex_unlock(&vc_sel.lock);
->>>>>>> 04d5ce62
 	remove_wait_queue(&vc->paste_wait, &wait);
 	__set_current_state(TASK_RUNNING);
 
