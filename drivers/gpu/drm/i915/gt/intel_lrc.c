/*
 * Copyright © 2014 Intel Corporation
 *
 * Permission is hereby granted, free of charge, to any person obtaining a
 * copy of this software and associated documentation files (the "Software"),
 * to deal in the Software without restriction, including without limitation
 * the rights to use, copy, modify, merge, publish, distribute, sublicense,
 * and/or sell copies of the Software, and to permit persons to whom the
 * Software is furnished to do so, subject to the following conditions:
 *
 * The above copyright notice and this permission notice (including the next
 * paragraph) shall be included in all copies or substantial portions of the
 * Software.
 *
 * THE SOFTWARE IS PROVIDED "AS IS", WITHOUT WARRANTY OF ANY KIND, EXPRESS OR
 * IMPLIED, INCLUDING BUT NOT LIMITED TO THE WARRANTIES OF MERCHANTABILITY,
 * FITNESS FOR A PARTICULAR PURPOSE AND NONINFRINGEMENT.  IN NO EVENT SHALL
 * THE AUTHORS OR COPYRIGHT HOLDERS BE LIABLE FOR ANY CLAIM, DAMAGES OR OTHER
 * LIABILITY, WHETHER IN AN ACTION OF CONTRACT, TORT OR OTHERWISE, ARISING
 * FROM, OUT OF OR IN CONNECTION WITH THE SOFTWARE OR THE USE OR OTHER DEALINGS
 * IN THE SOFTWARE.
 *
 * Authors:
 *    Ben Widawsky <ben@bwidawsk.net>
 *    Michel Thierry <michel.thierry@intel.com>
 *    Thomas Daniel <thomas.daniel@intel.com>
 *    Oscar Mateo <oscar.mateo@intel.com>
 *
 */

/**
 * DOC: Logical Rings, Logical Ring Contexts and Execlists
 *
 * Motivation:
 * GEN8 brings an expansion of the HW contexts: "Logical Ring Contexts".
 * These expanded contexts enable a number of new abilities, especially
 * "Execlists" (also implemented in this file).
 *
 * One of the main differences with the legacy HW contexts is that logical
 * ring contexts incorporate many more things to the context's state, like
 * PDPs or ringbuffer control registers:
 *
 * The reason why PDPs are included in the context is straightforward: as
 * PPGTTs (per-process GTTs) are actually per-context, having the PDPs
 * contained there mean you don't need to do a ppgtt->switch_mm yourself,
 * instead, the GPU will do it for you on the context switch.
 *
 * But, what about the ringbuffer control registers (head, tail, etc..)?
 * shouldn't we just need a set of those per engine command streamer? This is
 * where the name "Logical Rings" starts to make sense: by virtualizing the
 * rings, the engine cs shifts to a new "ring buffer" with every context
 * switch. When you want to submit a workload to the GPU you: A) choose your
 * context, B) find its appropriate virtualized ring, C) write commands to it
 * and then, finally, D) tell the GPU to switch to that context.
 *
 * Instead of the legacy MI_SET_CONTEXT, the way you tell the GPU to switch
 * to a contexts is via a context execution list, ergo "Execlists".
 *
 * LRC implementation:
 * Regarding the creation of contexts, we have:
 *
 * - One global default context.
 * - One local default context for each opened fd.
 * - One local extra context for each context create ioctl call.
 *
 * Now that ringbuffers belong per-context (and not per-engine, like before)
 * and that contexts are uniquely tied to a given engine (and not reusable,
 * like before) we need:
 *
 * - One ringbuffer per-engine inside each context.
 * - One backing object per-engine inside each context.
 *
 * The global default context starts its life with these new objects fully
 * allocated and populated. The local default context for each opened fd is
 * more complex, because we don't know at creation time which engine is going
 * to use them. To handle this, we have implemented a deferred creation of LR
 * contexts:
 *
 * The local context starts its life as a hollow or blank holder, that only
 * gets populated for a given engine once we receive an execbuffer. If later
 * on we receive another execbuffer ioctl for the same context but a different
 * engine, we allocate/populate a new ringbuffer and context backing object and
 * so on.
 *
 * Finally, regarding local contexts created using the ioctl call: as they are
 * only allowed with the render ring, we can allocate & populate them right
 * away (no need to defer anything, at least for now).
 *
 * Execlists implementation:
 * Execlists are the new method by which, on gen8+ hardware, workloads are
 * submitted for execution (as opposed to the legacy, ringbuffer-based, method).
 * This method works as follows:
 *
 * When a request is committed, its commands (the BB start and any leading or
 * trailing commands, like the seqno breadcrumbs) are placed in the ringbuffer
 * for the appropriate context. The tail pointer in the hardware context is not
 * updated at this time, but instead, kept by the driver in the ringbuffer
 * structure. A structure representing this request is added to a request queue
 * for the appropriate engine: this structure contains a copy of the context's
 * tail after the request was written to the ring buffer and a pointer to the
 * context itself.
 *
 * If the engine's request queue was empty before the request was added, the
 * queue is processed immediately. Otherwise the queue will be processed during
 * a context switch interrupt. In any case, elements on the queue will get sent
 * (in pairs) to the GPU's ExecLists Submit Port (ELSP, for short) with a
 * globally unique 20-bits submission ID.
 *
 * When execution of a request completes, the GPU updates the context status
 * buffer with a context complete event and generates a context switch interrupt.
 * During the interrupt handling, the driver examines the events in the buffer:
 * for each context complete event, if the announced ID matches that on the head
 * of the request queue, then that request is retired and removed from the queue.
 *
 * After processing, if any requests were retired and the queue is not empty
 * then a new execution list can be submitted. The two requests at the front of
 * the queue are next to be submitted but since a context may not occur twice in
 * an execution list, if subsequent requests have the same ID as the first then
 * the two requests must be combined. This is done simply by discarding requests
 * at the head of the queue until either only one requests is left (in which case
 * we use a NULL second context) or the first two requests have unique IDs.
 *
 * By always executing the first two requests in the queue the driver ensures
 * that the GPU is kept as busy as possible. In the case where a single context
 * completes but a second context is still executing, the request for this second
 * context will be at the head of the queue when we remove the first one. This
 * request will then be resubmitted along with a new request for a different context,
 * which will cause the hardware to continue executing the second request and queue
 * the new request (the GPU detects the condition of a context getting preempted
 * with the same context and optimizes the context switch flow by not doing
 * preemption, but just sampling the new tail pointer).
 *
 */
#include <linux/interrupt.h>

#include "gem/i915_gem_context.h"

#include "i915_drv.h"
#include "i915_perf.h"
#include "i915_trace.h"
#include "i915_vgpu.h"
#include "intel_engine_pm.h"
#include "intel_gt.h"
#include "intel_gt_pm.h"
#include "intel_lrc_reg.h"
#include "intel_mocs.h"
#include "intel_reset.h"
#include "intel_ring.h"
#include "intel_workarounds.h"

#define RING_EXECLIST_QFULL		(1 << 0x2)
#define RING_EXECLIST1_VALID		(1 << 0x3)
#define RING_EXECLIST0_VALID		(1 << 0x4)
#define RING_EXECLIST_ACTIVE_STATUS	(3 << 0xE)
#define RING_EXECLIST1_ACTIVE		(1 << 0x11)
#define RING_EXECLIST0_ACTIVE		(1 << 0x12)

#define GEN8_CTX_STATUS_IDLE_ACTIVE	(1 << 0)
#define GEN8_CTX_STATUS_PREEMPTED	(1 << 1)
#define GEN8_CTX_STATUS_ELEMENT_SWITCH	(1 << 2)
#define GEN8_CTX_STATUS_ACTIVE_IDLE	(1 << 3)
#define GEN8_CTX_STATUS_COMPLETE	(1 << 4)
#define GEN8_CTX_STATUS_LITE_RESTORE	(1 << 15)

#define GEN8_CTX_STATUS_COMPLETED_MASK \
	 (GEN8_CTX_STATUS_COMPLETE | GEN8_CTX_STATUS_PREEMPTED)

#define CTX_DESC_FORCE_RESTORE BIT_ULL(2)

#define GEN12_CTX_STATUS_SWITCHED_TO_NEW_QUEUE	(0x1) /* lower csb dword */
#define GEN12_CTX_SWITCH_DETAIL(csb_dw)	((csb_dw) & 0xF) /* upper csb dword */
#define GEN12_CSB_SW_CTX_ID_MASK		GENMASK(25, 15)
#define GEN12_IDLE_CTX_ID		0x7FF
#define GEN12_CSB_CTX_VALID(csb_dw) \
	(FIELD_GET(GEN12_CSB_SW_CTX_ID_MASK, csb_dw) != GEN12_IDLE_CTX_ID)

/* Typical size of the average request (2 pipecontrols and a MI_BB) */
#define EXECLISTS_REQUEST_SIZE 64 /* bytes */
#define WA_TAIL_DWORDS 2
#define WA_TAIL_BYTES (sizeof(u32) * WA_TAIL_DWORDS)

struct virtual_engine {
	struct intel_engine_cs base;
	struct intel_context context;

	/*
	 * We allow only a single request through the virtual engine at a time
	 * (each request in the timeline waits for the completion fence of
	 * the previous before being submitted). By restricting ourselves to
	 * only submitting a single request, each request is placed on to a
	 * physical to maximise load spreading (by virtue of the late greedy
	 * scheduling -- each real engine takes the next available request
	 * upon idling).
	 */
	struct i915_request *request;

	/*
	 * We keep a rbtree of available virtual engines inside each physical
	 * engine, sorted by priority. Here we preallocate the nodes we need
	 * for the virtual engine, indexed by physical_engine->id.
	 */
	struct ve_node {
		struct rb_node rb;
		int prio;
	} nodes[I915_NUM_ENGINES];

	/*
	 * Keep track of bonded pairs -- restrictions upon on our selection
	 * of physical engines any particular request may be submitted to.
	 * If we receive a submit-fence from a master engine, we will only
	 * use one of sibling_mask physical engines.
	 */
	struct ve_bond {
		const struct intel_engine_cs *master;
		intel_engine_mask_t sibling_mask;
	} *bonds;
	unsigned int num_bonds;

	/* And finally, which physical engines this virtual engine maps onto. */
	unsigned int num_siblings;
	struct intel_engine_cs *siblings[0];
};

static struct virtual_engine *to_virtual_engine(struct intel_engine_cs *engine)
{
	GEM_BUG_ON(!intel_engine_is_virtual(engine));
	return container_of(engine, struct virtual_engine, base);
}

static int __execlists_context_alloc(struct intel_context *ce,
				     struct intel_engine_cs *engine);

static void execlists_init_reg_state(u32 *reg_state,
				     const struct intel_context *ce,
				     const struct intel_engine_cs *engine,
				     const struct intel_ring *ring,
				     bool close);
static void
__execlists_update_reg_state(const struct intel_context *ce,
			     const struct intel_engine_cs *engine);

static void mark_eio(struct i915_request *rq)
{
	if (i915_request_completed(rq))
		return;

	GEM_BUG_ON(i915_request_signaled(rq));

	dma_fence_set_error(&rq->fence, -EIO);
	i915_request_mark_complete(rq);
}

static struct i915_request *
active_request(const struct intel_timeline * const tl, struct i915_request *rq)
{
	struct i915_request *active = rq;

	rcu_read_lock();
	list_for_each_entry_continue_reverse(rq, &tl->requests, link) {
		if (i915_request_completed(rq))
			break;

		active = rq;
	}
	rcu_read_unlock();

	return active;
}

static inline u32 intel_hws_preempt_address(struct intel_engine_cs *engine)
{
	return (i915_ggtt_offset(engine->status_page.vma) +
		I915_GEM_HWS_PREEMPT_ADDR);
}

static inline void
ring_set_paused(const struct intel_engine_cs *engine, int state)
{
	/*
	 * We inspect HWS_PREEMPT with a semaphore inside
	 * engine->emit_fini_breadcrumb. If the dword is true,
	 * the ring is paused as the semaphore will busywait
	 * until the dword is false.
	 */
	engine->status_page.addr[I915_GEM_HWS_PREEMPT] = state;
	if (state)
		wmb();
}

static inline struct i915_priolist *to_priolist(struct rb_node *rb)
{
	return rb_entry(rb, struct i915_priolist, node);
}

static inline int rq_prio(const struct i915_request *rq)
{
	return rq->sched.attr.priority;
}

static int effective_prio(const struct i915_request *rq)
{
	int prio = rq_prio(rq);

	/*
	 * If this request is special and must not be interrupted at any
	 * cost, so be it. Note we are only checking the most recent request
	 * in the context and so may be masking an earlier vip request. It
	 * is hoped that under the conditions where nopreempt is used, this
	 * will not matter (i.e. all requests to that context will be
	 * nopreempt for as long as desired).
	 */
	if (i915_request_has_nopreempt(rq))
		prio = I915_PRIORITY_UNPREEMPTABLE;

	/*
	 * On unwinding the active request, we give it a priority bump
	 * if it has completed waiting on any semaphore. If we know that
	 * the request has already started, we can prevent an unwanted
	 * preempt-to-idle cycle by taking that into account now.
	 */
	if (__i915_request_has_started(rq))
		prio |= I915_PRIORITY_NOSEMAPHORE;

	/* Restrict mere WAIT boosts from triggering preemption */
	BUILD_BUG_ON(__NO_PREEMPTION & ~I915_PRIORITY_MASK); /* only internal */
	return prio | __NO_PREEMPTION;
}

static int queue_prio(const struct intel_engine_execlists *execlists)
{
	struct i915_priolist *p;
	struct rb_node *rb;

	rb = rb_first_cached(&execlists->queue);
	if (!rb)
		return INT_MIN;

	/*
	 * As the priolist[] are inverted, with the highest priority in [0],
	 * we have to flip the index value to become priority.
	 */
	p = to_priolist(rb);
	return ((p->priority + 1) << I915_USER_PRIORITY_SHIFT) - ffs(p->used);
}

static inline bool need_preempt(const struct intel_engine_cs *engine,
				const struct i915_request *rq,
				struct rb_node *rb)
{
	int last_prio;

	if (!intel_engine_has_semaphores(engine))
		return false;

	/*
	 * Check if the current priority hint merits a preemption attempt.
	 *
	 * We record the highest value priority we saw during rescheduling
	 * prior to this dequeue, therefore we know that if it is strictly
	 * less than the current tail of ESLP[0], we do not need to force
	 * a preempt-to-idle cycle.
	 *
	 * However, the priority hint is a mere hint that we may need to
	 * preempt. If that hint is stale or we may be trying to preempt
	 * ourselves, ignore the request.
	 *
	 * More naturally we would write
	 *      prio >= max(0, last);
	 * except that we wish to prevent triggering preemption at the same
	 * priority level: the task that is running should remain running
	 * to preserve FIFO ordering of dependencies.
	 */
	last_prio = max(effective_prio(rq), I915_PRIORITY_NORMAL - 1);
	if (engine->execlists.queue_priority_hint <= last_prio)
		return false;

	/*
	 * Check against the first request in ELSP[1], it will, thanks to the
	 * power of PI, be the highest priority of that context.
	 */
	if (!list_is_last(&rq->sched.link, &engine->active.requests) &&
	    rq_prio(list_next_entry(rq, sched.link)) > last_prio)
		return true;

	if (rb) {
		struct virtual_engine *ve =
			rb_entry(rb, typeof(*ve), nodes[engine->id].rb);
		bool preempt = false;

		if (engine == ve->siblings[0]) { /* only preempt one sibling */
			struct i915_request *next;

			rcu_read_lock();
			next = READ_ONCE(ve->request);
			if (next)
				preempt = rq_prio(next) > last_prio;
			rcu_read_unlock();
		}

		if (preempt)
			return preempt;
	}

	/*
	 * If the inflight context did not trigger the preemption, then maybe
	 * it was the set of queued requests? Pick the highest priority in
	 * the queue (the first active priolist) and see if it deserves to be
	 * running instead of ELSP[0].
	 *
	 * The highest priority request in the queue can not be either
	 * ELSP[0] or ELSP[1] as, thanks again to PI, if it was the same
	 * context, it's priority would not exceed ELSP[0] aka last_prio.
	 */
	return queue_prio(&engine->execlists) > last_prio;
}

__maybe_unused static inline bool
assert_priority_queue(const struct i915_request *prev,
		      const struct i915_request *next)
{
	/*
	 * Without preemption, the prev may refer to the still active element
	 * which we refuse to let go.
	 *
	 * Even with preemption, there are times when we think it is better not
	 * to preempt and leave an ostensibly lower priority request in flight.
	 */
	if (i915_request_is_active(prev))
		return true;

	return rq_prio(prev) >= rq_prio(next);
}

/*
 * The context descriptor encodes various attributes of a context,
 * including its GTT address and some flags. Because it's fairly
 * expensive to calculate, we'll just do it once and cache the result,
 * which remains valid until the context is unpinned.
 *
 * This is what a descriptor looks like, from LSB to MSB::
 *
 *      bits  0-11:    flags, GEN8_CTX_* (cached in ctx->desc_template)
 *      bits 12-31:    LRCA, GTT address of (the HWSP of) this context
 *      bits 32-52:    ctx ID, a globally unique tag (highest bit used by GuC)
 *      bits 53-54:    mbz, reserved for use by hardware
 *      bits 55-63:    group ID, currently unused and set to 0
 *
 * Starting from Gen11, the upper dword of the descriptor has a new format:
 *
 *      bits 32-36:    reserved
 *      bits 37-47:    SW context ID
 *      bits 48:53:    engine instance
 *      bit 54:        mbz, reserved for use by hardware
 *      bits 55-60:    SW counter
 *      bits 61-63:    engine class
 *
 * engine info, SW context ID and SW counter need to form a unique number
 * (Context ID) per lrc.
 */
static u64
lrc_descriptor(struct intel_context *ce, struct intel_engine_cs *engine)
{
	u64 desc;

	desc = INTEL_LEGACY_32B_CONTEXT;
	if (i915_vm_is_4lvl(ce->vm))
		desc = INTEL_LEGACY_64B_CONTEXT;
	desc <<= GEN8_CTX_ADDRESSING_MODE_SHIFT;

	desc |= GEN8_CTX_VALID | GEN8_CTX_PRIVILEGE;
	if (IS_GEN(engine->i915, 8))
		desc |= GEN8_CTX_L3LLC_COHERENT;

	desc |= i915_ggtt_offset(ce->state); /* bits 12-31 */
	/*
	 * The following 32bits are copied into the OA reports (dword 2).
	 * Consider updating oa_get_render_ctx_id in i915_perf.c when changing
	 * anything below.
	 */
	if (INTEL_GEN(engine->i915) >= 11) {
		desc |= (u64)engine->instance << GEN11_ENGINE_INSTANCE_SHIFT;
								/* bits 48-53 */

		desc |= (u64)engine->class << GEN11_ENGINE_CLASS_SHIFT;
								/* bits 61-63 */
	}

	return desc;
}

static u32 *set_offsets(u32 *regs,
			const u8 *data,
			const struct intel_engine_cs *engine)
#define NOP(x) (BIT(7) | (x))
#define LRI(count, flags) ((flags) << 6 | (count))
#define POSTED BIT(0)
#define REG(x) (((x) >> 2) | BUILD_BUG_ON_ZERO(x >= 0x200))
#define REG16(x) \
	(((x) >> 9) | BIT(7) | BUILD_BUG_ON_ZERO(x >= 0x10000)), \
	(((x) >> 2) & 0x7f)
#define END() 0
{
	const u32 base = engine->mmio_base;

	while (*data) {
		u8 count, flags;

		if (*data & BIT(7)) { /* skip */
			regs += *data++ & ~BIT(7);
			continue;
		}

		count = *data & 0x3f;
		flags = *data >> 6;
		data++;

		*regs = MI_LOAD_REGISTER_IMM(count);
		if (flags & POSTED)
			*regs |= MI_LRI_FORCE_POSTED;
		if (INTEL_GEN(engine->i915) >= 11)
			*regs |= MI_LRI_CS_MMIO;
		regs++;

		GEM_BUG_ON(!count);
		do {
			u32 offset = 0;
			u8 v;

			do {
				v = *data++;
				offset <<= 7;
				offset |= v & ~BIT(7);
			} while (v & BIT(7));

			*regs = base + (offset << 2);
			regs += 2;
		} while (--count);
	}

	return regs;
}

static const u8 gen8_xcs_offsets[] = {
	NOP(1),
	LRI(11, 0),
	REG16(0x244),
	REG(0x034),
	REG(0x030),
	REG(0x038),
	REG(0x03c),
	REG(0x168),
	REG(0x140),
	REG(0x110),
	REG(0x11c),
	REG(0x114),
	REG(0x118),

	NOP(9),
	LRI(9, 0),
	REG16(0x3a8),
	REG16(0x28c),
	REG16(0x288),
	REG16(0x284),
	REG16(0x280),
	REG16(0x27c),
	REG16(0x278),
	REG16(0x274),
	REG16(0x270),

	NOP(13),
	LRI(2, 0),
	REG16(0x200),
	REG(0x028),

	END(),
};

static const u8 gen9_xcs_offsets[] = {
	NOP(1),
	LRI(14, POSTED),
	REG16(0x244),
	REG(0x034),
	REG(0x030),
	REG(0x038),
	REG(0x03c),
	REG(0x168),
	REG(0x140),
	REG(0x110),
	REG(0x11c),
	REG(0x114),
	REG(0x118),
	REG(0x1c0),
	REG(0x1c4),
	REG(0x1c8),

	NOP(3),
	LRI(9, POSTED),
	REG16(0x3a8),
	REG16(0x28c),
	REG16(0x288),
	REG16(0x284),
	REG16(0x280),
	REG16(0x27c),
	REG16(0x278),
	REG16(0x274),
	REG16(0x270),

	NOP(13),
	LRI(1, POSTED),
	REG16(0x200),

	NOP(13),
	LRI(44, POSTED),
	REG(0x028),
	REG(0x09c),
	REG(0x0c0),
	REG(0x178),
	REG(0x17c),
	REG16(0x358),
	REG(0x170),
	REG(0x150),
	REG(0x154),
	REG(0x158),
	REG16(0x41c),
	REG16(0x600),
	REG16(0x604),
	REG16(0x608),
	REG16(0x60c),
	REG16(0x610),
	REG16(0x614),
	REG16(0x618),
	REG16(0x61c),
	REG16(0x620),
	REG16(0x624),
	REG16(0x628),
	REG16(0x62c),
	REG16(0x630),
	REG16(0x634),
	REG16(0x638),
	REG16(0x63c),
	REG16(0x640),
	REG16(0x644),
	REG16(0x648),
	REG16(0x64c),
	REG16(0x650),
	REG16(0x654),
	REG16(0x658),
	REG16(0x65c),
	REG16(0x660),
	REG16(0x664),
	REG16(0x668),
	REG16(0x66c),
	REG16(0x670),
	REG16(0x674),
	REG16(0x678),
	REG16(0x67c),
	REG(0x068),

	END(),
};

static const u8 gen12_xcs_offsets[] = {
	NOP(1),
	LRI(13, POSTED),
	REG16(0x244),
	REG(0x034),
	REG(0x030),
	REG(0x038),
	REG(0x03c),
	REG(0x168),
	REG(0x140),
	REG(0x110),
	REG(0x1c0),
	REG(0x1c4),
	REG(0x1c8),
	REG(0x180),
	REG16(0x2b4),

	NOP(5),
	LRI(9, POSTED),
	REG16(0x3a8),
	REG16(0x28c),
	REG16(0x288),
	REG16(0x284),
	REG16(0x280),
	REG16(0x27c),
	REG16(0x278),
	REG16(0x274),
	REG16(0x270),

	END(),
};

static const u8 gen8_rcs_offsets[] = {
	NOP(1),
	LRI(14, POSTED),
	REG16(0x244),
	REG(0x034),
	REG(0x030),
	REG(0x038),
	REG(0x03c),
	REG(0x168),
	REG(0x140),
	REG(0x110),
	REG(0x11c),
	REG(0x114),
	REG(0x118),
	REG(0x1c0),
	REG(0x1c4),
	REG(0x1c8),

	NOP(3),
	LRI(9, POSTED),
	REG16(0x3a8),
	REG16(0x28c),
	REG16(0x288),
	REG16(0x284),
	REG16(0x280),
	REG16(0x27c),
	REG16(0x278),
	REG16(0x274),
	REG16(0x270),

	NOP(13),
	LRI(1, 0),
	REG(0x0c8),

	END(),
};

static const u8 gen11_rcs_offsets[] = {
	NOP(1),
	LRI(15, POSTED),
	REG16(0x244),
	REG(0x034),
	REG(0x030),
	REG(0x038),
	REG(0x03c),
	REG(0x168),
	REG(0x140),
	REG(0x110),
	REG(0x11c),
	REG(0x114),
	REG(0x118),
	REG(0x1c0),
	REG(0x1c4),
	REG(0x1c8),
	REG(0x180),

	NOP(1),
	LRI(9, POSTED),
	REG16(0x3a8),
	REG16(0x28c),
	REG16(0x288),
	REG16(0x284),
	REG16(0x280),
	REG16(0x27c),
	REG16(0x278),
	REG16(0x274),
	REG16(0x270),

	LRI(1, POSTED),
	REG(0x1b0),

	NOP(10),
	LRI(1, 0),
	REG(0x0c8),

	END(),
};

static const u8 gen12_rcs_offsets[] = {
	NOP(1),
	LRI(13, POSTED),
	REG16(0x244),
	REG(0x034),
	REG(0x030),
	REG(0x038),
	REG(0x03c),
	REG(0x168),
	REG(0x140),
	REG(0x110),
	REG(0x1c0),
	REG(0x1c4),
	REG(0x1c8),
	REG(0x180),
	REG16(0x2b4),

	NOP(5),
	LRI(9, POSTED),
	REG16(0x3a8),
	REG16(0x28c),
	REG16(0x288),
	REG16(0x284),
	REG16(0x280),
	REG16(0x27c),
	REG16(0x278),
	REG16(0x274),
	REG16(0x270),

	LRI(3, POSTED),
	REG(0x1b0),
	REG16(0x5a8),
	REG16(0x5ac),

	NOP(6),
	LRI(1, 0),
	REG(0x0c8),

	END(),
};

#undef END
#undef REG16
#undef REG
#undef LRI
#undef NOP

static const u8 *reg_offsets(const struct intel_engine_cs *engine)
{
	/*
	 * The gen12+ lists only have the registers we program in the basic
	 * default state. We rely on the context image using relative
	 * addressing to automatic fixup the register state between the
	 * physical engines for virtual engine.
	 */
	GEM_BUG_ON(INTEL_GEN(engine->i915) >= 12 &&
		   !intel_engine_has_relative_mmio(engine));

	if (engine->class == RENDER_CLASS) {
		if (INTEL_GEN(engine->i915) >= 12)
			return gen12_rcs_offsets;
		else if (INTEL_GEN(engine->i915) >= 11)
			return gen11_rcs_offsets;
		else
			return gen8_rcs_offsets;
	} else {
		if (INTEL_GEN(engine->i915) >= 12)
			return gen12_xcs_offsets;
		else if (INTEL_GEN(engine->i915) >= 9)
			return gen9_xcs_offsets;
		else
			return gen8_xcs_offsets;
	}
}

static void unwind_wa_tail(struct i915_request *rq)
{
	rq->tail = intel_ring_wrap(rq->ring, rq->wa_tail - WA_TAIL_BYTES);
	assert_ring_tail_valid(rq->ring, rq->tail);
}

static struct i915_request *
__unwind_incomplete_requests(struct intel_engine_cs *engine)
{
	struct i915_request *rq, *rn, *active = NULL;
	struct list_head *uninitialized_var(pl);
	int prio = I915_PRIORITY_INVALID;

	lockdep_assert_held(&engine->active.lock);

	list_for_each_entry_safe_reverse(rq, rn,
					 &engine->active.requests,
					 sched.link) {

		if (i915_request_completed(rq))
			continue; /* XXX */

		__i915_request_unsubmit(rq);
		unwind_wa_tail(rq);

		/*
		 * Push the request back into the queue for later resubmission.
		 * If this request is not native to this physical engine (i.e.
		 * it came from a virtual source), push it back onto the virtual
		 * engine so that it can be moved across onto another physical
		 * engine as load dictates.
		 */
		if (likely(rq->execution_mask == engine->mask)) {
			GEM_BUG_ON(rq_prio(rq) == I915_PRIORITY_INVALID);
			if (rq_prio(rq) != prio) {
				prio = rq_prio(rq);
				pl = i915_sched_lookup_priolist(engine, prio);
			}
			GEM_BUG_ON(RB_EMPTY_ROOT(&engine->execlists.queue.rb_root));

			list_move(&rq->sched.link, pl);
			active = rq;
		} else {
			struct intel_engine_cs *owner = rq->hw_context->engine;

			/*
			 * Decouple the virtual breadcrumb before moving it
			 * back to the virtual engine -- we don't want the
			 * request to complete in the background and try
			 * and cancel the breadcrumb on the virtual engine
			 * (instead of the old engine where it is linked)!
			 */
			if (test_bit(DMA_FENCE_FLAG_ENABLE_SIGNAL_BIT,
				     &rq->fence.flags)) {
				spin_lock_nested(&rq->lock,
						 SINGLE_DEPTH_NESTING);
				i915_request_cancel_breadcrumb(rq);
				spin_unlock(&rq->lock);
			}
			rq->engine = owner;
			owner->submit_request(rq);
			active = NULL;
		}
	}

	return active;
}

struct i915_request *
execlists_unwind_incomplete_requests(struct intel_engine_execlists *execlists)
{
	struct intel_engine_cs *engine =
		container_of(execlists, typeof(*engine), execlists);

	return __unwind_incomplete_requests(engine);
}

static inline void
execlists_context_status_change(struct i915_request *rq, unsigned long status)
{
	/*
	 * Only used when GVT-g is enabled now. When GVT-g is disabled,
	 * The compiler should eliminate this function as dead-code.
	 */
	if (!IS_ENABLED(CONFIG_DRM_I915_GVT))
		return;

	atomic_notifier_call_chain(&rq->engine->context_status_notifier,
				   status, rq);
}

static void intel_engine_context_in(struct intel_engine_cs *engine)
{
	unsigned long flags;

	if (READ_ONCE(engine->stats.enabled) == 0)
		return;

	write_seqlock_irqsave(&engine->stats.lock, flags);

	if (engine->stats.enabled > 0) {
		if (engine->stats.active++ == 0)
			engine->stats.start = ktime_get();
		GEM_BUG_ON(engine->stats.active == 0);
	}

	write_sequnlock_irqrestore(&engine->stats.lock, flags);
}

static void intel_engine_context_out(struct intel_engine_cs *engine)
{
	unsigned long flags;

	if (READ_ONCE(engine->stats.enabled) == 0)
		return;

	write_seqlock_irqsave(&engine->stats.lock, flags);

	if (engine->stats.enabled > 0) {
		ktime_t last;

		if (engine->stats.active && --engine->stats.active == 0) {
			/*
			 * Decrement the active context count and in case GPU
			 * is now idle add up to the running total.
			 */
			last = ktime_sub(ktime_get(), engine->stats.start);

			engine->stats.total = ktime_add(engine->stats.total,
							last);
		} else if (engine->stats.active == 0) {
			/*
			 * After turning on engine stats, context out might be
			 * the first event in which case we account from the
			 * time stats gathering was turned on.
			 */
			last = ktime_sub(ktime_get(), engine->stats.enabled_at);

			engine->stats.total = ktime_add(engine->stats.total,
							last);
		}
	}

	write_sequnlock_irqrestore(&engine->stats.lock, flags);
}

static void restore_default_state(struct intel_context *ce,
				  struct intel_engine_cs *engine)
{
	u32 *regs = ce->lrc_reg_state;

	if (engine->pinned_default_state)
		memcpy(regs, /* skip restoring the vanilla PPHWSP */
		       engine->pinned_default_state + LRC_STATE_PN * PAGE_SIZE,
		       engine->context_size - PAGE_SIZE);

	execlists_init_reg_state(regs, ce, engine, ce->ring, false);
}

static void reset_active(struct i915_request *rq,
			 struct intel_engine_cs *engine)
{
	struct intel_context * const ce = rq->hw_context;
	u32 head;

	/*
	 * The executing context has been cancelled. We want to prevent
	 * further execution along this context and propagate the error on
	 * to anything depending on its results.
	 *
	 * In __i915_request_submit(), we apply the -EIO and remove the
	 * requests' payloads for any banned requests. But first, we must
	 * rewind the context back to the start of the incomplete request so
	 * that we do not jump back into the middle of the batch.
	 *
	 * We preserve the breadcrumbs and semaphores of the incomplete
	 * requests so that inter-timeline dependencies (i.e other timelines)
	 * remain correctly ordered. And we defer to __i915_request_submit()
	 * so that all asynchronous waits are correctly handled.
	 */
	GEM_TRACE("%s(%s): { rq=%llx:%lld }\n",
		  __func__, engine->name, rq->fence.context, rq->fence.seqno);

	/* On resubmission of the active request, payload will be scrubbed */
	if (i915_request_completed(rq))
		head = rq->tail;
	else
		head = active_request(ce->timeline, rq)->head;
	ce->ring->head = intel_ring_wrap(ce->ring, head);
	intel_ring_update_space(ce->ring);

	/* Scrub the context image to prevent replaying the previous batch */
	restore_default_state(ce, engine);
	__execlists_update_reg_state(ce, engine);

	/* We've switched away, so this should be a no-op, but intent matters */
	ce->lrc_desc |= CTX_DESC_FORCE_RESTORE;
}

static inline struct intel_engine_cs *
__execlists_schedule_in(struct i915_request *rq)
{
	struct intel_engine_cs * const engine = rq->engine;
	struct intel_context * const ce = rq->hw_context;

	intel_context_get(ce);

	if (unlikely(i915_gem_context_is_banned(ce->gem_context)))
		reset_active(rq, engine);

	if (ce->tag) {
		/* Use a fixed tag for OA and friends */
		ce->lrc_desc |= (u64)ce->tag << 32;
	} else {
		/* We don't need a strict matching tag, just different values */
		ce->lrc_desc &= ~GENMASK_ULL(47, 37);
		ce->lrc_desc |=
			(u64)(engine->context_tag++ % NUM_CONTEXT_TAG) <<
			GEN11_SW_CTX_ID_SHIFT;
		BUILD_BUG_ON(NUM_CONTEXT_TAG > GEN12_MAX_CONTEXT_HW_ID);
	}

	intel_gt_pm_get(engine->gt);
	execlists_context_status_change(rq, INTEL_CONTEXT_SCHEDULE_IN);
	intel_engine_context_in(engine);

	return engine;
}

static inline struct i915_request *
execlists_schedule_in(struct i915_request *rq, int idx)
{
	struct intel_context * const ce = rq->hw_context;
	struct intel_engine_cs *old;

	GEM_BUG_ON(!intel_engine_pm_is_awake(rq->engine));
	trace_i915_request_in(rq, idx);

	old = READ_ONCE(ce->inflight);
	do {
		if (!old) {
			WRITE_ONCE(ce->inflight, __execlists_schedule_in(rq));
			break;
		}
	} while (!try_cmpxchg(&ce->inflight, &old, ptr_inc(old)));

	GEM_BUG_ON(intel_context_inflight(ce) != rq->engine);
	return i915_request_get(rq);
}

static void kick_siblings(struct i915_request *rq, struct intel_context *ce)
{
	struct virtual_engine *ve = container_of(ce, typeof(*ve), context);
	struct i915_request *next = READ_ONCE(ve->request);

	if (next && next->execution_mask & ~rq->execution_mask)
		tasklet_schedule(&ve->base.execlists.tasklet);
}

static inline void
__execlists_schedule_out(struct i915_request *rq,
			 struct intel_engine_cs * const engine)
{
	struct intel_context * const ce = rq->hw_context;

	/*
	 * NB process_csb() is not under the engine->active.lock and hence
	 * schedule_out can race with schedule_in meaning that we should
	 * refrain from doing non-trivial work here.
	 */

	intel_engine_context_out(engine);
	execlists_context_status_change(rq, INTEL_CONTEXT_SCHEDULE_OUT);
	intel_gt_pm_put(engine->gt);

	/*
	 * If this is part of a virtual engine, its next request may
	 * have been blocked waiting for access to the active context.
	 * We have to kick all the siblings again in case we need to
	 * switch (e.g. the next request is not runnable on this
	 * engine). Hopefully, we will already have submitted the next
	 * request before the tasklet runs and do not need to rebuild
	 * each virtual tree and kick everyone again.
	 */
	if (ce->engine != engine)
		kick_siblings(rq, ce);

	intel_context_put(ce);
}

static inline void
execlists_schedule_out(struct i915_request *rq)
{
	struct intel_context * const ce = rq->hw_context;
	struct intel_engine_cs *cur, *old;

	trace_i915_request_out(rq);

	old = READ_ONCE(ce->inflight);
	do
		cur = ptr_unmask_bits(old, 2) ? ptr_dec(old) : NULL;
	while (!try_cmpxchg(&ce->inflight, &old, cur));
	if (!cur)
		__execlists_schedule_out(rq, old);

	i915_request_put(rq);
}

static u64 execlists_update_context(const struct i915_request *rq)
{
	struct intel_context *ce = rq->hw_context;
	u64 desc;

	ce->lrc_reg_state[CTX_RING_TAIL] =
		intel_ring_set_tail(rq->ring, rq->tail);

	/*
	 * Make sure the context image is complete before we submit it to HW.
	 *
	 * Ostensibly, writes (including the WCB) should be flushed prior to
	 * an uncached write such as our mmio register access, the empirical
	 * evidence (esp. on Braswell) suggests that the WC write into memory
	 * may not be visible to the HW prior to the completion of the UC
	 * register write and that we may begin execution from the context
	 * before its image is complete leading to invalid PD chasing.
	 *
	 * Furthermore, Braswell, at least, wants a full mb to be sure that
	 * the writes are coherent in memory (visible to the GPU) prior to
	 * execution, and not just visible to other CPUs (as is the result of
	 * wmb).
	 */
	mb();

	desc = ce->lrc_desc;
	ce->lrc_desc &= ~CTX_DESC_FORCE_RESTORE;

	/* Wa_1607138340:tgl */
	if (IS_TGL_REVID(rq->i915, TGL_REVID_A0, TGL_REVID_A0))
		desc |= CTX_DESC_FORCE_RESTORE;

	return desc;
}

static inline void write_desc(struct intel_engine_execlists *execlists, u64 desc, u32 port)
{
	if (execlists->ctrl_reg) {
		writel(lower_32_bits(desc), execlists->submit_reg + port * 2);
		writel(upper_32_bits(desc), execlists->submit_reg + port * 2 + 1);
	} else {
		writel(upper_32_bits(desc), execlists->submit_reg);
		writel(lower_32_bits(desc), execlists->submit_reg);
	}
}

static __maybe_unused void
trace_ports(const struct intel_engine_execlists *execlists,
	    const char *msg,
	    struct i915_request * const *ports)
{
	const struct intel_engine_cs *engine =
		container_of(execlists, typeof(*engine), execlists);

	if (!ports[0])
		return;

	GEM_TRACE("%s: %s { %llx:%lld%s, %llx:%lld }\n",
		  engine->name, msg,
		  ports[0]->fence.context,
		  ports[0]->fence.seqno,
		  i915_request_completed(ports[0]) ? "!" :
		  i915_request_started(ports[0]) ? "*" :
		  "",
		  ports[1] ? ports[1]->fence.context : 0,
		  ports[1] ? ports[1]->fence.seqno : 0);
}

static __maybe_unused bool
assert_pending_valid(const struct intel_engine_execlists *execlists,
		     const char *msg)
{
	struct i915_request * const *port, *rq;
	struct intel_context *ce = NULL;

	trace_ports(execlists, msg, execlists->pending);

	if (!execlists->pending[0]) {
		GEM_TRACE_ERR("Nothing pending for promotion!\n");
		return false;
	}

	if (execlists->pending[execlists_num_ports(execlists)]) {
		GEM_TRACE_ERR("Excess pending[%d] for promotion!\n",
			      execlists_num_ports(execlists));
		return false;
	}

	for (port = execlists->pending; (rq = *port); port++) {
		if (ce == rq->hw_context) {
			GEM_TRACE_ERR("Duplicate context in pending[%zd]\n",
				      port - execlists->pending);
			return false;
		}

		ce = rq->hw_context;
		if (i915_request_completed(rq))
			continue;

		if (i915_active_is_idle(&ce->active)) {
			GEM_TRACE_ERR("Inactive context in pending[%zd]\n",
				      port - execlists->pending);
			return false;
		}

		if (!i915_vma_is_pinned(ce->state)) {
			GEM_TRACE_ERR("Unpinned context in pending[%zd]\n",
				      port - execlists->pending);
			return false;
		}

		if (!i915_vma_is_pinned(ce->ring->vma)) {
			GEM_TRACE_ERR("Unpinned ringbuffer in pending[%zd]\n",
				      port - execlists->pending);
			return false;
		}
	}

	return ce;
}

static void execlists_submit_ports(struct intel_engine_cs *engine)
{
	struct intel_engine_execlists *execlists = &engine->execlists;
	unsigned int n;

	GEM_BUG_ON(!assert_pending_valid(execlists, "submit"));

	/*
	 * We can skip acquiring intel_runtime_pm_get() here as it was taken
	 * on our behalf by the request (see i915_gem_mark_busy()) and it will
	 * not be relinquished until the device is idle (see
	 * i915_gem_idle_work_handler()). As a precaution, we make sure
	 * that all ELSP are drained i.e. we have processed the CSB,
	 * before allowing ourselves to idle and calling intel_runtime_pm_put().
	 */
	GEM_BUG_ON(!intel_engine_pm_is_awake(engine));

	/*
	 * ELSQ note: the submit queue is not cleared after being submitted
	 * to the HW so we need to make sure we always clean it up. This is
	 * currently ensured by the fact that we always write the same number
	 * of elsq entries, keep this in mind before changing the loop below.
	 */
	for (n = execlists_num_ports(execlists); n--; ) {
		struct i915_request *rq = execlists->pending[n];

		write_desc(execlists,
			   rq ? execlists_update_context(rq) : 0,
			   n);
	}

	/* we need to manually load the submit queue */
	if (execlists->ctrl_reg)
		writel(EL_CTRL_LOAD, execlists->ctrl_reg);
}

static bool ctx_single_port_submission(const struct intel_context *ce)
{
	return (IS_ENABLED(CONFIG_DRM_I915_GVT) &&
		i915_gem_context_force_single_submission(ce->gem_context));
}

static bool can_merge_ctx(const struct intel_context *prev,
			  const struct intel_context *next)
{
	if (prev != next)
		return false;

	if (ctx_single_port_submission(prev))
		return false;

	return true;
}

static bool can_merge_rq(const struct i915_request *prev,
			 const struct i915_request *next)
{
	GEM_BUG_ON(prev == next);
	GEM_BUG_ON(!assert_priority_queue(prev, next));

	/*
	 * We do not submit known completed requests. Therefore if the next
	 * request is already completed, we can pretend to merge it in
	 * with the previous context (and we will skip updating the ELSP
	 * and tracking). Thus hopefully keeping the ELSP full with active
	 * contexts, despite the best efforts of preempt-to-busy to confuse
	 * us.
	 */
	if (i915_request_completed(next))
		return true;

<<<<<<< HEAD
=======
	if (unlikely((prev->flags ^ next->flags) &
		     (I915_REQUEST_NOPREEMPT | I915_REQUEST_SENTINEL)))
		return false;

>>>>>>> b08baef0
	if (!can_merge_ctx(prev->hw_context, next->hw_context))
		return false;

	return true;
}

static void virtual_update_register_offsets(u32 *regs,
					    struct intel_engine_cs *engine)
{
	set_offsets(regs, reg_offsets(engine), engine);
}

static bool virtual_matches(const struct virtual_engine *ve,
			    const struct i915_request *rq,
			    const struct intel_engine_cs *engine)
{
	const struct intel_engine_cs *inflight;

	if (!(rq->execution_mask & engine->mask)) /* We peeked too soon! */
		return false;

	/*
	 * We track when the HW has completed saving the context image
	 * (i.e. when we have seen the final CS event switching out of
	 * the context) and must not overwrite the context image before
	 * then. This restricts us to only using the active engine
	 * while the previous virtualized request is inflight (so
	 * we reuse the register offsets). This is a very small
	 * hystersis on the greedy seelction algorithm.
	 */
	inflight = intel_context_inflight(&ve->context);
	if (inflight && inflight != engine)
		return false;

	return true;
}

static void virtual_xfer_breadcrumbs(struct virtual_engine *ve,
				     struct intel_engine_cs *engine)
{
	struct intel_engine_cs *old = ve->siblings[0];

	/* All unattached (rq->engine == old) must already be completed */

	spin_lock(&old->breadcrumbs.irq_lock);
	if (!list_empty(&ve->context.signal_link)) {
		list_move_tail(&ve->context.signal_link,
			       &engine->breadcrumbs.signalers);
		intel_engine_queue_breadcrumbs(engine);
	}
	spin_unlock(&old->breadcrumbs.irq_lock);
}

static struct i915_request *
last_active(const struct intel_engine_execlists *execlists)
{
	struct i915_request * const *last = READ_ONCE(execlists->active);

	while (*last && i915_request_completed(*last))
		last++;

	return *last;
}

static void defer_request(struct i915_request *rq, struct list_head * const pl)
{
	LIST_HEAD(list);

	/*
	 * We want to move the interrupted request to the back of
	 * the round-robin list (i.e. its priority level), but
	 * in doing so, we must then move all requests that were in
	 * flight and were waiting for the interrupted request to
	 * be run after it again.
	 */
	do {
		struct i915_dependency *p;

		GEM_BUG_ON(i915_request_is_active(rq));
		list_move_tail(&rq->sched.link, pl);

		list_for_each_entry(p, &rq->sched.waiters_list, wait_link) {
			struct i915_request *w =
				container_of(p->waiter, typeof(*w), sched);

			/* Leave semaphores spinning on the other engines */
			if (w->engine != rq->engine)
				continue;

			/* No waiter should start before its signaler */
			GEM_BUG_ON(i915_request_started(w) &&
				   !i915_request_completed(rq));

			GEM_BUG_ON(i915_request_is_active(w));
			if (list_empty(&w->sched.link))
				continue; /* Not yet submitted; unready */

			if (rq_prio(w) < rq_prio(rq))
				continue;

			GEM_BUG_ON(rq_prio(w) > rq_prio(rq));
			list_move_tail(&w->sched.link, &list);
		}

		rq = list_first_entry_or_null(&list, typeof(*rq), sched.link);
	} while (rq);
}

static void defer_active(struct intel_engine_cs *engine)
{
	struct i915_request *rq;

	rq = __unwind_incomplete_requests(engine);
	if (!rq)
		return;

	defer_request(rq, i915_sched_lookup_priolist(engine, rq_prio(rq)));
}

static bool
need_timeslice(struct intel_engine_cs *engine, const struct i915_request *rq)
{
	int hint;

	if (!intel_engine_has_timeslices(engine))
		return false;

	if (list_is_last(&rq->sched.link, &engine->active.requests))
		return false;

	hint = max(rq_prio(list_next_entry(rq, sched.link)),
		   engine->execlists.queue_priority_hint);

	return hint >= effective_prio(rq);
}

static int
switch_prio(struct intel_engine_cs *engine, const struct i915_request *rq)
{
	if (list_is_last(&rq->sched.link, &engine->active.requests))
		return INT_MIN;

	return rq_prio(list_next_entry(rq, sched.link));
}

static inline unsigned long
timeslice(const struct intel_engine_cs *engine)
{
	return READ_ONCE(engine->props.timeslice_duration_ms);
}

static unsigned long
active_timeslice(const struct intel_engine_cs *engine)
{
	const struct i915_request *rq = *engine->execlists.active;

	if (i915_request_completed(rq))
		return 0;

	if (engine->execlists.switch_priority_hint < effective_prio(rq))
		return 0;

	return timeslice(engine);
}

static void set_timeslice(struct intel_engine_cs *engine)
{
	if (!intel_engine_has_timeslices(engine))
		return;

	set_timer_ms(&engine->execlists.timer, active_timeslice(engine));
}

static void record_preemption(struct intel_engine_execlists *execlists)
{
	(void)I915_SELFTEST_ONLY(execlists->preempt_hang.count++);
}

static unsigned long active_preempt_timeout(struct intel_engine_cs *engine)
{
	struct i915_request *rq;

	rq = last_active(&engine->execlists);
	if (!rq)
		return 0;

	/* Force a fast reset for terminated contexts (ignoring sysfs!) */
	if (unlikely(i915_gem_context_is_banned(rq->gem_context)))
		return 1;

	return READ_ONCE(engine->props.preempt_timeout_ms);
}

static void set_preempt_timeout(struct intel_engine_cs *engine)
{
	if (!intel_engine_has_preempt_reset(engine))
		return;

	set_timer_ms(&engine->execlists.preempt,
		     active_preempt_timeout(engine));
}

static void execlists_dequeue(struct intel_engine_cs *engine)
{
	struct intel_engine_execlists * const execlists = &engine->execlists;
	struct i915_request **port = execlists->pending;
	struct i915_request ** const last_port = port + execlists->port_mask;
	struct i915_request *last;
	struct rb_node *rb;
	bool submit = false;

	/*
	 * Hardware submission is through 2 ports. Conceptually each port
	 * has a (RING_START, RING_HEAD, RING_TAIL) tuple. RING_START is
	 * static for a context, and unique to each, so we only execute
	 * requests belonging to a single context from each ring. RING_HEAD
	 * is maintained by the CS in the context image, it marks the place
	 * where it got up to last time, and through RING_TAIL we tell the CS
	 * where we want to execute up to this time.
	 *
	 * In this list the requests are in order of execution. Consecutive
	 * requests from the same context are adjacent in the ringbuffer. We
	 * can combine these requests into a single RING_TAIL update:
	 *
	 *              RING_HEAD...req1...req2
	 *                                    ^- RING_TAIL
	 * since to execute req2 the CS must first execute req1.
	 *
	 * Our goal then is to point each port to the end of a consecutive
	 * sequence of requests as being the most optimal (fewest wake ups
	 * and context switches) submission.
	 */

	for (rb = rb_first_cached(&execlists->virtual); rb; ) {
		struct virtual_engine *ve =
			rb_entry(rb, typeof(*ve), nodes[engine->id].rb);
		struct i915_request *rq = READ_ONCE(ve->request);

		if (!rq) { /* lazily cleanup after another engine handled rq */
			rb_erase_cached(rb, &execlists->virtual);
			RB_CLEAR_NODE(rb);
			rb = rb_first_cached(&execlists->virtual);
			continue;
		}

		if (!virtual_matches(ve, rq, engine)) {
			rb = rb_next(rb);
			continue;
		}

		break;
	}

	/*
	 * If the queue is higher priority than the last
	 * request in the currently active context, submit afresh.
	 * We will resubmit again afterwards in case we need to split
	 * the active context to interject the preemption request,
	 * i.e. we will retrigger preemption following the ack in case
	 * of trouble.
	 */
	last = last_active(execlists);
	if (last) {
		if (need_preempt(engine, last, rb)) {
			GEM_TRACE("%s: preempting last=%llx:%lld, prio=%d, hint=%d\n",
				  engine->name,
				  last->fence.context,
				  last->fence.seqno,
				  last->sched.attr.priority,
				  execlists->queue_priority_hint);
			record_preemption(execlists);

			/*
			 * Don't let the RING_HEAD advance past the breadcrumb
			 * as we unwind (and until we resubmit) so that we do
			 * not accidentally tell it to go backwards.
			 */
			ring_set_paused(engine, 1);

			/*
			 * Note that we have not stopped the GPU at this point,
			 * so we are unwinding the incomplete requests as they
			 * remain inflight and so by the time we do complete
			 * the preemption, some of the unwound requests may
			 * complete!
			 */
			__unwind_incomplete_requests(engine);

			/*
			 * If we need to return to the preempted context, we
			 * need to skip the lite-restore and force it to
			 * reload the RING_TAIL. Otherwise, the HW has a
			 * tendency to ignore us rewinding the TAIL to the
			 * end of an earlier request.
			 */
			last->hw_context->lrc_desc |= CTX_DESC_FORCE_RESTORE;
			last = NULL;
		} else if (need_timeslice(engine, last) &&
			   timer_expired(&engine->execlists.timer)) {
			GEM_TRACE("%s: expired last=%llx:%lld, prio=%d, hint=%d\n",
				  engine->name,
				  last->fence.context,
				  last->fence.seqno,
				  last->sched.attr.priority,
				  execlists->queue_priority_hint);

			ring_set_paused(engine, 1);
			defer_active(engine);

			/*
			 * Unlike for preemption, if we rewind and continue
			 * executing the same context as previously active,
			 * the order of execution will remain the same and
			 * the tail will only advance. We do not need to
			 * force a full context restore, as a lite-restore
			 * is sufficient to resample the monotonic TAIL.
			 *
			 * If we switch to any other context, similarly we
			 * will not rewind TAIL of current context, and
			 * normal save/restore will preserve state and allow
			 * us to later continue executing the same request.
			 */
			last = NULL;
		} else {
			/*
			 * Otherwise if we already have a request pending
			 * for execution after the current one, we can
			 * just wait until the next CS event before
			 * queuing more. In either case we will force a
			 * lite-restore preemption event, but if we wait
			 * we hopefully coalesce several updates into a single
			 * submission.
			 */
			if (!list_is_last(&last->sched.link,
					  &engine->active.requests)) {
				/*
				 * Even if ELSP[1] is occupied and not worthy
				 * of timeslices, our queue might be.
				 */
				if (!execlists->timer.expires &&
				    need_timeslice(engine, last))
					set_timer_ms(&execlists->timer,
						     timeslice(engine));

				return;
			}

			/*
			 * WaIdleLiteRestore:bdw,skl
			 * Apply the wa NOOPs to prevent
			 * ring:HEAD == rq:TAIL as we resubmit the
			 * request. See gen8_emit_fini_breadcrumb() for
			 * where we prepare the padding after the
			 * end of the request.
			 */
			last->tail = last->wa_tail;
		}
	}

	while (rb) { /* XXX virtual is always taking precedence */
		struct virtual_engine *ve =
			rb_entry(rb, typeof(*ve), nodes[engine->id].rb);
		struct i915_request *rq;

		spin_lock(&ve->base.active.lock);

		rq = ve->request;
		if (unlikely(!rq)) { /* lost the race to a sibling */
			spin_unlock(&ve->base.active.lock);
			rb_erase_cached(rb, &execlists->virtual);
			RB_CLEAR_NODE(rb);
			rb = rb_first_cached(&execlists->virtual);
			continue;
		}

		GEM_BUG_ON(rq != ve->request);
		GEM_BUG_ON(rq->engine != &ve->base);
		GEM_BUG_ON(rq->hw_context != &ve->context);

		if (rq_prio(rq) >= queue_prio(execlists)) {
			if (!virtual_matches(ve, rq, engine)) {
				spin_unlock(&ve->base.active.lock);
				rb = rb_next(rb);
				continue;
			}

			if (last && !can_merge_rq(last, rq)) {
				spin_unlock(&ve->base.active.lock);
				return; /* leave this for another */
			}

			GEM_TRACE("%s: virtual rq=%llx:%lld%s, new engine? %s\n",
				  engine->name,
				  rq->fence.context,
				  rq->fence.seqno,
				  i915_request_completed(rq) ? "!" :
				  i915_request_started(rq) ? "*" :
				  "",
				  yesno(engine != ve->siblings[0]));

			ve->request = NULL;
			ve->base.execlists.queue_priority_hint = INT_MIN;
			rb_erase_cached(rb, &execlists->virtual);
			RB_CLEAR_NODE(rb);

			GEM_BUG_ON(!(rq->execution_mask & engine->mask));
			rq->engine = engine;

			if (engine != ve->siblings[0]) {
				u32 *regs = ve->context.lrc_reg_state;
				unsigned int n;

				GEM_BUG_ON(READ_ONCE(ve->context.inflight));

				if (!intel_engine_has_relative_mmio(engine))
					virtual_update_register_offsets(regs,
									engine);

				if (!list_empty(&ve->context.signals))
					virtual_xfer_breadcrumbs(ve, engine);

				/*
				 * Move the bound engine to the top of the list
				 * for future execution. We then kick this
				 * tasklet first before checking others, so that
				 * we preferentially reuse this set of bound
				 * registers.
				 */
				for (n = 1; n < ve->num_siblings; n++) {
					if (ve->siblings[n] == engine) {
						swap(ve->siblings[n],
						     ve->siblings[0]);
						break;
					}
				}

				GEM_BUG_ON(ve->siblings[0] != engine);
			}

			if (__i915_request_submit(rq)) {
				submit = true;
				last = rq;
			}
<<<<<<< HEAD
=======
			i915_request_put(rq);
>>>>>>> b08baef0

			/*
			 * Hmm, we have a bunch of virtual engine requests,
			 * but the first one was already completed (thanks
			 * preempt-to-busy!). Keep looking at the veng queue
			 * until we have no more relevant requests (i.e.
			 * the normal submit queue has higher priority).
			 */
			if (!submit) {
				spin_unlock(&ve->base.active.lock);
				rb = rb_first_cached(&execlists->virtual);
				continue;
			}
		}

		spin_unlock(&ve->base.active.lock);
		break;
	}

	while ((rb = rb_first_cached(&execlists->queue))) {
		struct i915_priolist *p = to_priolist(rb);
		struct i915_request *rq, *rn;
		int i;

		priolist_for_each_request_consume(rq, rn, p, i) {
			bool merge = true;

			/*
			 * Can we combine this request with the current port?
			 * It has to be the same context/ringbuffer and not
			 * have any exceptions (e.g. GVT saying never to
			 * combine contexts).
			 *
			 * If we can combine the requests, we can execute both
			 * by updating the RING_TAIL to point to the end of the
			 * second request, and so we never need to tell the
			 * hardware about the first.
			 */
			if (last && !can_merge_rq(last, rq)) {
				/*
				 * If we are on the second port and cannot
				 * combine this request with the last, then we
				 * are done.
				 */
				if (port == last_port)
					goto done;

				/*
				 * We must not populate both ELSP[] with the
				 * same LRCA, i.e. we must submit 2 different
				 * contexts if we submit 2 ELSP.
				 */
				if (last->hw_context == rq->hw_context)
					goto done;

				if (i915_request_has_sentinel(last))
					goto done;

				/*
				 * If GVT overrides us we only ever submit
				 * port[0], leaving port[1] empty. Note that we
				 * also have to be careful that we don't queue
				 * the same context (even though a different
				 * request) to the second port.
				 */
				if (ctx_single_port_submission(last->hw_context) ||
				    ctx_single_port_submission(rq->hw_context))
					goto done;

				merge = false;
			}

			if (__i915_request_submit(rq)) {
				if (!merge) {
					*port = execlists_schedule_in(last, port - execlists->pending);
					port++;
					last = NULL;
				}

				GEM_BUG_ON(last &&
					   !can_merge_ctx(last->hw_context,
							  rq->hw_context));

				submit = true;
				last = rq;
			}
		}

		rb_erase_cached(&p->node, &execlists->queue);
		i915_priolist_free(p);
	}

done:
	/*
	 * Here be a bit of magic! Or sleight-of-hand, whichever you prefer.
	 *
	 * We choose the priority hint such that if we add a request of greater
	 * priority than this, we kick the submission tasklet to decide on
	 * the right order of submitting the requests to hardware. We must
	 * also be prepared to reorder requests as they are in-flight on the
	 * HW. We derive the priority hint then as the first "hole" in
	 * the HW submission ports and if there are no available slots,
	 * the priority of the lowest executing request, i.e. last.
	 *
	 * When we do receive a higher priority request ready to run from the
	 * user, see queue_request(), the priority hint is bumped to that
	 * request triggering preemption on the next dequeue (or subsequent
	 * interrupt for secondary ports).
	 */
	execlists->queue_priority_hint = queue_prio(execlists);
	GEM_TRACE("%s: queue_priority_hint:%d, submit:%s\n",
		  engine->name, execlists->queue_priority_hint,
		  yesno(submit));

	if (submit) {
		*port = execlists_schedule_in(last, port - execlists->pending);
		execlists->switch_priority_hint =
			switch_prio(engine, *execlists->pending);

		/*
		 * Skip if we ended up with exactly the same set of requests,
		 * e.g. trying to timeslice a pair of ordered contexts
		 */
		if (!memcmp(execlists->active, execlists->pending,
			    (port - execlists->pending + 1) * sizeof(*port))) {
			do
				execlists_schedule_out(fetch_and_zero(port));
			while (port-- != execlists->pending);

			goto skip_submit;
		}

		memset(port + 1, 0, (last_port - port) * sizeof(*port));
		execlists_submit_ports(engine);

		set_preempt_timeout(engine);
	} else {
skip_submit:
		ring_set_paused(engine, 0);
	}
}

static void
cancel_port_requests(struct intel_engine_execlists * const execlists)
{
	struct i915_request * const *port, *rq;

	for (port = execlists->pending; (rq = *port); port++)
		execlists_schedule_out(rq);
	memset(execlists->pending, 0, sizeof(execlists->pending));

	for (port = execlists->active; (rq = *port); port++)
		execlists_schedule_out(rq);
	execlists->active =
		memset(execlists->inflight, 0, sizeof(execlists->inflight));
}

static inline void
invalidate_csb_entries(const u32 *first, const u32 *last)
{
	clflush((void *)first);
	clflush((void *)last);
}

static inline bool
reset_in_progress(const struct intel_engine_execlists *execlists)
{
	return unlikely(!__tasklet_is_enabled(&execlists->tasklet));
}

/*
 * Starting with Gen12, the status has a new format:
 *
 *     bit  0:     switched to new queue
 *     bit  1:     reserved
 *     bit  2:     semaphore wait mode (poll or signal), only valid when
 *                 switch detail is set to "wait on semaphore"
 *     bits 3-5:   engine class
 *     bits 6-11:  engine instance
 *     bits 12-14: reserved
 *     bits 15-25: sw context id of the lrc the GT switched to
 *     bits 26-31: sw counter of the lrc the GT switched to
 *     bits 32-35: context switch detail
 *                  - 0: ctx complete
 *                  - 1: wait on sync flip
 *                  - 2: wait on vblank
 *                  - 3: wait on scanline
 *                  - 4: wait on semaphore
 *                  - 5: context preempted (not on SEMAPHORE_WAIT or
 *                       WAIT_FOR_EVENT)
 *     bit  36:    reserved
 *     bits 37-43: wait detail (for switch detail 1 to 4)
 *     bits 44-46: reserved
 *     bits 47-57: sw context id of the lrc the GT switched away from
 *     bits 58-63: sw counter of the lrc the GT switched away from
 */
static inline bool
gen12_csb_parse(const struct intel_engine_execlists *execlists, const u32 *csb)
{
	u32 lower_dw = csb[0];
	u32 upper_dw = csb[1];
	bool ctx_to_valid = GEN12_CSB_CTX_VALID(lower_dw);
	bool ctx_away_valid = GEN12_CSB_CTX_VALID(upper_dw);
	bool new_queue = lower_dw & GEN12_CTX_STATUS_SWITCHED_TO_NEW_QUEUE;

	/*
	 * The context switch detail is not guaranteed to be 5 when a preemption
	 * occurs, so we can't just check for that. The check below works for
	 * all the cases we care about, including preemptions of WAIT
	 * instructions and lite-restore. Preempt-to-idle via the CTRL register
	 * would require some extra handling, but we don't support that.
	 */
	if (!ctx_away_valid || new_queue) {
		GEM_BUG_ON(!ctx_to_valid);
		return true;
	}

	/*
	 * switch detail = 5 is covered by the case above and we do not expect a
	 * context switch on an unsuccessful wait instruction since we always
	 * use polling mode.
	 */
	GEM_BUG_ON(GEN12_CTX_SWITCH_DETAIL(upper_dw));
	return false;
}

static inline bool
gen8_csb_parse(const struct intel_engine_execlists *execlists, const u32 *csb)
{
	return *csb & (GEN8_CTX_STATUS_IDLE_ACTIVE | GEN8_CTX_STATUS_PREEMPTED);
}

static void process_csb(struct intel_engine_cs *engine)
{
	struct intel_engine_execlists * const execlists = &engine->execlists;
	const u32 * const buf = execlists->csb_status;
	const u8 num_entries = execlists->csb_size;
	u8 head, tail;

	/*
	 * As we modify our execlists state tracking we require exclusive
	 * access. Either we are inside the tasklet, or the tasklet is disabled
	 * and we assume that is only inside the reset paths and so serialised.
	 */
	GEM_BUG_ON(!tasklet_is_locked(&execlists->tasklet) &&
		   !reset_in_progress(execlists));
	GEM_BUG_ON(!intel_engine_in_execlists_submission_mode(engine));

	/*
	 * Note that csb_write, csb_status may be either in HWSP or mmio.
	 * When reading from the csb_write mmio register, we have to be
	 * careful to only use the GEN8_CSB_WRITE_PTR portion, which is
	 * the low 4bits. As it happens we know the next 4bits are always
	 * zero and so we can simply masked off the low u8 of the register
	 * and treat it identically to reading from the HWSP (without having
	 * to use explicit shifting and masking, and probably bifurcating
	 * the code to handle the legacy mmio read).
	 */
	head = execlists->csb_head;
	tail = READ_ONCE(*execlists->csb_write);
	GEM_TRACE("%s cs-irq head=%d, tail=%d\n", engine->name, head, tail);
	if (unlikely(head == tail))
		return;

	/*
	 * Hopefully paired with a wmb() in HW!
	 *
	 * We must complete the read of the write pointer before any reads
	 * from the CSB, so that we do not see stale values. Without an rmb
	 * (lfence) the HW may speculatively perform the CSB[] reads *before*
	 * we perform the READ_ONCE(*csb_write).
	 */
	rmb();

	do {
		bool promote;

		if (++head == num_entries)
			head = 0;

		/*
		 * We are flying near dragons again.
		 *
		 * We hold a reference to the request in execlist_port[]
		 * but no more than that. We are operating in softirq
		 * context and so cannot hold any mutex or sleep. That
		 * prevents us stopping the requests we are processing
		 * in port[] from being retired simultaneously (the
		 * breadcrumb will be complete before we see the
		 * context-switch). As we only hold the reference to the
		 * request, any pointer chasing underneath the request
		 * is subject to a potential use-after-free. Thus we
		 * store all of the bookkeeping within port[] as
		 * required, and avoid using unguarded pointers beneath
		 * request itself. The same applies to the atomic
		 * status notifier.
		 */

		GEM_TRACE("%s csb[%d]: status=0x%08x:0x%08x\n",
			  engine->name, head,
			  buf[2 * head + 0], buf[2 * head + 1]);

		if (INTEL_GEN(engine->i915) >= 12)
			promote = gen12_csb_parse(execlists, buf + 2 * head);
		else
			promote = gen8_csb_parse(execlists, buf + 2 * head);
		if (promote) {
			if (!inject_preempt_hang(execlists))
				ring_set_paused(engine, 0);

			/* cancel old inflight, prepare for switch */
			trace_ports(execlists, "preempted", execlists->active);
			while (*execlists->active)
				execlists_schedule_out(*execlists->active++);

			/* switch pending to inflight */
			GEM_BUG_ON(!assert_pending_valid(execlists, "promote"));
			execlists->active =
				memcpy(execlists->inflight,
				       execlists->pending,
				       execlists_num_ports(execlists) *
				       sizeof(*execlists->pending));

			set_timeslice(engine);

			WRITE_ONCE(execlists->pending[0], NULL);
		} else {
			GEM_BUG_ON(!*execlists->active);

			/* port0 completed, advanced to port1 */
			trace_ports(execlists, "completed", execlists->active);

			/*
			 * We rely on the hardware being strongly
			 * ordered, that the breadcrumb write is
			 * coherent (visible from the CPU) before the
			 * user interrupt and CSB is processed.
			 */
			GEM_BUG_ON(!i915_request_completed(*execlists->active) &&
				   !reset_in_progress(execlists));
			execlists_schedule_out(*execlists->active++);

			GEM_BUG_ON(execlists->active - execlists->inflight >
				   execlists_num_ports(execlists));
		}
	} while (head != tail);

	execlists->csb_head = head;

	/*
	 * Gen11 has proven to fail wrt global observation point between
	 * entry and tail update, failing on the ordering and thus
	 * we see an old entry in the context status buffer.
	 *
	 * Forcibly evict out entries for the next gpu csb update,
	 * to increase the odds that we get a fresh entries with non
	 * working hardware. The cost for doing so comes out mostly with
	 * the wash as hardware, working or not, will need to do the
	 * invalidation before.
	 */
	invalidate_csb_entries(&buf[0], &buf[num_entries - 1]);
}

static void __execlists_submission_tasklet(struct intel_engine_cs *const engine)
{
	lockdep_assert_held(&engine->active.lock);
	if (!engine->execlists.pending[0]) {
		rcu_read_lock(); /* protect peeking at execlists->active */
		execlists_dequeue(engine);
		rcu_read_unlock();
	}
<<<<<<< HEAD
=======
}

static noinline void preempt_reset(struct intel_engine_cs *engine)
{
	const unsigned int bit = I915_RESET_ENGINE + engine->id;
	unsigned long *lock = &engine->gt->reset.flags;

	if (i915_modparams.reset < 3)
		return;

	if (test_and_set_bit(bit, lock))
		return;

	/* Mark this tasklet as disabled to avoid waiting for it to complete */
	tasklet_disable_nosync(&engine->execlists.tasklet);

	GEM_TRACE("%s: preempt timeout %lu+%ums\n",
		  engine->name,
		  READ_ONCE(engine->props.preempt_timeout_ms),
		  jiffies_to_msecs(jiffies - engine->execlists.preempt.expires));
	intel_engine_reset(engine, "preemption time out");

	tasklet_enable(&engine->execlists.tasklet);
	clear_and_wake_up_bit(bit, lock);
}

static bool preempt_timeout(const struct intel_engine_cs *const engine)
{
	const struct timer_list *t = &engine->execlists.preempt;

	if (!CONFIG_DRM_I915_PREEMPT_TIMEOUT)
		return false;

	if (!timer_expired(t))
		return false;

	return READ_ONCE(engine->execlists.pending[0]);
>>>>>>> b08baef0
}

/*
 * Check the unread Context Status Buffers and manage the submission of new
 * contexts to the ELSP accordingly.
 */
static void execlists_submission_tasklet(unsigned long data)
{
	struct intel_engine_cs * const engine = (struct intel_engine_cs *)data;
	bool timeout = preempt_timeout(engine);

	process_csb(engine);
	if (!READ_ONCE(engine->execlists.pending[0]) || timeout) {
		unsigned long flags;

		spin_lock_irqsave(&engine->active.lock, flags);
		__execlists_submission_tasklet(engine);
		spin_unlock_irqrestore(&engine->active.lock, flags);

		/* Recheck after serialising with direct-submission */
		if (timeout && preempt_timeout(engine))
			preempt_reset(engine);
	}
}

static void __execlists_kick(struct intel_engine_execlists *execlists)
{
	/* Kick the tasklet for some interrupt coalescing and reset handling */
	tasklet_hi_schedule(&execlists->tasklet);
}

#define execlists_kick(t, member) \
	__execlists_kick(container_of(t, struct intel_engine_execlists, member))

static void execlists_timeslice(struct timer_list *timer)
{
	execlists_kick(timer, timer);
}

static void execlists_preempt(struct timer_list *timer)
{
	execlists_kick(timer, preempt);
}

static void queue_request(struct intel_engine_cs *engine,
			  struct i915_sched_node *node,
			  int prio)
{
	GEM_BUG_ON(!list_empty(&node->link));
	list_add_tail(&node->link, i915_sched_lookup_priolist(engine, prio));
}

static void __submit_queue_imm(struct intel_engine_cs *engine)
{
	struct intel_engine_execlists * const execlists = &engine->execlists;

	if (reset_in_progress(execlists))
		return; /* defer until we restart the engine following reset */

	if (execlists->tasklet.func == execlists_submission_tasklet)
		__execlists_submission_tasklet(engine);
	else
		tasklet_hi_schedule(&execlists->tasklet);
}

static void submit_queue(struct intel_engine_cs *engine,
			 const struct i915_request *rq)
{
	struct intel_engine_execlists *execlists = &engine->execlists;

	if (rq_prio(rq) <= execlists->queue_priority_hint)
		return;

	execlists->queue_priority_hint = rq_prio(rq);
	__submit_queue_imm(engine);
}

static void execlists_submit_request(struct i915_request *request)
{
	struct intel_engine_cs *engine = request->engine;
	unsigned long flags;

	/* Will be called from irq-context when using foreign fences. */
	spin_lock_irqsave(&engine->active.lock, flags);

	queue_request(engine, &request->sched, rq_prio(request));

	GEM_BUG_ON(RB_EMPTY_ROOT(&engine->execlists.queue.rb_root));
	GEM_BUG_ON(list_empty(&request->sched.link));

	submit_queue(engine, request);

	spin_unlock_irqrestore(&engine->active.lock, flags);
}

static void __execlists_context_fini(struct intel_context *ce)
{
	intel_ring_put(ce->ring);
	i915_vma_put(ce->state);
}

static void execlists_context_destroy(struct kref *kref)
{
	struct intel_context *ce = container_of(kref, typeof(*ce), ref);

	GEM_BUG_ON(!i915_active_is_idle(&ce->active));
	GEM_BUG_ON(intel_context_is_pinned(ce));

	if (ce->state)
		__execlists_context_fini(ce);

	intel_context_fini(ce);
	intel_context_free(ce);
}

static void
set_redzone(void *vaddr, const struct intel_engine_cs *engine)
{
	if (!IS_ENABLED(CONFIG_DRM_I915_DEBUG_GEM))
		return;

	vaddr += engine->context_size;

	memset(vaddr, POISON_INUSE, I915_GTT_PAGE_SIZE);
}

static void
check_redzone(const void *vaddr, const struct intel_engine_cs *engine)
{
	if (!IS_ENABLED(CONFIG_DRM_I915_DEBUG_GEM))
		return;

	vaddr += engine->context_size;

	if (memchr_inv(vaddr, POISON_INUSE, I915_GTT_PAGE_SIZE))
		dev_err_once(engine->i915->drm.dev,
			     "%s context redzone overwritten!\n",
			     engine->name);
}

static void execlists_context_unpin(struct intel_context *ce)
{
	check_redzone((void *)ce->lrc_reg_state - LRC_STATE_PN * PAGE_SIZE,
		      ce->engine);

	i915_gem_object_unpin_map(ce->state->obj);
	intel_ring_reset(ce->ring, ce->ring->tail);
}

static void
__execlists_update_reg_state(const struct intel_context *ce,
			     const struct intel_engine_cs *engine)
{
	struct intel_ring *ring = ce->ring;
	u32 *regs = ce->lrc_reg_state;

	GEM_BUG_ON(!intel_ring_offset_valid(ring, ring->head));
	GEM_BUG_ON(!intel_ring_offset_valid(ring, ring->tail));

	regs[CTX_RING_BUFFER_START] = i915_ggtt_offset(ring->vma);
	regs[CTX_RING_HEAD] = ring->head;
	regs[CTX_RING_TAIL] = ring->tail;

	/* RPCS */
	if (engine->class == RENDER_CLASS) {
		regs[CTX_R_PWR_CLK_STATE] =
			intel_sseu_make_rpcs(engine->i915, &ce->sseu);

		i915_oa_init_reg_state(ce, engine);
	}
}

static int
__execlists_context_pin(struct intel_context *ce,
			struct intel_engine_cs *engine)
{
	void *vaddr;
	int ret;

	GEM_BUG_ON(!ce->state);

	ret = intel_context_active_acquire(ce);
	if (ret)
		goto err;
	GEM_BUG_ON(!i915_vma_is_pinned(ce->state));

	vaddr = i915_gem_object_pin_map(ce->state->obj,
					i915_coherent_map_type(engine->i915) |
					I915_MAP_OVERRIDE);
	if (IS_ERR(vaddr)) {
		ret = PTR_ERR(vaddr);
		goto unpin_active;
	}

	ce->lrc_desc = lrc_descriptor(ce, engine);
	ce->lrc_reg_state = vaddr + LRC_STATE_PN * PAGE_SIZE;
	__execlists_update_reg_state(ce, engine);

	return 0;

unpin_active:
	intel_context_active_release(ce);
err:
	return ret;
}

static int execlists_context_pin(struct intel_context *ce)
{
	return __execlists_context_pin(ce, ce->engine);
}

static int execlists_context_alloc(struct intel_context *ce)
{
	return __execlists_context_alloc(ce, ce->engine);
}

static void execlists_context_reset(struct intel_context *ce)
{
	/*
	 * Because we emit WA_TAIL_DWORDS there may be a disparity
	 * between our bookkeeping in ce->ring->head and ce->ring->tail and
	 * that stored in context. As we only write new commands from
	 * ce->ring->tail onwards, everything before that is junk. If the GPU
	 * starts reading from its RING_HEAD from the context, it may try to
	 * execute that junk and die.
	 *
	 * The contexts that are stilled pinned on resume belong to the
	 * kernel, and are local to each engine. All other contexts will
	 * have their head/tail sanitized upon pinning before use, so they
	 * will never see garbage,
	 *
	 * So to avoid that we reset the context images upon resume. For
	 * simplicity, we just zero everything out.
	 */
	intel_ring_reset(ce->ring, 0);
	__execlists_update_reg_state(ce, ce->engine);
}

static const struct intel_context_ops execlists_context_ops = {
	.alloc = execlists_context_alloc,

	.pin = execlists_context_pin,
	.unpin = execlists_context_unpin,

	.enter = intel_context_enter_engine,
	.exit = intel_context_exit_engine,

	.reset = execlists_context_reset,
	.destroy = execlists_context_destroy,
};

static int gen8_emit_init_breadcrumb(struct i915_request *rq)
{
	u32 *cs;

	GEM_BUG_ON(!i915_request_timeline(rq)->has_initial_breadcrumb);

	cs = intel_ring_begin(rq, 6);
	if (IS_ERR(cs))
		return PTR_ERR(cs);

	/*
	 * Check if we have been preempted before we even get started.
	 *
	 * After this point i915_request_started() reports true, even if
	 * we get preempted and so are no longer running.
	 */
	*cs++ = MI_ARB_CHECK;
	*cs++ = MI_NOOP;

	*cs++ = MI_STORE_DWORD_IMM_GEN4 | MI_USE_GGTT;
	*cs++ = i915_request_timeline(rq)->hwsp_offset;
	*cs++ = 0;
	*cs++ = rq->fence.seqno - 1;

	intel_ring_advance(rq, cs);

	/* Record the updated position of the request's payload */
	rq->infix = intel_ring_offset(rq, cs);

	return 0;
}

static int execlists_request_alloc(struct i915_request *request)
{
	int ret;

	GEM_BUG_ON(!intel_context_is_pinned(request->hw_context));

	/*
	 * Flush enough space to reduce the likelihood of waiting after
	 * we start building the request - in which case we will just
	 * have to repeat work.
	 */
	request->reserved_space += EXECLISTS_REQUEST_SIZE;

	/*
	 * Note that after this point, we have committed to using
	 * this request as it is being used to both track the
	 * state of engine initialisation and liveness of the
	 * golden renderstate above. Think twice before you try
	 * to cancel/unwind this request now.
	 */

	/* Unconditionally invalidate GPU caches and TLBs. */
	ret = request->engine->emit_flush(request, EMIT_INVALIDATE);
	if (ret)
		return ret;

	request->reserved_space -= EXECLISTS_REQUEST_SIZE;
	return 0;
}

/*
 * In this WA we need to set GEN8_L3SQCREG4[21:21] and reset it after
 * PIPE_CONTROL instruction. This is required for the flush to happen correctly
 * but there is a slight complication as this is applied in WA batch where the
 * values are only initialized once so we cannot take register value at the
 * beginning and reuse it further; hence we save its value to memory, upload a
 * constant value with bit21 set and then we restore it back with the saved value.
 * To simplify the WA, a constant value is formed by using the default value
 * of this register. This shouldn't be a problem because we are only modifying
 * it for a short period and this batch in non-premptible. We can ofcourse
 * use additional instructions that read the actual value of the register
 * at that time and set our bit of interest but it makes the WA complicated.
 *
 * This WA is also required for Gen9 so extracting as a function avoids
 * code duplication.
 */
static u32 *
gen8_emit_flush_coherentl3_wa(struct intel_engine_cs *engine, u32 *batch)
{
	/* NB no one else is allowed to scribble over scratch + 256! */
	*batch++ = MI_STORE_REGISTER_MEM_GEN8 | MI_SRM_LRM_GLOBAL_GTT;
	*batch++ = i915_mmio_reg_offset(GEN8_L3SQCREG4);
	*batch++ = intel_gt_scratch_offset(engine->gt,
					   INTEL_GT_SCRATCH_FIELD_COHERENTL3_WA);
	*batch++ = 0;

	*batch++ = MI_LOAD_REGISTER_IMM(1);
	*batch++ = i915_mmio_reg_offset(GEN8_L3SQCREG4);
	*batch++ = 0x40400000 | GEN8_LQSC_FLUSH_COHERENT_LINES;

	batch = gen8_emit_pipe_control(batch,
				       PIPE_CONTROL_CS_STALL |
				       PIPE_CONTROL_DC_FLUSH_ENABLE,
				       0);

	*batch++ = MI_LOAD_REGISTER_MEM_GEN8 | MI_SRM_LRM_GLOBAL_GTT;
	*batch++ = i915_mmio_reg_offset(GEN8_L3SQCREG4);
	*batch++ = intel_gt_scratch_offset(engine->gt,
					   INTEL_GT_SCRATCH_FIELD_COHERENTL3_WA);
	*batch++ = 0;

	return batch;
}

/*
 * Typically we only have one indirect_ctx and per_ctx batch buffer which are
 * initialized at the beginning and shared across all contexts but this field
 * helps us to have multiple batches at different offsets and select them based
 * on a criteria. At the moment this batch always start at the beginning of the page
 * and at this point we don't have multiple wa_ctx batch buffers.
 *
 * The number of WA applied are not known at the beginning; we use this field
 * to return the no of DWORDS written.
 *
 * It is to be noted that this batch does not contain MI_BATCH_BUFFER_END
 * so it adds NOOPs as padding to make it cacheline aligned.
 * MI_BATCH_BUFFER_END will be added to perctx batch and both of them together
 * makes a complete batch buffer.
 */
static u32 *gen8_init_indirectctx_bb(struct intel_engine_cs *engine, u32 *batch)
{
	/* WaDisableCtxRestoreArbitration:bdw,chv */
	*batch++ = MI_ARB_ON_OFF | MI_ARB_DISABLE;

	/* WaFlushCoherentL3CacheLinesAtContextSwitch:bdw */
	if (IS_BROADWELL(engine->i915))
		batch = gen8_emit_flush_coherentl3_wa(engine, batch);

	/* WaClearSlmSpaceAtContextSwitch:bdw,chv */
	/* Actual scratch location is at 128 bytes offset */
	batch = gen8_emit_pipe_control(batch,
				       PIPE_CONTROL_FLUSH_L3 |
				       PIPE_CONTROL_STORE_DATA_INDEX |
				       PIPE_CONTROL_CS_STALL |
				       PIPE_CONTROL_QW_WRITE,
				       LRC_PPHWSP_SCRATCH_ADDR);

	*batch++ = MI_ARB_ON_OFF | MI_ARB_ENABLE;

	/* Pad to end of cacheline */
	while ((unsigned long)batch % CACHELINE_BYTES)
		*batch++ = MI_NOOP;

	/*
	 * MI_BATCH_BUFFER_END is not required in Indirect ctx BB because
	 * execution depends on the length specified in terms of cache lines
	 * in the register CTX_RCS_INDIRECT_CTX
	 */

	return batch;
}

struct lri {
	i915_reg_t reg;
	u32 value;
};

static u32 *emit_lri(u32 *batch, const struct lri *lri, unsigned int count)
{
	GEM_BUG_ON(!count || count > 63);

	*batch++ = MI_LOAD_REGISTER_IMM(count);
	do {
		*batch++ = i915_mmio_reg_offset(lri->reg);
		*batch++ = lri->value;
	} while (lri++, --count);
	*batch++ = MI_NOOP;

	return batch;
}

static u32 *gen9_init_indirectctx_bb(struct intel_engine_cs *engine, u32 *batch)
{
	static const struct lri lri[] = {
		/* WaDisableGatherAtSetShaderCommonSlice:skl,bxt,kbl,glk */
		{
			COMMON_SLICE_CHICKEN2,
			__MASKED_FIELD(GEN9_DISABLE_GATHER_AT_SET_SHADER_COMMON_SLICE,
				       0),
		},

		/* BSpec: 11391 */
		{
			FF_SLICE_CHICKEN,
			__MASKED_FIELD(FF_SLICE_CHICKEN_CL_PROVOKING_VERTEX_FIX,
				       FF_SLICE_CHICKEN_CL_PROVOKING_VERTEX_FIX),
		},

		/* BSpec: 11299 */
		{
			_3D_CHICKEN3,
			__MASKED_FIELD(_3D_CHICKEN_SF_PROVOKING_VERTEX_FIX,
				       _3D_CHICKEN_SF_PROVOKING_VERTEX_FIX),
		}
	};

	*batch++ = MI_ARB_ON_OFF | MI_ARB_DISABLE;

	/* WaFlushCoherentL3CacheLinesAtContextSwitch:skl,bxt,glk */
	batch = gen8_emit_flush_coherentl3_wa(engine, batch);

	batch = emit_lri(batch, lri, ARRAY_SIZE(lri));

	/* WaMediaPoolStateCmdInWABB:bxt,glk */
	if (HAS_POOLED_EU(engine->i915)) {
		/*
		 * EU pool configuration is setup along with golden context
		 * during context initialization. This value depends on
		 * device type (2x6 or 3x6) and needs to be updated based
		 * on which subslice is disabled especially for 2x6
		 * devices, however it is safe to load default
		 * configuration of 3x6 device instead of masking off
		 * corresponding bits because HW ignores bits of a disabled
		 * subslice and drops down to appropriate config. Please
		 * see render_state_setup() in i915_gem_render_state.c for
		 * possible configurations, to avoid duplication they are
		 * not shown here again.
		 */
		*batch++ = GEN9_MEDIA_POOL_STATE;
		*batch++ = GEN9_MEDIA_POOL_ENABLE;
		*batch++ = 0x00777000;
		*batch++ = 0;
		*batch++ = 0;
		*batch++ = 0;
	}

	*batch++ = MI_ARB_ON_OFF | MI_ARB_ENABLE;

	/* Pad to end of cacheline */
	while ((unsigned long)batch % CACHELINE_BYTES)
		*batch++ = MI_NOOP;

	return batch;
}

static u32 *
gen10_init_indirectctx_bb(struct intel_engine_cs *engine, u32 *batch)
{
	int i;

	/*
	 * WaPipeControlBefore3DStateSamplePattern: cnl
	 *
	 * Ensure the engine is idle prior to programming a
	 * 3DSTATE_SAMPLE_PATTERN during a context restore.
	 */
	batch = gen8_emit_pipe_control(batch,
				       PIPE_CONTROL_CS_STALL,
				       0);
	/*
	 * WaPipeControlBefore3DStateSamplePattern says we need 4 dwords for
	 * the PIPE_CONTROL followed by 12 dwords of 0x0, so 16 dwords in
	 * total. However, a PIPE_CONTROL is 6 dwords long, not 4, which is
	 * confusing. Since gen8_emit_pipe_control() already advances the
	 * batch by 6 dwords, we advance the other 10 here, completing a
	 * cacheline. It's not clear if the workaround requires this padding
	 * before other commands, or if it's just the regular padding we would
	 * already have for the workaround bb, so leave it here for now.
	 */
	for (i = 0; i < 10; i++)
		*batch++ = MI_NOOP;

	/* Pad to end of cacheline */
	while ((unsigned long)batch % CACHELINE_BYTES)
		*batch++ = MI_NOOP;

	return batch;
}

#define CTX_WA_BB_OBJ_SIZE (PAGE_SIZE)

static int lrc_setup_wa_ctx(struct intel_engine_cs *engine)
{
	struct drm_i915_gem_object *obj;
	struct i915_vma *vma;
	int err;

	obj = i915_gem_object_create_shmem(engine->i915, CTX_WA_BB_OBJ_SIZE);
	if (IS_ERR(obj))
		return PTR_ERR(obj);

	vma = i915_vma_instance(obj, &engine->gt->ggtt->vm, NULL);
	if (IS_ERR(vma)) {
		err = PTR_ERR(vma);
		goto err;
	}

	err = i915_vma_pin(vma, 0, 0, PIN_GLOBAL | PIN_HIGH);
	if (err)
		goto err;

	engine->wa_ctx.vma = vma;
	return 0;

err:
	i915_gem_object_put(obj);
	return err;
}

static void lrc_destroy_wa_ctx(struct intel_engine_cs *engine)
{
	i915_vma_unpin_and_release(&engine->wa_ctx.vma, 0);
}

typedef u32 *(*wa_bb_func_t)(struct intel_engine_cs *engine, u32 *batch);

static int intel_init_workaround_bb(struct intel_engine_cs *engine)
{
	struct i915_ctx_workarounds *wa_ctx = &engine->wa_ctx;
	struct i915_wa_ctx_bb *wa_bb[2] = { &wa_ctx->indirect_ctx,
					    &wa_ctx->per_ctx };
	wa_bb_func_t wa_bb_fn[2];
	struct page *page;
	void *batch, *batch_ptr;
	unsigned int i;
	int ret;

	if (engine->class != RENDER_CLASS)
		return 0;

	switch (INTEL_GEN(engine->i915)) {
	case 12:
	case 11:
		return 0;
	case 10:
		wa_bb_fn[0] = gen10_init_indirectctx_bb;
		wa_bb_fn[1] = NULL;
		break;
	case 9:
		wa_bb_fn[0] = gen9_init_indirectctx_bb;
		wa_bb_fn[1] = NULL;
		break;
	case 8:
		wa_bb_fn[0] = gen8_init_indirectctx_bb;
		wa_bb_fn[1] = NULL;
		break;
	default:
		MISSING_CASE(INTEL_GEN(engine->i915));
		return 0;
	}

	ret = lrc_setup_wa_ctx(engine);
	if (ret) {
		DRM_DEBUG_DRIVER("Failed to setup context WA page: %d\n", ret);
		return ret;
	}

	page = i915_gem_object_get_dirty_page(wa_ctx->vma->obj, 0);
	batch = batch_ptr = kmap_atomic(page);

	/*
	 * Emit the two workaround batch buffers, recording the offset from the
	 * start of the workaround batch buffer object for each and their
	 * respective sizes.
	 */
	for (i = 0; i < ARRAY_SIZE(wa_bb_fn); i++) {
		wa_bb[i]->offset = batch_ptr - batch;
		if (GEM_DEBUG_WARN_ON(!IS_ALIGNED(wa_bb[i]->offset,
						  CACHELINE_BYTES))) {
			ret = -EINVAL;
			break;
		}
		if (wa_bb_fn[i])
			batch_ptr = wa_bb_fn[i](engine, batch_ptr);
		wa_bb[i]->size = batch_ptr - (batch + wa_bb[i]->offset);
	}

	BUG_ON(batch_ptr - batch > CTX_WA_BB_OBJ_SIZE);

	kunmap_atomic(batch);
	if (ret)
		lrc_destroy_wa_ctx(engine);

	return ret;
}

static void enable_execlists(struct intel_engine_cs *engine)
{
	u32 mode;

	assert_forcewakes_active(engine->uncore, FORCEWAKE_ALL);

	intel_engine_set_hwsp_writemask(engine, ~0u); /* HWSTAM */

	if (INTEL_GEN(engine->i915) >= 11)
		mode = _MASKED_BIT_ENABLE(GEN11_GFX_DISABLE_LEGACY_MODE);
	else
		mode = _MASKED_BIT_ENABLE(GFX_RUN_LIST_ENABLE);
	ENGINE_WRITE_FW(engine, RING_MODE_GEN7, mode);

	ENGINE_WRITE_FW(engine, RING_MI_MODE, _MASKED_BIT_DISABLE(STOP_RING));

	ENGINE_WRITE_FW(engine,
			RING_HWS_PGA,
			i915_ggtt_offset(engine->status_page.vma));
	ENGINE_POSTING_READ(engine, RING_HWS_PGA);
}

static bool unexpected_starting_state(struct intel_engine_cs *engine)
{
	bool unexpected = false;

	if (ENGINE_READ_FW(engine, RING_MI_MODE) & STOP_RING) {
		DRM_DEBUG_DRIVER("STOP_RING still set in RING_MI_MODE\n");
		unexpected = true;
	}

	return unexpected;
}

static int execlists_resume(struct intel_engine_cs *engine)
{
	intel_engine_apply_workarounds(engine);
	intel_engine_apply_whitelist(engine);

	intel_mocs_init_engine(engine);

	intel_engine_reset_breadcrumbs(engine);

	if (GEM_SHOW_DEBUG() && unexpected_starting_state(engine)) {
		struct drm_printer p = drm_debug_printer(__func__);

		intel_engine_dump(engine, &p, NULL);
	}

	enable_execlists(engine);

	return 0;
}

static void execlists_reset_prepare(struct intel_engine_cs *engine)
{
	struct intel_engine_execlists * const execlists = &engine->execlists;
	unsigned long flags;

	GEM_TRACE("%s: depth<-%d\n", engine->name,
		  atomic_read(&execlists->tasklet.count));

	/*
	 * Prevent request submission to the hardware until we have
	 * completed the reset in i915_gem_reset_finish(). If a request
	 * is completed by one engine, it may then queue a request
	 * to a second via its execlists->tasklet *just* as we are
	 * calling engine->resume() and also writing the ELSP.
	 * Turning off the execlists->tasklet until the reset is over
	 * prevents the race.
	 */
	__tasklet_disable_sync_once(&execlists->tasklet);
	GEM_BUG_ON(!reset_in_progress(execlists));

	/* And flush any current direct submission. */
	spin_lock_irqsave(&engine->active.lock, flags);
	spin_unlock_irqrestore(&engine->active.lock, flags);

	/*
	 * We stop engines, otherwise we might get failed reset and a
	 * dead gpu (on elk). Also as modern gpu as kbl can suffer
	 * from system hang if batchbuffer is progressing when
	 * the reset is issued, regardless of READY_TO_RESET ack.
	 * Thus assume it is best to stop engines on all gens
	 * where we have a gpu reset.
	 *
	 * WaKBLVECSSemaphoreWaitPoll:kbl (on ALL_ENGINES)
	 *
	 * FIXME: Wa for more modern gens needs to be validated
	 */
	intel_engine_stop_cs(engine);
}

static void reset_csb_pointers(struct intel_engine_cs *engine)
{
	struct intel_engine_execlists * const execlists = &engine->execlists;
	const unsigned int reset_value = execlists->csb_size - 1;

	ring_set_paused(engine, 0);

	/*
	 * After a reset, the HW starts writing into CSB entry [0]. We
	 * therefore have to set our HEAD pointer back one entry so that
	 * the *first* entry we check is entry 0. To complicate this further,
	 * as we don't wait for the first interrupt after reset, we have to
	 * fake the HW write to point back to the last entry so that our
	 * inline comparison of our cached head position against the last HW
	 * write works even before the first interrupt.
	 */
	execlists->csb_head = reset_value;
	WRITE_ONCE(*execlists->csb_write, reset_value);
	wmb(); /* Make sure this is visible to HW (paranoia?) */

	invalidate_csb_entries(&execlists->csb_status[0],
			       &execlists->csb_status[reset_value]);
}

static int lrc_ring_mi_mode(const struct intel_engine_cs *engine)
{
<<<<<<< HEAD
	const struct intel_context * const ce = rq->hw_context;
	struct i915_request *active = NULL;
	struct list_head *list;

	if (!i915_request_is_active(rq)) /* unwound, but incomplete! */
		return rq;

	list = &rq->timeline->requests;
	list_for_each_entry_from_reverse(rq, list, link) {
		if (i915_request_completed(rq))
			break;
=======
	if (INTEL_GEN(engine->i915) >= 12)
		return 0x60;
	else if (INTEL_GEN(engine->i915) >= 9)
		return 0x54;
	else if (engine->class == RENDER_CLASS)
		return 0x58;
	else
		return -1;
}
>>>>>>> b08baef0

static void __execlists_reset_reg_state(const struct intel_context *ce,
					const struct intel_engine_cs *engine)
{
	u32 *regs = ce->lrc_reg_state;
	int x;

	x = lrc_ring_mi_mode(engine);
	if (x != -1) {
		regs[x + 1] &= ~STOP_RING;
		regs[x + 1] |= STOP_RING << 16;
	}
}

static void __execlists_reset(struct intel_engine_cs *engine, bool stalled)
{
	struct intel_engine_execlists * const execlists = &engine->execlists;
	struct intel_context *ce;
	struct i915_request *rq;

	mb(); /* paranoia: read the CSB pointers from after the reset */
	clflush(execlists->csb_write);
	mb();

	process_csb(engine); /* drain preemption events */

	/* Following the reset, we need to reload the CSB read/write pointers */
	reset_csb_pointers(engine);

	/*
	 * Save the currently executing context, even if we completed
	 * its request, it was still running at the time of the
	 * reset and will have been clobbered.
	 */
	rq = execlists_active(execlists);
	if (!rq)
		goto unwind;

	/* We still have requests in-flight; the engine should be active */
	GEM_BUG_ON(!intel_engine_pm_is_awake(engine));

	ce = rq->hw_context;
	GEM_BUG_ON(!i915_vma_is_pinned(ce->state));

	if (i915_request_completed(rq)) {
		/* Idle context; tidy up the ring so we can restart afresh */
		ce->ring->head = intel_ring_wrap(ce->ring, rq->tail);
		goto out_replay;
	}

	/* Context has requests still in-flight; it should not be idle! */
	GEM_BUG_ON(i915_active_is_idle(&ce->active));
	rq = active_request(ce->timeline, rq);
	ce->ring->head = intel_ring_wrap(ce->ring, rq->head);
	GEM_BUG_ON(ce->ring->head == ce->ring->tail);

	/*
	 * If this request hasn't started yet, e.g. it is waiting on a
	 * semaphore, we need to avoid skipping the request or else we
	 * break the signaling chain. However, if the context is corrupt
	 * the request will not restart and we will be stuck with a wedged
	 * device. It is quite often the case that if we issue a reset
	 * while the GPU is loading the context image, that the context
	 * image becomes corrupt.
	 *
	 * Otherwise, if we have not started yet, the request should replay
	 * perfectly and we do not need to flag the result as being erroneous.
	 */
	if (!i915_request_started(rq))
		goto out_replay;

	/*
	 * If the request was innocent, we leave the request in the ELSP
	 * and will try to replay it on restarting. The context image may
	 * have been corrupted by the reset, in which case we may have
	 * to service a new GPU hang, but more likely we can continue on
	 * without impact.
	 *
	 * If the request was guilty, we presume the context is corrupt
	 * and have to at least restore the RING register in the context
	 * image back to the expected values to skip over the guilty request.
	 */
	__i915_request_reset(rq, stalled);
	if (!stalled)
		goto out_replay;

	/*
	 * We want a simple context + ring to execute the breadcrumb update.
	 * We cannot rely on the context being intact across the GPU hang,
	 * so clear it and rebuild just what we need for the breadcrumb.
	 * All pending requests for this context will be zapped, and any
	 * future request will be after userspace has had the opportunity
	 * to recreate its own state.
	 */
	GEM_BUG_ON(!intel_context_is_pinned(ce));
	restore_default_state(ce, engine);

out_replay:
	GEM_TRACE("%s replay {head:%04x, tail:%04x}\n",
		  engine->name, ce->ring->head, ce->ring->tail);
	intel_ring_update_space(ce->ring);
	__execlists_reset_reg_state(ce, engine);
	__execlists_update_reg_state(ce, engine);
	ce->lrc_desc |= CTX_DESC_FORCE_RESTORE; /* paranoid: GPU was reset! */

unwind:
	/* Push back any incomplete requests for replay after the reset. */
	cancel_port_requests(execlists);
	__unwind_incomplete_requests(engine);
}

static void execlists_reset(struct intel_engine_cs *engine, bool stalled)
{
	unsigned long flags;

	GEM_TRACE("%s\n", engine->name);

	spin_lock_irqsave(&engine->active.lock, flags);

	__execlists_reset(engine, stalled);

	spin_unlock_irqrestore(&engine->active.lock, flags);
}

static void nop_submission_tasklet(unsigned long data)
{
	/* The driver is wedged; don't process any more events. */
}

static void execlists_cancel_requests(struct intel_engine_cs *engine)
{
	struct intel_engine_execlists * const execlists = &engine->execlists;
	struct i915_request *rq, *rn;
	struct rb_node *rb;
	unsigned long flags;

	GEM_TRACE("%s\n", engine->name);

	/*
	 * Before we call engine->cancel_requests(), we should have exclusive
	 * access to the submission state. This is arranged for us by the
	 * caller disabling the interrupt generation, the tasklet and other
	 * threads that may then access the same state, giving us a free hand
	 * to reset state. However, we still need to let lockdep be aware that
	 * we know this state may be accessed in hardirq context, so we
	 * disable the irq around this manipulation and we want to keep
	 * the spinlock focused on its duties and not accidentally conflate
	 * coverage to the submission's irq state. (Similarly, although we
	 * shouldn't need to disable irq around the manipulation of the
	 * submission's irq state, we also wish to remind ourselves that
	 * it is irq state.)
	 */
	spin_lock_irqsave(&engine->active.lock, flags);

	__execlists_reset(engine, true);

	/* Mark all executing requests as skipped. */
	list_for_each_entry(rq, &engine->active.requests, sched.link)
		mark_eio(rq);

	/* Flush the queued requests to the timeline list (for retiring). */
	while ((rb = rb_first_cached(&execlists->queue))) {
		struct i915_priolist *p = to_priolist(rb);
		int i;

		priolist_for_each_request_consume(rq, rn, p, i) {
<<<<<<< HEAD
=======
			mark_eio(rq);
>>>>>>> b08baef0
			__i915_request_submit(rq);
		}

		rb_erase_cached(&p->node, &execlists->queue);
		i915_priolist_free(p);
	}

	/* Cancel all attached virtual engines */
	while ((rb = rb_first_cached(&execlists->virtual))) {
		struct virtual_engine *ve =
			rb_entry(rb, typeof(*ve), nodes[engine->id].rb);

		rb_erase_cached(rb, &execlists->virtual);
		RB_CLEAR_NODE(rb);

		spin_lock(&ve->base.active.lock);
		rq = fetch_and_zero(&ve->request);
		if (rq) {
			mark_eio(rq);

			rq->engine = engine;
			__i915_request_submit(rq);
			i915_request_put(rq);

			ve->base.execlists.queue_priority_hint = INT_MIN;
		}
		spin_unlock(&ve->base.active.lock);
	}

	/* Remaining _unready_ requests will be nop'ed when submitted */

	execlists->queue_priority_hint = INT_MIN;
	execlists->queue = RB_ROOT_CACHED;

	GEM_BUG_ON(__tasklet_is_enabled(&execlists->tasklet));
	execlists->tasklet.func = nop_submission_tasklet;

	spin_unlock_irqrestore(&engine->active.lock, flags);
}

static void execlists_reset_finish(struct intel_engine_cs *engine)
{
	struct intel_engine_execlists * const execlists = &engine->execlists;

	/*
	 * After a GPU reset, we may have requests to replay. Do so now while
	 * we still have the forcewake to be sure that the GPU is not allowed
	 * to sleep before we restart and reload a context.
	 */
	GEM_BUG_ON(!reset_in_progress(execlists));
	if (!RB_EMPTY_ROOT(&execlists->queue.rb_root))
		execlists->tasklet.func(execlists->tasklet.data);

	if (__tasklet_enable(&execlists->tasklet))
		/* And kick in case we missed a new request submission. */
		tasklet_hi_schedule(&execlists->tasklet);
	GEM_TRACE("%s: depth->%d\n", engine->name,
		  atomic_read(&execlists->tasklet.count));
}

static int gen8_emit_bb_start(struct i915_request *rq,
			      u64 offset, u32 len,
			      const unsigned int flags)
{
	u32 *cs;

	cs = intel_ring_begin(rq, 4);
	if (IS_ERR(cs))
		return PTR_ERR(cs);

	/*
	 * WaDisableCtxRestoreArbitration:bdw,chv
	 *
	 * We don't need to perform MI_ARB_ENABLE as often as we do (in
	 * particular all the gen that do not need the w/a at all!), if we
	 * took care to make sure that on every switch into this context
	 * (both ordinary and for preemption) that arbitrartion was enabled
	 * we would be fine.  However, for gen8 there is another w/a that
	 * requires us to not preempt inside GPGPU execution, so we keep
	 * arbitration disabled for gen8 batches. Arbitration will be
	 * re-enabled before we close the request
	 * (engine->emit_fini_breadcrumb).
	 */
	*cs++ = MI_ARB_ON_OFF | MI_ARB_DISABLE;

	/* FIXME(BDW+): Address space and security selectors. */
	*cs++ = MI_BATCH_BUFFER_START_GEN8 |
		(flags & I915_DISPATCH_SECURE ? 0 : BIT(8));
	*cs++ = lower_32_bits(offset);
	*cs++ = upper_32_bits(offset);

	intel_ring_advance(rq, cs);

	return 0;
}

static int gen9_emit_bb_start(struct i915_request *rq,
			      u64 offset, u32 len,
			      const unsigned int flags)
{
	u32 *cs;

	cs = intel_ring_begin(rq, 6);
	if (IS_ERR(cs))
		return PTR_ERR(cs);

	*cs++ = MI_ARB_ON_OFF | MI_ARB_ENABLE;

	*cs++ = MI_BATCH_BUFFER_START_GEN8 |
		(flags & I915_DISPATCH_SECURE ? 0 : BIT(8));
	*cs++ = lower_32_bits(offset);
	*cs++ = upper_32_bits(offset);

	*cs++ = MI_ARB_ON_OFF | MI_ARB_DISABLE;
	*cs++ = MI_NOOP;

	intel_ring_advance(rq, cs);

	return 0;
}

static void gen8_logical_ring_enable_irq(struct intel_engine_cs *engine)
{
	ENGINE_WRITE(engine, RING_IMR,
		     ~(engine->irq_enable_mask | engine->irq_keep_mask));
	ENGINE_POSTING_READ(engine, RING_IMR);
}

static void gen8_logical_ring_disable_irq(struct intel_engine_cs *engine)
{
	ENGINE_WRITE(engine, RING_IMR, ~engine->irq_keep_mask);
}

static int gen8_emit_flush(struct i915_request *request, u32 mode)
{
	u32 cmd, *cs;

	cs = intel_ring_begin(request, 4);
	if (IS_ERR(cs))
		return PTR_ERR(cs);

	cmd = MI_FLUSH_DW + 1;

	/* We always require a command barrier so that subsequent
	 * commands, such as breadcrumb interrupts, are strictly ordered
	 * wrt the contents of the write cache being flushed to memory
	 * (and thus being coherent from the CPU).
	 */
	cmd |= MI_FLUSH_DW_STORE_INDEX | MI_FLUSH_DW_OP_STOREDW;

	if (mode & EMIT_INVALIDATE) {
		cmd |= MI_INVALIDATE_TLB;
		if (request->engine->class == VIDEO_DECODE_CLASS)
			cmd |= MI_INVALIDATE_BSD;
	}

	*cs++ = cmd;
	*cs++ = LRC_PPHWSP_SCRATCH_ADDR;
	*cs++ = 0; /* upper addr */
	*cs++ = 0; /* value */
	intel_ring_advance(request, cs);

	return 0;
}

static int gen8_emit_flush_render(struct i915_request *request,
				  u32 mode)
{
	bool vf_flush_wa = false, dc_flush_wa = false;
	u32 *cs, flags = 0;
	int len;

	flags |= PIPE_CONTROL_CS_STALL;

	if (mode & EMIT_FLUSH) {
		flags |= PIPE_CONTROL_RENDER_TARGET_CACHE_FLUSH;
		flags |= PIPE_CONTROL_DEPTH_CACHE_FLUSH;
		flags |= PIPE_CONTROL_DC_FLUSH_ENABLE;
		flags |= PIPE_CONTROL_FLUSH_ENABLE;
	}

	if (mode & EMIT_INVALIDATE) {
		flags |= PIPE_CONTROL_TLB_INVALIDATE;
		flags |= PIPE_CONTROL_INSTRUCTION_CACHE_INVALIDATE;
		flags |= PIPE_CONTROL_TEXTURE_CACHE_INVALIDATE;
		flags |= PIPE_CONTROL_VF_CACHE_INVALIDATE;
		flags |= PIPE_CONTROL_CONST_CACHE_INVALIDATE;
		flags |= PIPE_CONTROL_STATE_CACHE_INVALIDATE;
		flags |= PIPE_CONTROL_QW_WRITE;
		flags |= PIPE_CONTROL_STORE_DATA_INDEX;

		/*
		 * On GEN9: before VF_CACHE_INVALIDATE we need to emit a NULL
		 * pipe control.
		 */
		if (IS_GEN(request->i915, 9))
			vf_flush_wa = true;

		/* WaForGAMHang:kbl */
		if (IS_KBL_REVID(request->i915, 0, KBL_REVID_B0))
			dc_flush_wa = true;
	}

	len = 6;

	if (vf_flush_wa)
		len += 6;

	if (dc_flush_wa)
		len += 12;

	cs = intel_ring_begin(request, len);
	if (IS_ERR(cs))
		return PTR_ERR(cs);

	if (vf_flush_wa)
		cs = gen8_emit_pipe_control(cs, 0, 0);

	if (dc_flush_wa)
		cs = gen8_emit_pipe_control(cs, PIPE_CONTROL_DC_FLUSH_ENABLE,
					    0);

	cs = gen8_emit_pipe_control(cs, flags, LRC_PPHWSP_SCRATCH_ADDR);

	if (dc_flush_wa)
		cs = gen8_emit_pipe_control(cs, PIPE_CONTROL_CS_STALL, 0);

	intel_ring_advance(request, cs);

	return 0;
}

static int gen11_emit_flush_render(struct i915_request *request,
				   u32 mode)
{
	if (mode & EMIT_FLUSH) {
		u32 *cs;
		u32 flags = 0;

		flags |= PIPE_CONTROL_CS_STALL;

		flags |= PIPE_CONTROL_TILE_CACHE_FLUSH;
		flags |= PIPE_CONTROL_RENDER_TARGET_CACHE_FLUSH;
		flags |= PIPE_CONTROL_DEPTH_CACHE_FLUSH;
		flags |= PIPE_CONTROL_DC_FLUSH_ENABLE;
		flags |= PIPE_CONTROL_FLUSH_ENABLE;
		flags |= PIPE_CONTROL_QW_WRITE;
		flags |= PIPE_CONTROL_STORE_DATA_INDEX;

		cs = intel_ring_begin(request, 6);
		if (IS_ERR(cs))
			return PTR_ERR(cs);

		cs = gen8_emit_pipe_control(cs, flags, LRC_PPHWSP_SCRATCH_ADDR);
		intel_ring_advance(request, cs);
	}

	if (mode & EMIT_INVALIDATE) {
		u32 *cs;
		u32 flags = 0;

		flags |= PIPE_CONTROL_CS_STALL;

		flags |= PIPE_CONTROL_COMMAND_CACHE_INVALIDATE;
		flags |= PIPE_CONTROL_TLB_INVALIDATE;
		flags |= PIPE_CONTROL_INSTRUCTION_CACHE_INVALIDATE;
		flags |= PIPE_CONTROL_TEXTURE_CACHE_INVALIDATE;
		flags |= PIPE_CONTROL_VF_CACHE_INVALIDATE;
		flags |= PIPE_CONTROL_CONST_CACHE_INVALIDATE;
		flags |= PIPE_CONTROL_STATE_CACHE_INVALIDATE;
		flags |= PIPE_CONTROL_QW_WRITE;
		flags |= PIPE_CONTROL_STORE_DATA_INDEX;

		cs = intel_ring_begin(request, 6);
		if (IS_ERR(cs))
			return PTR_ERR(cs);

		cs = gen8_emit_pipe_control(cs, flags, LRC_PPHWSP_SCRATCH_ADDR);
		intel_ring_advance(request, cs);
	}

	return 0;
}

static u32 preparser_disable(bool state)
{
	return MI_ARB_CHECK | 1 << 8 | state;
}

static int gen12_emit_flush_render(struct i915_request *request,
				   u32 mode)
{
	if (mode & EMIT_FLUSH) {
		u32 flags = 0;
		u32 *cs;

		flags |= PIPE_CONTROL_TILE_CACHE_FLUSH;
		flags |= PIPE_CONTROL_RENDER_TARGET_CACHE_FLUSH;
		flags |= PIPE_CONTROL_DEPTH_CACHE_FLUSH;
		/* Wa_1409600907:tgl */
		flags |= PIPE_CONTROL_DEPTH_STALL;
		flags |= PIPE_CONTROL_DC_FLUSH_ENABLE;
		flags |= PIPE_CONTROL_FLUSH_ENABLE;
		flags |= PIPE_CONTROL_HDC_PIPELINE_FLUSH;

		flags |= PIPE_CONTROL_STORE_DATA_INDEX;
		flags |= PIPE_CONTROL_QW_WRITE;

		flags |= PIPE_CONTROL_CS_STALL;

		cs = intel_ring_begin(request, 6);
		if (IS_ERR(cs))
			return PTR_ERR(cs);

		cs = gen8_emit_pipe_control(cs, flags, LRC_PPHWSP_SCRATCH_ADDR);
		intel_ring_advance(request, cs);
	}

	if (mode & EMIT_INVALIDATE) {
		u32 flags = 0;
		u32 *cs;

		flags |= PIPE_CONTROL_COMMAND_CACHE_INVALIDATE;
		flags |= PIPE_CONTROL_TLB_INVALIDATE;
		flags |= PIPE_CONTROL_INSTRUCTION_CACHE_INVALIDATE;
		flags |= PIPE_CONTROL_TEXTURE_CACHE_INVALIDATE;
		flags |= PIPE_CONTROL_VF_CACHE_INVALIDATE;
		flags |= PIPE_CONTROL_CONST_CACHE_INVALIDATE;
		flags |= PIPE_CONTROL_STATE_CACHE_INVALIDATE;
		flags |= PIPE_CONTROL_L3_RO_CACHE_INVALIDATE;

		flags |= PIPE_CONTROL_STORE_DATA_INDEX;
		flags |= PIPE_CONTROL_QW_WRITE;

		flags |= PIPE_CONTROL_CS_STALL;

		cs = intel_ring_begin(request, 8);
		if (IS_ERR(cs))
			return PTR_ERR(cs);

		/*
		 * Prevent the pre-parser from skipping past the TLB
		 * invalidate and loading a stale page for the batch
		 * buffer / request payload.
		 */
		*cs++ = preparser_disable(true);

		cs = gen8_emit_pipe_control(cs, flags, LRC_PPHWSP_SCRATCH_ADDR);

		*cs++ = preparser_disable(false);
		intel_ring_advance(request, cs);

		/*
		 * Wa_1604544889:tgl
		 */
		if (IS_TGL_REVID(request->i915, TGL_REVID_A0, TGL_REVID_A0)) {
			flags = 0;
			flags |= PIPE_CONTROL_CS_STALL;
			flags |= PIPE_CONTROL_HDC_PIPELINE_FLUSH;

			flags |= PIPE_CONTROL_STORE_DATA_INDEX;
			flags |= PIPE_CONTROL_QW_WRITE;

			cs = intel_ring_begin(request, 6);
			if (IS_ERR(cs))
				return PTR_ERR(cs);

			cs = gen8_emit_pipe_control(cs, flags,
						    LRC_PPHWSP_SCRATCH_ADDR);
			intel_ring_advance(request, cs);
		}
	}

	return 0;
}

/*
 * Reserve space for 2 NOOPs at the end of each request to be
 * used as a workaround for not being allowed to do lite
 * restore with HEAD==TAIL (WaIdleLiteRestore).
 */
static u32 *gen8_emit_wa_tail(struct i915_request *request, u32 *cs)
{
	/* Ensure there's always at least one preemption point per-request. */
	*cs++ = MI_ARB_CHECK;
	*cs++ = MI_NOOP;
	request->wa_tail = intel_ring_offset(request, cs);

	return cs;
}

static u32 *emit_preempt_busywait(struct i915_request *request, u32 *cs)
{
	*cs++ = MI_SEMAPHORE_WAIT |
		MI_SEMAPHORE_GLOBAL_GTT |
		MI_SEMAPHORE_POLL |
		MI_SEMAPHORE_SAD_EQ_SDD;
	*cs++ = 0;
	*cs++ = intel_hws_preempt_address(request->engine);
	*cs++ = 0;

	return cs;
}

static __always_inline u32*
gen8_emit_fini_breadcrumb_footer(struct i915_request *request,
				 u32 *cs)
{
	*cs++ = MI_USER_INTERRUPT;

	*cs++ = MI_ARB_ON_OFF | MI_ARB_ENABLE;
	if (intel_engine_has_semaphores(request->engine))
		cs = emit_preempt_busywait(request, cs);

	request->tail = intel_ring_offset(request, cs);
	assert_ring_tail_valid(request->ring, request->tail);

	return gen8_emit_wa_tail(request, cs);
}

static u32 *gen8_emit_fini_breadcrumb(struct i915_request *request, u32 *cs)
{
	cs = gen8_emit_ggtt_write(cs,
				  request->fence.seqno,
				  i915_request_active_timeline(request)->hwsp_offset,
				  0);

	return gen8_emit_fini_breadcrumb_footer(request, cs);
}

static u32 *gen8_emit_fini_breadcrumb_rcs(struct i915_request *request, u32 *cs)
{
	cs = gen8_emit_pipe_control(cs,
				    PIPE_CONTROL_RENDER_TARGET_CACHE_FLUSH |
				    PIPE_CONTROL_DEPTH_CACHE_FLUSH |
				    PIPE_CONTROL_DC_FLUSH_ENABLE,
				    0);

	/* XXX flush+write+CS_STALL all in one upsets gem_concurrent_blt:kbl */
	cs = gen8_emit_ggtt_write_rcs(cs,
				      request->fence.seqno,
				      i915_request_active_timeline(request)->hwsp_offset,
				      PIPE_CONTROL_FLUSH_ENABLE |
				      PIPE_CONTROL_CS_STALL);

	return gen8_emit_fini_breadcrumb_footer(request, cs);
}

static u32 *
gen11_emit_fini_breadcrumb_rcs(struct i915_request *request, u32 *cs)
{
	cs = gen8_emit_ggtt_write_rcs(cs,
				      request->fence.seqno,
				      i915_request_active_timeline(request)->hwsp_offset,
				      PIPE_CONTROL_CS_STALL |
				      PIPE_CONTROL_TILE_CACHE_FLUSH |
				      PIPE_CONTROL_RENDER_TARGET_CACHE_FLUSH |
				      PIPE_CONTROL_DEPTH_CACHE_FLUSH |
				      PIPE_CONTROL_DC_FLUSH_ENABLE |
				      PIPE_CONTROL_FLUSH_ENABLE);

	return gen8_emit_fini_breadcrumb_footer(request, cs);
}

/*
 * Note that the CS instruction pre-parser will not stall on the breadcrumb
 * flush and will continue pre-fetching the instructions after it before the
 * memory sync is completed. On pre-gen12 HW, the pre-parser will stop at
 * BB_START/END instructions, so, even though we might pre-fetch the pre-amble
 * of the next request before the memory has been flushed, we're guaranteed that
 * we won't access the batch itself too early.
 * However, on gen12+ the parser can pre-fetch across the BB_START/END commands,
 * so, if the current request is modifying an instruction in the next request on
 * the same intel_context, we might pre-fetch and then execute the pre-update
 * instruction. To avoid this, the users of self-modifying code should either
 * disable the parser around the code emitting the memory writes, via a new flag
 * added to MI_ARB_CHECK, or emit the writes from a different intel_context. For
 * the in-kernel use-cases we've opted to use a separate context, see
 * reloc_gpu() as an example.
 * All the above applies only to the instructions themselves. Non-inline data
 * used by the instructions is not pre-fetched.
 */

static u32 *gen12_emit_preempt_busywait(struct i915_request *request, u32 *cs)
{
	*cs++ = MI_SEMAPHORE_WAIT_TOKEN |
		MI_SEMAPHORE_GLOBAL_GTT |
		MI_SEMAPHORE_POLL |
		MI_SEMAPHORE_SAD_EQ_SDD;
	*cs++ = 0;
	*cs++ = intel_hws_preempt_address(request->engine);
	*cs++ = 0;
	*cs++ = 0;
	*cs++ = MI_NOOP;

	return cs;
}

static __always_inline u32*
gen12_emit_fini_breadcrumb_footer(struct i915_request *request, u32 *cs)
{
	*cs++ = MI_USER_INTERRUPT;

	*cs++ = MI_ARB_ON_OFF | MI_ARB_ENABLE;
	if (intel_engine_has_semaphores(request->engine))
		cs = gen12_emit_preempt_busywait(request, cs);

	request->tail = intel_ring_offset(request, cs);
	assert_ring_tail_valid(request->ring, request->tail);

	return gen8_emit_wa_tail(request, cs);
}

static u32 *gen12_emit_fini_breadcrumb(struct i915_request *request, u32 *cs)
{
	cs = gen8_emit_ggtt_write(cs,
				  request->fence.seqno,
				  i915_request_active_timeline(request)->hwsp_offset,
				  0);

	return gen12_emit_fini_breadcrumb_footer(request, cs);
}

static u32 *
gen12_emit_fini_breadcrumb_rcs(struct i915_request *request, u32 *cs)
{
	cs = gen8_emit_ggtt_write_rcs(cs,
				      request->fence.seqno,
				      i915_request_active_timeline(request)->hwsp_offset,
				      PIPE_CONTROL_CS_STALL |
				      PIPE_CONTROL_TILE_CACHE_FLUSH |
				      PIPE_CONTROL_RENDER_TARGET_CACHE_FLUSH |
				      PIPE_CONTROL_DEPTH_CACHE_FLUSH |
				      /* Wa_1409600907:tgl */
				      PIPE_CONTROL_DEPTH_STALL |
				      PIPE_CONTROL_DC_FLUSH_ENABLE |
				      PIPE_CONTROL_FLUSH_ENABLE |
				      PIPE_CONTROL_HDC_PIPELINE_FLUSH);

	return gen12_emit_fini_breadcrumb_footer(request, cs);
}

static void execlists_park(struct intel_engine_cs *engine)
{
	cancel_timer(&engine->execlists.timer);
	cancel_timer(&engine->execlists.preempt);
}

void intel_execlists_set_default_submission(struct intel_engine_cs *engine)
{
	engine->submit_request = execlists_submit_request;
	engine->cancel_requests = execlists_cancel_requests;
	engine->schedule = i915_schedule;
	engine->execlists.tasklet.func = execlists_submission_tasklet;

	engine->reset.prepare = execlists_reset_prepare;
	engine->reset.reset = execlists_reset;
	engine->reset.finish = execlists_reset_finish;

	engine->park = execlists_park;
	engine->unpark = NULL;

	engine->flags |= I915_ENGINE_SUPPORTS_STATS;
	if (!intel_vgpu_active(engine->i915)) {
		engine->flags |= I915_ENGINE_HAS_SEMAPHORES;
		if (HAS_LOGICAL_RING_PREEMPTION(engine->i915))
			engine->flags |= I915_ENGINE_HAS_PREEMPTION;
	}

	if (INTEL_GEN(engine->i915) >= 12)
		engine->flags |= I915_ENGINE_HAS_RELATIVE_MMIO;
}

static void execlists_destroy(struct intel_engine_cs *engine)
{
	intel_engine_cleanup_common(engine);
	lrc_destroy_wa_ctx(engine);
	kfree(engine);
}

static void
logical_ring_default_vfuncs(struct intel_engine_cs *engine)
{
	/* Default vfuncs which can be overriden by each engine. */

	engine->destroy = execlists_destroy;
	engine->resume = execlists_resume;

	engine->reset.prepare = execlists_reset_prepare;
	engine->reset.reset = execlists_reset;
	engine->reset.finish = execlists_reset_finish;

	engine->cops = &execlists_context_ops;
	engine->request_alloc = execlists_request_alloc;

	engine->emit_flush = gen8_emit_flush;
	engine->emit_init_breadcrumb = gen8_emit_init_breadcrumb;
	engine->emit_fini_breadcrumb = gen8_emit_fini_breadcrumb;
	if (INTEL_GEN(engine->i915) >= 12)
		engine->emit_fini_breadcrumb = gen12_emit_fini_breadcrumb;

	engine->set_default_submission = intel_execlists_set_default_submission;

	if (INTEL_GEN(engine->i915) < 11) {
		engine->irq_enable = gen8_logical_ring_enable_irq;
		engine->irq_disable = gen8_logical_ring_disable_irq;
	} else {
		/*
		 * TODO: On Gen11 interrupt masks need to be clear
		 * to allow C6 entry. Keep interrupts enabled at
		 * and take the hit of generating extra interrupts
		 * until a more refined solution exists.
		 */
	}
	if (IS_GEN(engine->i915, 8))
		engine->emit_bb_start = gen8_emit_bb_start;
	else
		engine->emit_bb_start = gen9_emit_bb_start;
}

static inline void
logical_ring_default_irqs(struct intel_engine_cs *engine)
{
	unsigned int shift = 0;

	if (INTEL_GEN(engine->i915) < 11) {
		const u8 irq_shifts[] = {
			[RCS0]  = GEN8_RCS_IRQ_SHIFT,
			[BCS0]  = GEN8_BCS_IRQ_SHIFT,
			[VCS0]  = GEN8_VCS0_IRQ_SHIFT,
			[VCS1]  = GEN8_VCS1_IRQ_SHIFT,
			[VECS0] = GEN8_VECS_IRQ_SHIFT,
		};

		shift = irq_shifts[engine->id];
	}

	engine->irq_enable_mask = GT_RENDER_USER_INTERRUPT << shift;
	engine->irq_keep_mask = GT_CONTEXT_SWITCH_INTERRUPT << shift;
}

static void rcs_submission_override(struct intel_engine_cs *engine)
{
	switch (INTEL_GEN(engine->i915)) {
	case 12:
		engine->emit_flush = gen12_emit_flush_render;
		engine->emit_fini_breadcrumb = gen12_emit_fini_breadcrumb_rcs;
		break;
	case 11:
		engine->emit_flush = gen11_emit_flush_render;
		engine->emit_fini_breadcrumb = gen11_emit_fini_breadcrumb_rcs;
		break;
	default:
		engine->emit_flush = gen8_emit_flush_render;
		engine->emit_fini_breadcrumb = gen8_emit_fini_breadcrumb_rcs;
		break;
	}
}

int intel_execlists_submission_setup(struct intel_engine_cs *engine)
{
	tasklet_init(&engine->execlists.tasklet,
		     execlists_submission_tasklet, (unsigned long)engine);
	timer_setup(&engine->execlists.timer, execlists_timeslice, 0);
	timer_setup(&engine->execlists.preempt, execlists_preempt, 0);

	logical_ring_default_vfuncs(engine);
	logical_ring_default_irqs(engine);

	if (engine->class == RENDER_CLASS)
		rcs_submission_override(engine);

	return 0;
}

int intel_execlists_submission_init(struct intel_engine_cs *engine)
{
	struct intel_engine_execlists * const execlists = &engine->execlists;
	struct drm_i915_private *i915 = engine->i915;
	struct intel_uncore *uncore = engine->uncore;
	u32 base = engine->mmio_base;
	int ret;

	ret = intel_engine_init_common(engine);
	if (ret)
		return ret;

	if (intel_init_workaround_bb(engine))
		/*
		 * We continue even if we fail to initialize WA batch
		 * because we only expect rare glitches but nothing
		 * critical to prevent us from using GPU
		 */
		DRM_ERROR("WA batch buffer initialization failed\n");

	if (HAS_LOGICAL_RING_ELSQ(i915)) {
		execlists->submit_reg = uncore->regs +
			i915_mmio_reg_offset(RING_EXECLIST_SQ_CONTENTS(base));
		execlists->ctrl_reg = uncore->regs +
			i915_mmio_reg_offset(RING_EXECLIST_CONTROL(base));
	} else {
		execlists->submit_reg = uncore->regs +
			i915_mmio_reg_offset(RING_ELSP(base));
	}

	execlists->csb_status =
		&engine->status_page.addr[I915_HWS_CSB_BUF0_INDEX];

	execlists->csb_write =
		&engine->status_page.addr[intel_hws_csb_write_index(i915)];

	if (INTEL_GEN(i915) < 11)
		execlists->csb_size = GEN8_CSB_ENTRIES;
	else
		execlists->csb_size = GEN11_CSB_ENTRIES;

	reset_csb_pointers(engine);

	return 0;
}

static u32 intel_lr_indirect_ctx_offset(const struct intel_engine_cs *engine)
{
	u32 indirect_ctx_offset;

	switch (INTEL_GEN(engine->i915)) {
	default:
		MISSING_CASE(INTEL_GEN(engine->i915));
		/* fall through */
	case 12:
		indirect_ctx_offset =
			GEN12_CTX_RCS_INDIRECT_CTX_OFFSET_DEFAULT;
		break;
	case 11:
		indirect_ctx_offset =
			GEN11_CTX_RCS_INDIRECT_CTX_OFFSET_DEFAULT;
		break;
	case 10:
		indirect_ctx_offset =
			GEN10_CTX_RCS_INDIRECT_CTX_OFFSET_DEFAULT;
		break;
	case 9:
		indirect_ctx_offset =
			GEN9_CTX_RCS_INDIRECT_CTX_OFFSET_DEFAULT;
		break;
	case 8:
		indirect_ctx_offset =
			GEN8_CTX_RCS_INDIRECT_CTX_OFFSET_DEFAULT;
		break;
	}

	return indirect_ctx_offset;
}


static void init_common_reg_state(u32 * const regs,
				  const struct intel_engine_cs *engine,
				  const struct intel_ring *ring)
{
	regs[CTX_CONTEXT_CONTROL] =
		_MASKED_BIT_DISABLE(CTX_CTRL_ENGINE_CTX_RESTORE_INHIBIT) |
		_MASKED_BIT_ENABLE(CTX_CTRL_INHIBIT_SYN_CTX_SWITCH);
	if (INTEL_GEN(engine->i915) < 11)
		regs[CTX_CONTEXT_CONTROL] |=
			_MASKED_BIT_DISABLE(CTX_CTRL_ENGINE_CTX_SAVE_INHIBIT |
					    CTX_CTRL_RS_CTX_ENABLE);

	regs[CTX_RING_BUFFER_CONTROL] = RING_CTL_SIZE(ring->size) | RING_VALID;
	regs[CTX_BB_STATE] = RING_BB_PPGTT;
}

static void init_wa_bb_reg_state(u32 * const regs,
				 const struct intel_engine_cs *engine,
				 u32 pos_bb_per_ctx)
{
	const struct i915_ctx_workarounds * const wa_ctx = &engine->wa_ctx;

	if (wa_ctx->per_ctx.size) {
		const u32 ggtt_offset = i915_ggtt_offset(wa_ctx->vma);

		regs[pos_bb_per_ctx] =
			(ggtt_offset + wa_ctx->per_ctx.offset) | 0x01;
	}

	if (wa_ctx->indirect_ctx.size) {
		const u32 ggtt_offset = i915_ggtt_offset(wa_ctx->vma);

		regs[pos_bb_per_ctx + 2] =
			(ggtt_offset + wa_ctx->indirect_ctx.offset) |
			(wa_ctx->indirect_ctx.size / CACHELINE_BYTES);

		regs[pos_bb_per_ctx + 4] =
			intel_lr_indirect_ctx_offset(engine) << 6;
	}
}

static void init_ppgtt_reg_state(u32 *regs, const struct i915_ppgtt *ppgtt)
{
	if (i915_vm_is_4lvl(&ppgtt->vm)) {
		/* 64b PPGTT (48bit canonical)
		 * PDP0_DESCRIPTOR contains the base address to PML4 and
		 * other PDP Descriptors are ignored.
		 */
		ASSIGN_CTX_PML4(ppgtt, regs);
	} else {
		ASSIGN_CTX_PDP(ppgtt, regs, 3);
		ASSIGN_CTX_PDP(ppgtt, regs, 2);
		ASSIGN_CTX_PDP(ppgtt, regs, 1);
		ASSIGN_CTX_PDP(ppgtt, regs, 0);
	}
}

static struct i915_ppgtt *vm_alias(struct i915_address_space *vm)
{
	if (i915_is_ggtt(vm))
		return i915_vm_to_ggtt(vm)->alias;
	else
		return i915_vm_to_ppgtt(vm);
}

static void execlists_init_reg_state(u32 *regs,
				     const struct intel_context *ce,
				     const struct intel_engine_cs *engine,
				     const struct intel_ring *ring,
				     bool close)
{
	/*
	 * A context is actually a big batch buffer with several
	 * MI_LOAD_REGISTER_IMM commands followed by (reg, value) pairs. The
	 * values we are setting here are only for the first context restore:
	 * on a subsequent save, the GPU will recreate this batchbuffer with new
	 * values (including all the missing MI_LOAD_REGISTER_IMM commands that
	 * we are not initializing here).
	 *
	 * Must keep consistent with virtual_update_register_offsets().
	 */
	u32 *bbe = set_offsets(regs, reg_offsets(engine), engine);

	if (close) { /* Close the batch; used mainly by live_lrc_layout() */
		*bbe = MI_BATCH_BUFFER_END;
		if (INTEL_GEN(engine->i915) >= 10)
			*bbe |= BIT(0);
	}

	init_common_reg_state(regs, engine, ring);
	init_ppgtt_reg_state(regs, vm_alias(ce->vm));

	init_wa_bb_reg_state(regs, engine,
			     INTEL_GEN(engine->i915) >= 12 ?
			     GEN12_CTX_BB_PER_CTX_PTR :
			     CTX_BB_PER_CTX_PTR);
}

static int
populate_lr_context(struct intel_context *ce,
		    struct drm_i915_gem_object *ctx_obj,
		    struct intel_engine_cs *engine,
		    struct intel_ring *ring)
{
	bool inhibit = true;
	void *vaddr;
	u32 *regs;
	int ret;

	vaddr = i915_gem_object_pin_map(ctx_obj, I915_MAP_WB);
	if (IS_ERR(vaddr)) {
		ret = PTR_ERR(vaddr);
		DRM_DEBUG_DRIVER("Could not map object pages! (%d)\n", ret);
		return ret;
	}

	set_redzone(vaddr, engine);

	if (engine->default_state) {
		void *defaults;

		defaults = i915_gem_object_pin_map(engine->default_state,
						   I915_MAP_WB);
		if (IS_ERR(defaults)) {
			ret = PTR_ERR(defaults);
			goto err_unpin_ctx;
		}

		memcpy(vaddr, defaults, engine->context_size);
		i915_gem_object_unpin_map(engine->default_state);
		inhibit = false;
	}

	/* The second page of the context object contains some fields which must
	 * be set up prior to the first execution. */
	regs = vaddr + LRC_STATE_PN * PAGE_SIZE;
	execlists_init_reg_state(regs, ce, engine, ring, inhibit);
	if (inhibit)
		regs[CTX_CONTEXT_CONTROL] |=
			_MASKED_BIT_ENABLE(CTX_CTRL_ENGINE_CTX_RESTORE_INHIBIT);

	ret = 0;
err_unpin_ctx:
	__i915_gem_object_flush_map(ctx_obj, 0, engine->context_size);
	i915_gem_object_unpin_map(ctx_obj);
	return ret;
}

static int __execlists_context_alloc(struct intel_context *ce,
				     struct intel_engine_cs *engine)
{
	struct drm_i915_gem_object *ctx_obj;
	struct intel_ring *ring;
	struct i915_vma *vma;
	u32 context_size;
	int ret;

	GEM_BUG_ON(ce->state);
	context_size = round_up(engine->context_size, I915_GTT_PAGE_SIZE);

	if (IS_ENABLED(CONFIG_DRM_I915_DEBUG_GEM))
		context_size += I915_GTT_PAGE_SIZE; /* for redzone */

	ctx_obj = i915_gem_object_create_shmem(engine->i915, context_size);
	if (IS_ERR(ctx_obj))
		return PTR_ERR(ctx_obj);

	vma = i915_vma_instance(ctx_obj, &engine->gt->ggtt->vm, NULL);
	if (IS_ERR(vma)) {
		ret = PTR_ERR(vma);
		goto error_deref_obj;
	}

	if (!ce->timeline) {
		struct intel_timeline *tl;

		tl = intel_timeline_create(engine->gt, NULL);
		if (IS_ERR(tl)) {
			ret = PTR_ERR(tl);
			goto error_deref_obj;
		}

		ce->timeline = tl;
	}

	ring = intel_engine_create_ring(engine, (unsigned long)ce->ring);
	if (IS_ERR(ring)) {
		ret = PTR_ERR(ring);
		goto error_deref_obj;
	}

	ret = populate_lr_context(ce, ctx_obj, engine, ring);
	if (ret) {
		DRM_DEBUG_DRIVER("Failed to populate LRC: %d\n", ret);
		goto error_ring_free;
	}

	ce->ring = ring;
	ce->state = vma;

	return 0;

error_ring_free:
	intel_ring_put(ring);
error_deref_obj:
	i915_gem_object_put(ctx_obj);
	return ret;
}

static struct list_head *virtual_queue(struct virtual_engine *ve)
{
	return &ve->base.execlists.default_priolist.requests[0];
}

static void virtual_context_destroy(struct kref *kref)
{
	struct virtual_engine *ve =
		container_of(kref, typeof(*ve), context.ref);
	unsigned int n;

	GEM_BUG_ON(!list_empty(virtual_queue(ve)));
	GEM_BUG_ON(ve->request);
	GEM_BUG_ON(ve->context.inflight);

	for (n = 0; n < ve->num_siblings; n++) {
		struct intel_engine_cs *sibling = ve->siblings[n];
		struct rb_node *node = &ve->nodes[sibling->id].rb;

		if (RB_EMPTY_NODE(node))
			continue;

		spin_lock_irq(&sibling->active.lock);

		/* Detachment is lazily performed in the execlists tasklet */
		if (!RB_EMPTY_NODE(node))
			rb_erase_cached(node, &sibling->execlists.virtual);

		spin_unlock_irq(&sibling->active.lock);
	}
	GEM_BUG_ON(__tasklet_is_scheduled(&ve->base.execlists.tasklet));

	if (ve->context.state)
		__execlists_context_fini(&ve->context);
	intel_context_fini(&ve->context);

	kfree(ve->bonds);
	kfree(ve);
}

static void virtual_engine_initial_hint(struct virtual_engine *ve)
{
	int swp;

	/*
	 * Pick a random sibling on starting to help spread the load around.
	 *
	 * New contexts are typically created with exactly the same order
	 * of siblings, and often started in batches. Due to the way we iterate
	 * the array of sibling when submitting requests, sibling[0] is
	 * prioritised for dequeuing. If we make sure that sibling[0] is fairly
	 * randomised across the system, we also help spread the load by the
	 * first engine we inspect being different each time.
	 *
	 * NB This does not force us to execute on this engine, it will just
	 * typically be the first we inspect for submission.
	 */
	swp = prandom_u32_max(ve->num_siblings);
	if (!swp)
		return;

	swap(ve->siblings[swp], ve->siblings[0]);
	if (!intel_engine_has_relative_mmio(ve->siblings[0]))
		virtual_update_register_offsets(ve->context.lrc_reg_state,
						ve->siblings[0]);
}

static int virtual_context_pin(struct intel_context *ce)
{
	struct virtual_engine *ve = container_of(ce, typeof(*ve), context);
	int err;

	/* Note: we must use a real engine class for setting up reg state */
	err = __execlists_context_pin(ce, ve->siblings[0]);
	if (err)
		return err;

	virtual_engine_initial_hint(ve);
	return 0;
}

static void virtual_context_enter(struct intel_context *ce)
{
	struct virtual_engine *ve = container_of(ce, typeof(*ve), context);
	unsigned int n;

	for (n = 0; n < ve->num_siblings; n++)
		intel_engine_pm_get(ve->siblings[n]);

	intel_timeline_enter(ce->timeline);
}

static void virtual_context_exit(struct intel_context *ce)
{
	struct virtual_engine *ve = container_of(ce, typeof(*ve), context);
	unsigned int n;

	intel_timeline_exit(ce->timeline);

	for (n = 0; n < ve->num_siblings; n++)
		intel_engine_pm_put(ve->siblings[n]);
}

static const struct intel_context_ops virtual_context_ops = {
	.pin = virtual_context_pin,
	.unpin = execlists_context_unpin,

	.enter = virtual_context_enter,
	.exit = virtual_context_exit,

	.destroy = virtual_context_destroy,
};

static intel_engine_mask_t virtual_submission_mask(struct virtual_engine *ve)
{
	struct i915_request *rq;
	intel_engine_mask_t mask;

	rq = READ_ONCE(ve->request);
	if (!rq)
		return 0;

	/* The rq is ready for submission; rq->execution_mask is now stable. */
	mask = rq->execution_mask;
	if (unlikely(!mask)) {
		/* Invalid selection, submit to a random engine in error */
		i915_request_skip(rq, -ENODEV);
		mask = ve->siblings[0]->mask;
	}

	GEM_TRACE("%s: rq=%llx:%lld, mask=%x, prio=%d\n",
		  ve->base.name,
		  rq->fence.context, rq->fence.seqno,
		  mask, ve->base.execlists.queue_priority_hint);

	return mask;
}

static void virtual_submission_tasklet(unsigned long data)
{
	struct virtual_engine * const ve = (struct virtual_engine *)data;
	const int prio = ve->base.execlists.queue_priority_hint;
	intel_engine_mask_t mask;
	unsigned int n;

	rcu_read_lock();
	mask = virtual_submission_mask(ve);
	rcu_read_unlock();
	if (unlikely(!mask))
		return;

	local_irq_disable();
	for (n = 0; READ_ONCE(ve->request) && n < ve->num_siblings; n++) {
		struct intel_engine_cs *sibling = ve->siblings[n];
		struct ve_node * const node = &ve->nodes[sibling->id];
		struct rb_node **parent, *rb;
		bool first;

		if (unlikely(!(mask & sibling->mask))) {
			if (!RB_EMPTY_NODE(&node->rb)) {
				spin_lock(&sibling->active.lock);
				rb_erase_cached(&node->rb,
						&sibling->execlists.virtual);
				RB_CLEAR_NODE(&node->rb);
				spin_unlock(&sibling->active.lock);
			}
			continue;
		}

		spin_lock(&sibling->active.lock);

		if (!RB_EMPTY_NODE(&node->rb)) {
			/*
			 * Cheat and avoid rebalancing the tree if we can
			 * reuse this node in situ.
			 */
			first = rb_first_cached(&sibling->execlists.virtual) ==
				&node->rb;
			if (prio == node->prio || (prio > node->prio && first))
				goto submit_engine;

			rb_erase_cached(&node->rb, &sibling->execlists.virtual);
		}

		rb = NULL;
		first = true;
		parent = &sibling->execlists.virtual.rb_root.rb_node;
		while (*parent) {
			struct ve_node *other;

			rb = *parent;
			other = rb_entry(rb, typeof(*other), rb);
			if (prio > other->prio) {
				parent = &rb->rb_left;
			} else {
				parent = &rb->rb_right;
				first = false;
			}
		}

		rb_link_node(&node->rb, rb, parent);
		rb_insert_color_cached(&node->rb,
				       &sibling->execlists.virtual,
				       first);

submit_engine:
		GEM_BUG_ON(RB_EMPTY_NODE(&node->rb));
		node->prio = prio;
		if (first && prio > sibling->execlists.queue_priority_hint) {
			sibling->execlists.queue_priority_hint = prio;
			tasklet_hi_schedule(&sibling->execlists.tasklet);
		}

		spin_unlock(&sibling->active.lock);
	}
	local_irq_enable();
}

static void virtual_submit_request(struct i915_request *rq)
{
	struct virtual_engine *ve = to_virtual_engine(rq->engine);
	struct i915_request *old;
	unsigned long flags;

	GEM_TRACE("%s: rq=%llx:%lld\n",
		  ve->base.name,
		  rq->fence.context,
		  rq->fence.seqno);

	GEM_BUG_ON(ve->base.submit_request != virtual_submit_request);

	spin_lock_irqsave(&ve->base.active.lock, flags);

	old = ve->request;
	if (old) { /* background completion event from preempt-to-busy */
		GEM_BUG_ON(!i915_request_completed(old));
		__i915_request_submit(old);
		i915_request_put(old);
	}

	if (i915_request_completed(rq)) {
		__i915_request_submit(rq);

		ve->base.execlists.queue_priority_hint = INT_MIN;
		ve->request = NULL;
	} else {
		ve->base.execlists.queue_priority_hint = rq_prio(rq);
		ve->request = i915_request_get(rq);

		GEM_BUG_ON(!list_empty(virtual_queue(ve)));
		list_move_tail(&rq->sched.link, virtual_queue(ve));

		tasklet_schedule(&ve->base.execlists.tasklet);
	}

	spin_unlock_irqrestore(&ve->base.active.lock, flags);
}

static struct ve_bond *
virtual_find_bond(struct virtual_engine *ve,
		  const struct intel_engine_cs *master)
{
	int i;

	for (i = 0; i < ve->num_bonds; i++) {
		if (ve->bonds[i].master == master)
			return &ve->bonds[i];
	}

	return NULL;
}

static void
virtual_bond_execute(struct i915_request *rq, struct dma_fence *signal)
{
	struct virtual_engine *ve = to_virtual_engine(rq->engine);
	intel_engine_mask_t allowed, exec;
	struct ve_bond *bond;

	allowed = ~to_request(signal)->engine->mask;

	bond = virtual_find_bond(ve, to_request(signal)->engine);
	if (bond)
		allowed &= bond->sibling_mask;

	/* Restrict the bonded request to run on only the available engines */
	exec = READ_ONCE(rq->execution_mask);
	while (!try_cmpxchg(&rq->execution_mask, &exec, exec & allowed))
		;

	/* Prevent the master from being re-run on the bonded engines */
	to_request(signal)->execution_mask &= ~allowed;
}

struct intel_context *
intel_execlists_create_virtual(struct i915_gem_context *ctx,
			       struct intel_engine_cs **siblings,
			       unsigned int count)
{
	struct virtual_engine *ve;
	unsigned int n;
	int err;

	if (count == 0)
		return ERR_PTR(-EINVAL);

	if (count == 1)
		return intel_context_create(ctx, siblings[0]);

	ve = kzalloc(struct_size(ve, siblings, count), GFP_KERNEL);
	if (!ve)
		return ERR_PTR(-ENOMEM);

	ve->base.i915 = ctx->i915;
	ve->base.gt = siblings[0]->gt;
	ve->base.uncore = siblings[0]->uncore;
	ve->base.id = -1;
	ve->base.class = OTHER_CLASS;
	ve->base.uabi_class = I915_ENGINE_CLASS_INVALID;
	ve->base.instance = I915_ENGINE_CLASS_INVALID_VIRTUAL;

	/*
	 * The decision on whether to submit a request using semaphores
	 * depends on the saturated state of the engine. We only compute
	 * this during HW submission of the request, and we need for this
	 * state to be globally applied to all requests being submitted
	 * to this engine. Virtual engines encompass more than one physical
	 * engine and so we cannot accurately tell in advance if one of those
	 * engines is already saturated and so cannot afford to use a semaphore
	 * and be pessimized in priority for doing so -- if we are the only
	 * context using semaphores after all other clients have stopped, we
	 * will be starved on the saturated system. Such a global switch for
	 * semaphores is less than ideal, but alas is the current compromise.
	 */
	ve->base.saturated = ALL_ENGINES;

	snprintf(ve->base.name, sizeof(ve->base.name), "virtual");

	intel_engine_init_active(&ve->base, ENGINE_VIRTUAL);
	intel_engine_init_breadcrumbs(&ve->base);

	intel_engine_init_execlists(&ve->base);

	ve->base.cops = &virtual_context_ops;
	ve->base.request_alloc = execlists_request_alloc;

	ve->base.schedule = i915_schedule;
	ve->base.submit_request = virtual_submit_request;
	ve->base.bond_execute = virtual_bond_execute;

	INIT_LIST_HEAD(virtual_queue(ve));
	ve->base.execlists.queue_priority_hint = INT_MIN;
	tasklet_init(&ve->base.execlists.tasklet,
		     virtual_submission_tasklet,
		     (unsigned long)ve);

	intel_context_init(&ve->context, ctx, &ve->base);

	for (n = 0; n < count; n++) {
		struct intel_engine_cs *sibling = siblings[n];

		GEM_BUG_ON(!is_power_of_2(sibling->mask));
		if (sibling->mask & ve->base.mask) {
			DRM_DEBUG("duplicate %s entry in load balancer\n",
				  sibling->name);
			err = -EINVAL;
			goto err_put;
		}

		/*
		 * The virtual engine implementation is tightly coupled to
		 * the execlists backend -- we push out request directly
		 * into a tree inside each physical engine. We could support
		 * layering if we handle cloning of the requests and
		 * submitting a copy into each backend.
		 */
		if (sibling->execlists.tasklet.func !=
		    execlists_submission_tasklet) {
			err = -ENODEV;
			goto err_put;
		}

		GEM_BUG_ON(RB_EMPTY_NODE(&ve->nodes[sibling->id].rb));
		RB_CLEAR_NODE(&ve->nodes[sibling->id].rb);

		ve->siblings[ve->num_siblings++] = sibling;
		ve->base.mask |= sibling->mask;

		/*
		 * All physical engines must be compatible for their emission
		 * functions (as we build the instructions during request
		 * construction and do not alter them before submission
		 * on the physical engine). We use the engine class as a guide
		 * here, although that could be refined.
		 */
		if (ve->base.class != OTHER_CLASS) {
			if (ve->base.class != sibling->class) {
				DRM_DEBUG("invalid mixing of engine class, sibling %d, already %d\n",
					  sibling->class, ve->base.class);
				err = -EINVAL;
				goto err_put;
			}
			continue;
		}

		ve->base.class = sibling->class;
		ve->base.uabi_class = sibling->uabi_class;
		snprintf(ve->base.name, sizeof(ve->base.name),
			 "v%dx%d", ve->base.class, count);
		ve->base.context_size = sibling->context_size;

		ve->base.emit_bb_start = sibling->emit_bb_start;
		ve->base.emit_flush = sibling->emit_flush;
		ve->base.emit_init_breadcrumb = sibling->emit_init_breadcrumb;
		ve->base.emit_fini_breadcrumb = sibling->emit_fini_breadcrumb;
		ve->base.emit_fini_breadcrumb_dw =
			sibling->emit_fini_breadcrumb_dw;

		ve->base.flags = sibling->flags;
	}

	ve->base.flags |= I915_ENGINE_IS_VIRTUAL;

	err = __execlists_context_alloc(&ve->context, siblings[0]);
	if (err)
		goto err_put;

	__set_bit(CONTEXT_ALLOC_BIT, &ve->context.flags);

	return &ve->context;

err_put:
	intel_context_put(&ve->context);
	return ERR_PTR(err);
}

struct intel_context *
intel_execlists_clone_virtual(struct i915_gem_context *ctx,
			      struct intel_engine_cs *src)
{
	struct virtual_engine *se = to_virtual_engine(src);
	struct intel_context *dst;

	dst = intel_execlists_create_virtual(ctx,
					     se->siblings,
					     se->num_siblings);
	if (IS_ERR(dst))
		return dst;

	if (se->num_bonds) {
		struct virtual_engine *de = to_virtual_engine(dst->engine);

		de->bonds = kmemdup(se->bonds,
				    sizeof(*se->bonds) * se->num_bonds,
				    GFP_KERNEL);
		if (!de->bonds) {
			intel_context_put(dst);
			return ERR_PTR(-ENOMEM);
		}

		de->num_bonds = se->num_bonds;
	}

	return dst;
}

int intel_virtual_engine_attach_bond(struct intel_engine_cs *engine,
				     const struct intel_engine_cs *master,
				     const struct intel_engine_cs *sibling)
{
	struct virtual_engine *ve = to_virtual_engine(engine);
	struct ve_bond *bond;
	int n;

	/* Sanity check the sibling is part of the virtual engine */
	for (n = 0; n < ve->num_siblings; n++)
		if (sibling == ve->siblings[n])
			break;
	if (n == ve->num_siblings)
		return -EINVAL;

	bond = virtual_find_bond(ve, master);
	if (bond) {
		bond->sibling_mask |= sibling->mask;
		return 0;
	}

	bond = krealloc(ve->bonds,
			sizeof(*bond) * (ve->num_bonds + 1),
			GFP_KERNEL);
	if (!bond)
		return -ENOMEM;

	bond[ve->num_bonds].master = master;
	bond[ve->num_bonds].sibling_mask = sibling->mask;

	ve->bonds = bond;
	ve->num_bonds++;

	return 0;
}

struct intel_engine_cs *
intel_virtual_engine_get_sibling(struct intel_engine_cs *engine,
				 unsigned int sibling)
{
	struct virtual_engine *ve = to_virtual_engine(engine);

	if (sibling >= ve->num_siblings)
		return NULL;

	return ve->siblings[sibling];
}

void intel_execlists_show_requests(struct intel_engine_cs *engine,
				   struct drm_printer *m,
				   void (*show_request)(struct drm_printer *m,
							struct i915_request *rq,
							const char *prefix),
				   unsigned int max)
{
	const struct intel_engine_execlists *execlists = &engine->execlists;
	struct i915_request *rq, *last;
	unsigned long flags;
	unsigned int count;
	struct rb_node *rb;

	spin_lock_irqsave(&engine->active.lock, flags);

	last = NULL;
	count = 0;
	list_for_each_entry(rq, &engine->active.requests, sched.link) {
		if (count++ < max - 1)
			show_request(m, rq, "\t\tE ");
		else
			last = rq;
	}
	if (last) {
		if (count > max) {
			drm_printf(m,
				   "\t\t...skipping %d executing requests...\n",
				   count - max);
		}
		show_request(m, last, "\t\tE ");
	}

	last = NULL;
	count = 0;
	if (execlists->queue_priority_hint != INT_MIN)
		drm_printf(m, "\t\tQueue priority hint: %d\n",
			   execlists->queue_priority_hint);
	for (rb = rb_first_cached(&execlists->queue); rb; rb = rb_next(rb)) {
		struct i915_priolist *p = rb_entry(rb, typeof(*p), node);
		int i;

		priolist_for_each_request(rq, p, i) {
			if (count++ < max - 1)
				show_request(m, rq, "\t\tQ ");
			else
				last = rq;
		}
	}
	if (last) {
		if (count > max) {
			drm_printf(m,
				   "\t\t...skipping %d queued requests...\n",
				   count - max);
		}
		show_request(m, last, "\t\tQ ");
	}

	last = NULL;
	count = 0;
	for (rb = rb_first_cached(&execlists->virtual); rb; rb = rb_next(rb)) {
		struct virtual_engine *ve =
			rb_entry(rb, typeof(*ve), nodes[engine->id].rb);
		struct i915_request *rq = READ_ONCE(ve->request);

		if (rq) {
			if (count++ < max - 1)
				show_request(m, rq, "\t\tV ");
			else
				last = rq;
		}
	}
	if (last) {
		if (count > max) {
			drm_printf(m,
				   "\t\t...skipping %d virtual requests...\n",
				   count - max);
		}
		show_request(m, last, "\t\tV ");
	}

	spin_unlock_irqrestore(&engine->active.lock, flags);
}

void intel_lr_context_reset(struct intel_engine_cs *engine,
			    struct intel_context *ce,
			    u32 head,
			    bool scrub)
{
	GEM_BUG_ON(!intel_context_is_pinned(ce));

	/*
	 * We want a simple context + ring to execute the breadcrumb update.
	 * We cannot rely on the context being intact across the GPU hang,
	 * so clear it and rebuild just what we need for the breadcrumb.
	 * All pending requests for this context will be zapped, and any
	 * future request will be after userspace has had the opportunity
	 * to recreate its own state.
	 */
	if (scrub)
		restore_default_state(ce, engine);

	/* Rerun the request; its payload has been neutered (if guilty). */
	ce->ring->head = head;
	intel_ring_update_space(ce->ring);

	__execlists_update_reg_state(ce, engine);
}

bool
intel_engine_in_execlists_submission_mode(const struct intel_engine_cs *engine)
{
	return engine->set_default_submission ==
	       intel_execlists_set_default_submission;
}

#if IS_ENABLED(CONFIG_DRM_I915_SELFTEST)
#include "selftest_lrc.c"
#endif<|MERGE_RESOLUTION|>--- conflicted
+++ resolved
@@ -1344,13 +1344,10 @@
 	if (i915_request_completed(next))
 		return true;
 
-<<<<<<< HEAD
-=======
 	if (unlikely((prev->flags ^ next->flags) &
 		     (I915_REQUEST_NOPREEMPT | I915_REQUEST_SENTINEL)))
 		return false;
 
->>>>>>> b08baef0
 	if (!can_merge_ctx(prev->hw_context, next->hw_context))
 		return false;
 
@@ -1794,10 +1791,7 @@
 				submit = true;
 				last = rq;
 			}
-<<<<<<< HEAD
-=======
 			i915_request_put(rq);
->>>>>>> b08baef0
 
 			/*
 			 * Hmm, we have a bunch of virtual engine requests,
@@ -2169,8 +2163,6 @@
 		execlists_dequeue(engine);
 		rcu_read_unlock();
 	}
-<<<<<<< HEAD
-=======
 }
 
 static noinline void preempt_reset(struct intel_engine_cs *engine)
@@ -2208,7 +2200,6 @@
 		return false;
 
 	return READ_ONCE(engine->execlists.pending[0]);
->>>>>>> b08baef0
 }
 
 /*
@@ -2957,19 +2948,6 @@
 
 static int lrc_ring_mi_mode(const struct intel_engine_cs *engine)
 {
-<<<<<<< HEAD
-	const struct intel_context * const ce = rq->hw_context;
-	struct i915_request *active = NULL;
-	struct list_head *list;
-
-	if (!i915_request_is_active(rq)) /* unwound, but incomplete! */
-		return rq;
-
-	list = &rq->timeline->requests;
-	list_for_each_entry_from_reverse(rq, list, link) {
-		if (i915_request_completed(rq))
-			break;
-=======
 	if (INTEL_GEN(engine->i915) >= 12)
 		return 0x60;
 	else if (INTEL_GEN(engine->i915) >= 9)
@@ -2979,7 +2957,6 @@
 	else
 		return -1;
 }
->>>>>>> b08baef0
 
 static void __execlists_reset_reg_state(const struct intel_context *ce,
 					const struct intel_engine_cs *engine)
@@ -3146,10 +3123,7 @@
 		int i;
 
 		priolist_for_each_request_consume(rq, rn, p, i) {
-<<<<<<< HEAD
-=======
 			mark_eio(rq);
->>>>>>> b08baef0
 			__i915_request_submit(rq);
 		}
 
