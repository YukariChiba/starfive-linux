--- conflicted
+++ resolved
@@ -31,17 +31,10 @@
 	struct intel_engine_cs *engine;
 	enum intel_engine_id id;
 	bool active = false;
-<<<<<<< HEAD
 
 	if (!intel_gt_pm_is_awake(gt))
 		return false;
 
-=======
-
-	if (!intel_gt_pm_is_awake(gt))
-		return false;
-
->>>>>>> 77a36a3a
 	for_each_engine(engine, gt, id) {
 		intel_engine_flush_submission(engine);
 		active |= flush_work(&engine->retire_work);
@@ -171,14 +164,9 @@
 
 		if (!retire_requests(tl) || flush_submission(gt))
 			active_count++;
-<<<<<<< HEAD
-
-		spin_lock(&timelines->lock);
-=======
 		mutex_unlock(&tl->mutex);
 
 out_active:	spin_lock(&timelines->lock);
->>>>>>> 77a36a3a
 
 		/* Resume list iteration after reacquiring spinlock */
 		list_safe_reset_next(tl, tn, link);
