--- conflicted
+++ resolved
@@ -481,11 +481,7 @@
  error_evtchan:
 	xenbus_free_evtchn(dev, evtchn);
  error_grant:
-<<<<<<< HEAD
-	gnttab_end_foreign_access(info->gref, 0UL);
-=======
 	gnttab_end_foreign_access(info->gref, NULL);
->>>>>>> 88084a3d
 	info->gref = -1;
 	return ret;
 }
@@ -496,11 +492,7 @@
 		unbind_from_irqhandler(info->irq, info);
 	info->irq = -1;
 	if (info->gref >= 0)
-<<<<<<< HEAD
-		gnttab_end_foreign_access(info->gref, 0UL);
-=======
 		gnttab_end_foreign_access(info->gref, NULL);
->>>>>>> 88084a3d
 	info->gref = -1;
 }
 
