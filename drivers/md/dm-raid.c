/*
 * Copyright (C) 2010-2011 Neil Brown
 * Copyright (C) 2010-2016 Red Hat, Inc. All rights reserved.
 *
 * This file is released under the GPL.
 */

#include <linux/slab.h>
#include <linux/module.h>

#include "md.h"
#include "raid1.h"
#include "raid5.h"
#include "raid10.h"
#include "bitmap.h"

#include <linux/device-mapper.h>

#define DM_MSG_PREFIX "raid"
#define	MAX_RAID_DEVICES	253 /* md-raid kernel limit */

/*
 * Minimum sectors of free reshape space per raid device
 */
#define	MIN_FREE_RESHAPE_SPACE to_sector(4*4096)

/*
 * Minimum journal space 4 MiB in sectors.
 */
#define	MIN_RAID456_JOURNAL_SPACE (4*2048)

static bool devices_handle_discard_safely = false;

/*
 * The following flags are used by dm-raid.c to set up the array state.
 * They must be cleared before md_run is called.
 */
#define FirstUse 10		/* rdev flag */

struct raid_dev {
	/*
	 * Two DM devices, one to hold metadata and one to hold the
	 * actual data/parity.	The reason for this is to not confuse
	 * ti->len and give more flexibility in altering size and
	 * characteristics.
	 *
	 * While it is possible for this device to be associated
	 * with a different physical device than the data_dev, it
	 * is intended for it to be the same.
	 *    |--------- Physical Device ---------|
	 *    |- meta_dev -|------ data_dev ------|
	 */
	struct dm_dev *meta_dev;
	struct dm_dev *data_dev;
	struct md_rdev rdev;
};

/*
 * Bits for establishing rs->ctr_flags
 *
 * 1 = no flag value
 * 2 = flag with value
 */
#define __CTR_FLAG_SYNC			0  /* 1 */ /* Not with raid0! */
#define __CTR_FLAG_NOSYNC		1  /* 1 */ /* Not with raid0! */
#define __CTR_FLAG_REBUILD		2  /* 2 */ /* Not with raid0! */
#define __CTR_FLAG_DAEMON_SLEEP		3  /* 2 */ /* Not with raid0! */
#define __CTR_FLAG_MIN_RECOVERY_RATE	4  /* 2 */ /* Not with raid0! */
#define __CTR_FLAG_MAX_RECOVERY_RATE	5  /* 2 */ /* Not with raid0! */
#define __CTR_FLAG_MAX_WRITE_BEHIND	6  /* 2 */ /* Only with raid1! */
#define __CTR_FLAG_WRITE_MOSTLY		7  /* 2 */ /* Only with raid1! */
#define __CTR_FLAG_STRIPE_CACHE		8  /* 2 */ /* Only with raid4/5/6! */
#define __CTR_FLAG_REGION_SIZE		9  /* 2 */ /* Not with raid0! */
#define __CTR_FLAG_RAID10_COPIES	10 /* 2 */ /* Only with raid10 */
#define __CTR_FLAG_RAID10_FORMAT	11 /* 2 */ /* Only with raid10 */
/* New for v1.9.0 */
#define __CTR_FLAG_DELTA_DISKS		12 /* 2 */ /* Only with reshapable raid1/4/5/6/10! */
#define __CTR_FLAG_DATA_OFFSET		13 /* 2 */ /* Only with reshapable raid4/5/6/10! */
#define __CTR_FLAG_RAID10_USE_NEAR_SETS 14 /* 2 */ /* Only with raid10! */

/* New for v1.10.0 */
#define __CTR_FLAG_JOURNAL_DEV		15 /* 2 */ /* Only with raid4/5/6! */

/*
 * Flags for rs->ctr_flags field.
 */
#define CTR_FLAG_SYNC			(1 << __CTR_FLAG_SYNC)
#define CTR_FLAG_NOSYNC			(1 << __CTR_FLAG_NOSYNC)
#define CTR_FLAG_REBUILD		(1 << __CTR_FLAG_REBUILD)
#define CTR_FLAG_DAEMON_SLEEP		(1 << __CTR_FLAG_DAEMON_SLEEP)
#define CTR_FLAG_MIN_RECOVERY_RATE	(1 << __CTR_FLAG_MIN_RECOVERY_RATE)
#define CTR_FLAG_MAX_RECOVERY_RATE	(1 << __CTR_FLAG_MAX_RECOVERY_RATE)
#define CTR_FLAG_MAX_WRITE_BEHIND	(1 << __CTR_FLAG_MAX_WRITE_BEHIND)
#define CTR_FLAG_WRITE_MOSTLY		(1 << __CTR_FLAG_WRITE_MOSTLY)
#define CTR_FLAG_STRIPE_CACHE		(1 << __CTR_FLAG_STRIPE_CACHE)
#define CTR_FLAG_REGION_SIZE		(1 << __CTR_FLAG_REGION_SIZE)
#define CTR_FLAG_RAID10_COPIES		(1 << __CTR_FLAG_RAID10_COPIES)
#define CTR_FLAG_RAID10_FORMAT		(1 << __CTR_FLAG_RAID10_FORMAT)
#define CTR_FLAG_DELTA_DISKS		(1 << __CTR_FLAG_DELTA_DISKS)
#define CTR_FLAG_DATA_OFFSET		(1 << __CTR_FLAG_DATA_OFFSET)
#define CTR_FLAG_RAID10_USE_NEAR_SETS	(1 << __CTR_FLAG_RAID10_USE_NEAR_SETS)
#define CTR_FLAG_JOURNAL_DEV		(1 << __CTR_FLAG_JOURNAL_DEV)
<<<<<<< HEAD
=======

#define RESUME_STAY_FROZEN_FLAGS (CTR_FLAG_DELTA_DISKS | CTR_FLAG_DATA_OFFSET)
>>>>>>> af22a610

/*
 * Definitions of various constructor flags to
 * be used in checks of valid / invalid flags
 * per raid level.
 */
/* Define all any sync flags */
#define	CTR_FLAGS_ANY_SYNC		(CTR_FLAG_SYNC | CTR_FLAG_NOSYNC)

/* Define flags for options without argument (e.g. 'nosync') */
#define	CTR_FLAG_OPTIONS_NO_ARGS	(CTR_FLAGS_ANY_SYNC | \
					 CTR_FLAG_RAID10_USE_NEAR_SETS)

/* Define flags for options with one argument (e.g. 'delta_disks +2') */
#define CTR_FLAG_OPTIONS_ONE_ARG (CTR_FLAG_REBUILD | \
				  CTR_FLAG_WRITE_MOSTLY | \
				  CTR_FLAG_DAEMON_SLEEP | \
				  CTR_FLAG_MIN_RECOVERY_RATE | \
				  CTR_FLAG_MAX_RECOVERY_RATE | \
				  CTR_FLAG_MAX_WRITE_BEHIND | \
				  CTR_FLAG_STRIPE_CACHE | \
				  CTR_FLAG_REGION_SIZE | \
				  CTR_FLAG_RAID10_COPIES | \
				  CTR_FLAG_RAID10_FORMAT | \
				  CTR_FLAG_DELTA_DISKS | \
				  CTR_FLAG_DATA_OFFSET)

/* Valid options definitions per raid level... */

/* "raid0" does only accept data offset */
#define RAID0_VALID_FLAGS	(CTR_FLAG_DATA_OFFSET)

/* "raid1" does not accept stripe cache, data offset, delta_disks or any raid10 options */
#define RAID1_VALID_FLAGS	(CTR_FLAGS_ANY_SYNC | \
				 CTR_FLAG_REBUILD | \
				 CTR_FLAG_WRITE_MOSTLY | \
				 CTR_FLAG_DAEMON_SLEEP | \
				 CTR_FLAG_MIN_RECOVERY_RATE | \
				 CTR_FLAG_MAX_RECOVERY_RATE | \
				 CTR_FLAG_MAX_WRITE_BEHIND | \
				 CTR_FLAG_REGION_SIZE | \
				 CTR_FLAG_DELTA_DISKS | \
				 CTR_FLAG_DATA_OFFSET)

/* "raid10" does not accept any raid1 or stripe cache options */
#define RAID10_VALID_FLAGS	(CTR_FLAGS_ANY_SYNC | \
				 CTR_FLAG_REBUILD | \
				 CTR_FLAG_DAEMON_SLEEP | \
				 CTR_FLAG_MIN_RECOVERY_RATE | \
				 CTR_FLAG_MAX_RECOVERY_RATE | \
				 CTR_FLAG_REGION_SIZE | \
				 CTR_FLAG_RAID10_COPIES | \
				 CTR_FLAG_RAID10_FORMAT | \
				 CTR_FLAG_DELTA_DISKS | \
				 CTR_FLAG_DATA_OFFSET | \
				 CTR_FLAG_RAID10_USE_NEAR_SETS)

/*
 * "raid4/5/6" do not accept any raid1 or raid10 specific options
 *
 * "raid6" does not accept "nosync", because it is not guaranteed
 * that both parity and q-syndrome are being written properly with
 * any writes
 */
#define RAID45_VALID_FLAGS	(CTR_FLAGS_ANY_SYNC | \
				 CTR_FLAG_REBUILD | \
				 CTR_FLAG_DAEMON_SLEEP | \
				 CTR_FLAG_MIN_RECOVERY_RATE | \
				 CTR_FLAG_MAX_RECOVERY_RATE | \
				 CTR_FLAG_STRIPE_CACHE | \
				 CTR_FLAG_REGION_SIZE | \
				 CTR_FLAG_DELTA_DISKS | \
				 CTR_FLAG_DATA_OFFSET | \
				 CTR_FLAG_JOURNAL_DEV)

#define RAID6_VALID_FLAGS	(CTR_FLAG_SYNC | \
				 CTR_FLAG_REBUILD | \
				 CTR_FLAG_DAEMON_SLEEP | \
				 CTR_FLAG_MIN_RECOVERY_RATE | \
				 CTR_FLAG_MAX_RECOVERY_RATE | \
				 CTR_FLAG_STRIPE_CACHE | \
				 CTR_FLAG_REGION_SIZE | \
				 CTR_FLAG_DELTA_DISKS | \
				 CTR_FLAG_DATA_OFFSET | \
				 CTR_FLAG_JOURNAL_DEV)
/* ...valid options definitions per raid level */

/*
 * Flags for rs->runtime_flags field
 * (RT_FLAG prefix meaning "runtime flag")
 *
 * These are all internal and used to define runtime state,
 * e.g. to prevent another resume from preresume processing
 * the raid set all over again.
 */
#define RT_FLAG_RS_PRERESUMED		0
#define RT_FLAG_RS_RESUMED		1
#define RT_FLAG_RS_BITMAP_LOADED	2
#define RT_FLAG_UPDATE_SBS		3
#define RT_FLAG_RESHAPE_RS		4

/* Array elements of 64 bit needed for rebuild/failed disk bits */
#define DISKS_ARRAY_ELEMS ((MAX_RAID_DEVICES + (sizeof(uint64_t) * 8 - 1)) / sizeof(uint64_t) / 8)

/*
 * raid set level, layout and chunk sectors backup/restore
 */
struct rs_layout {
	int new_level;
	int new_layout;
	int new_chunk_sectors;
};

struct raid_set {
	struct dm_target *ti;

	uint32_t bitmap_loaded;
	uint32_t stripe_cache_entries;
	unsigned long ctr_flags;
	unsigned long runtime_flags;

	uint64_t rebuild_disks[DISKS_ARRAY_ELEMS];

	int raid_disks;
	int delta_disks;
	int data_offset;
	int raid10_copies;
	int requested_bitmap_chunk_sectors;

	struct mddev md;
	struct raid_type *raid_type;
	struct dm_target_callbacks callbacks;

	/* Optional raid4/5/6 journal device */
	struct journal_dev {
		struct dm_dev *dev;
		struct md_rdev rdev;
	} journal_dev;

	struct raid_dev dev[0];
};

static void rs_config_backup(struct raid_set *rs, struct rs_layout *l)
{
	struct mddev *mddev = &rs->md;

	l->new_level = mddev->new_level;
	l->new_layout = mddev->new_layout;
	l->new_chunk_sectors = mddev->new_chunk_sectors;
}

static void rs_config_restore(struct raid_set *rs, struct rs_layout *l)
{
	struct mddev *mddev = &rs->md;

	mddev->new_level = l->new_level;
	mddev->new_layout = l->new_layout;
	mddev->new_chunk_sectors = l->new_chunk_sectors;
}

/* raid10 algorithms (i.e. formats) */
#define	ALGORITHM_RAID10_DEFAULT	0
#define	ALGORITHM_RAID10_NEAR		1
#define	ALGORITHM_RAID10_OFFSET		2
#define	ALGORITHM_RAID10_FAR		3

/* Supported raid types and properties. */
static struct raid_type {
	const char *name;		/* RAID algorithm. */
	const char *descr;		/* Descriptor text for logging. */
	const unsigned int parity_devs;	/* # of parity devices. */
	const unsigned int minimal_devs;/* minimal # of devices in set. */
	const unsigned int level;	/* RAID level. */
	const unsigned int algorithm;	/* RAID algorithm. */
} raid_types[] = {
	{"raid0",	  "raid0 (striping)",			    0, 2, 0,  0 /* NONE */},
	{"raid1",	  "raid1 (mirroring)",			    0, 2, 1,  0 /* NONE */},
	{"raid10_far",	  "raid10 far (striped mirrors)",	    0, 2, 10, ALGORITHM_RAID10_FAR},
	{"raid10_offset", "raid10 offset (striped mirrors)",	    0, 2, 10, ALGORITHM_RAID10_OFFSET},
	{"raid10_near",	  "raid10 near (striped mirrors)",	    0, 2, 10, ALGORITHM_RAID10_NEAR},
	{"raid10",	  "raid10 (striped mirrors)",		    0, 2, 10, ALGORITHM_RAID10_DEFAULT},
	{"raid4",	  "raid4 (dedicated first parity disk)",    1, 2, 5,  ALGORITHM_PARITY_0}, /* raid4 layout = raid5_0 */
	{"raid5_n",	  "raid5 (dedicated last parity disk)",	    1, 2, 5,  ALGORITHM_PARITY_N},
	{"raid5_ls",	  "raid5 (left symmetric)",		    1, 2, 5,  ALGORITHM_LEFT_SYMMETRIC},
	{"raid5_rs",	  "raid5 (right symmetric)",		    1, 2, 5,  ALGORITHM_RIGHT_SYMMETRIC},
	{"raid5_la",	  "raid5 (left asymmetric)",		    1, 2, 5,  ALGORITHM_LEFT_ASYMMETRIC},
	{"raid5_ra",	  "raid5 (right asymmetric)",		    1, 2, 5,  ALGORITHM_RIGHT_ASYMMETRIC},
	{"raid6_zr",	  "raid6 (zero restart)",		    2, 4, 6,  ALGORITHM_ROTATING_ZERO_RESTART},
	{"raid6_nr",	  "raid6 (N restart)",			    2, 4, 6,  ALGORITHM_ROTATING_N_RESTART},
	{"raid6_nc",	  "raid6 (N continue)",			    2, 4, 6,  ALGORITHM_ROTATING_N_CONTINUE},
	{"raid6_n_6",	  "raid6 (dedicated parity/Q n/6)",	    2, 4, 6,  ALGORITHM_PARITY_N_6},
	{"raid6_ls_6",	  "raid6 (left symmetric dedicated Q 6)",   2, 4, 6,  ALGORITHM_LEFT_SYMMETRIC_6},
	{"raid6_rs_6",	  "raid6 (right symmetric dedicated Q 6)",  2, 4, 6,  ALGORITHM_RIGHT_SYMMETRIC_6},
	{"raid6_la_6",	  "raid6 (left asymmetric dedicated Q 6)",  2, 4, 6,  ALGORITHM_LEFT_ASYMMETRIC_6},
	{"raid6_ra_6",	  "raid6 (right asymmetric dedicated Q 6)", 2, 4, 6,  ALGORITHM_RIGHT_ASYMMETRIC_6}
};

/* True, if @v is in inclusive range [@min, @max] */
static bool __within_range(long v, long min, long max)
{
	return v >= min && v <= max;
}

/* All table line arguments are defined here */
static struct arg_name_flag {
	const unsigned long flag;
	const char *name;
} __arg_name_flags[] = {
	{ CTR_FLAG_SYNC, "sync"},
	{ CTR_FLAG_NOSYNC, "nosync"},
	{ CTR_FLAG_REBUILD, "rebuild"},
	{ CTR_FLAG_DAEMON_SLEEP, "daemon_sleep"},
	{ CTR_FLAG_MIN_RECOVERY_RATE, "min_recovery_rate"},
	{ CTR_FLAG_MAX_RECOVERY_RATE, "max_recovery_rate"},
	{ CTR_FLAG_MAX_WRITE_BEHIND, "max_write_behind"},
	{ CTR_FLAG_WRITE_MOSTLY, "write_mostly"},
	{ CTR_FLAG_STRIPE_CACHE, "stripe_cache"},
	{ CTR_FLAG_REGION_SIZE, "region_size"},
	{ CTR_FLAG_RAID10_COPIES, "raid10_copies"},
	{ CTR_FLAG_RAID10_FORMAT, "raid10_format"},
	{ CTR_FLAG_DATA_OFFSET, "data_offset"},
	{ CTR_FLAG_DELTA_DISKS, "delta_disks"},
	{ CTR_FLAG_RAID10_USE_NEAR_SETS, "raid10_use_near_sets"},
	{ CTR_FLAG_JOURNAL_DEV, "journal_dev" },
};

/* Return argument name string for given @flag */
static const char *dm_raid_arg_name_by_flag(const uint32_t flag)
{
	if (hweight32(flag) == 1) {
		struct arg_name_flag *anf = __arg_name_flags + ARRAY_SIZE(__arg_name_flags);

		while (anf-- > __arg_name_flags)
			if (flag & anf->flag)
				return anf->name;

	} else
		DMERR("%s called with more than one flag!", __func__);

	return NULL;
}

/*
 * Bool helpers to test for various raid levels of a raid set.
 * It's level as reported by the superblock rather than
 * the requested raid_type passed to the constructor.
 */
/* Return true, if raid set in @rs is raid0 */
static bool rs_is_raid0(struct raid_set *rs)
{
	return !rs->md.level;
}

/* Return true, if raid set in @rs is raid1 */
static bool rs_is_raid1(struct raid_set *rs)
{
	return rs->md.level == 1;
}

/* Return true, if raid set in @rs is raid10 */
static bool rs_is_raid10(struct raid_set *rs)
{
	return rs->md.level == 10;
}

/* Return true, if raid set in @rs is level 6 */
static bool rs_is_raid6(struct raid_set *rs)
{
	return rs->md.level == 6;
}

/* Return true, if raid set in @rs is level 4, 5 or 6 */
static bool rs_is_raid456(struct raid_set *rs)
{
	return __within_range(rs->md.level, 4, 6);
}

/* Return true, if raid set in @rs is reshapable */
static bool __is_raid10_far(int layout);
static bool rs_is_reshapable(struct raid_set *rs)
{
	return rs_is_raid456(rs) ||
	       (rs_is_raid10(rs) && !__is_raid10_far(rs->md.new_layout));
}

/* Return true, if raid set in @rs is recovering */
static bool rs_is_recovering(struct raid_set *rs)
{
	return rs->md.recovery_cp < rs->md.dev_sectors;
}

/* Return true, if raid set in @rs is reshaping */
static bool rs_is_reshaping(struct raid_set *rs)
{
	return rs->md.reshape_position != MaxSector;
}

/*
 * bool helpers to test for various raid levels of a raid type @rt
 */

/* Return true, if raid type in @rt is raid0 */
static bool rt_is_raid0(struct raid_type *rt)
{
	return !rt->level;
}

/* Return true, if raid type in @rt is raid1 */
static bool rt_is_raid1(struct raid_type *rt)
{
	return rt->level == 1;
}

/* Return true, if raid type in @rt is raid10 */
static bool rt_is_raid10(struct raid_type *rt)
{
	return rt->level == 10;
}

/* Return true, if raid type in @rt is raid4/5 */
static bool rt_is_raid45(struct raid_type *rt)
{
	return __within_range(rt->level, 4, 5);
}

/* Return true, if raid type in @rt is raid6 */
static bool rt_is_raid6(struct raid_type *rt)
{
	return rt->level == 6;
}

/* Return true, if raid type in @rt is raid4/5/6 */
static bool rt_is_raid456(struct raid_type *rt)
{
	return __within_range(rt->level, 4, 6);
}
/* END: raid level bools */

/* Return valid ctr flags for the raid level of @rs */
static unsigned long __valid_flags(struct raid_set *rs)
{
	if (rt_is_raid0(rs->raid_type))
		return RAID0_VALID_FLAGS;
	else if (rt_is_raid1(rs->raid_type))
		return RAID1_VALID_FLAGS;
	else if (rt_is_raid10(rs->raid_type))
		return RAID10_VALID_FLAGS;
	else if (rt_is_raid45(rs->raid_type))
		return RAID45_VALID_FLAGS;
	else if (rt_is_raid6(rs->raid_type))
		return RAID6_VALID_FLAGS;

	return 0;
}

/*
 * Check for valid flags set on @rs
 *
 * Has to be called after parsing of the ctr flags!
 */
static int rs_check_for_valid_flags(struct raid_set *rs)
{
	if (rs->ctr_flags & ~__valid_flags(rs)) {
		rs->ti->error = "Invalid flags combination";
		return -EINVAL;
	}

	return 0;
}

/* MD raid10 bit definitions and helpers */
#define RAID10_OFFSET			(1 << 16) /* stripes with data copies area adjacent on devices */
#define RAID10_BROCKEN_USE_FAR_SETS	(1 << 17) /* Broken in raid10.c: use sets instead of whole stripe rotation */
#define RAID10_USE_FAR_SETS		(1 << 18) /* Use sets instead of whole stripe rotation */
#define RAID10_FAR_COPIES_SHIFT		8	  /* raid10 # far copies shift (2nd byte of layout) */

/* Return md raid10 near copies for @layout */
static unsigned int __raid10_near_copies(int layout)
{
	return layout & 0xFF;
}

/* Return md raid10 far copies for @layout */
static unsigned int __raid10_far_copies(int layout)
{
	return __raid10_near_copies(layout >> RAID10_FAR_COPIES_SHIFT);
}

/* Return true if md raid10 offset for @layout */
static bool __is_raid10_offset(int layout)
{
	return !!(layout & RAID10_OFFSET);
}

/* Return true if md raid10 near for @layout */
static bool __is_raid10_near(int layout)
{
	return !__is_raid10_offset(layout) && __raid10_near_copies(layout) > 1;
}

/* Return true if md raid10 far for @layout */
static bool __is_raid10_far(int layout)
{
	return !__is_raid10_offset(layout) && __raid10_far_copies(layout) > 1;
}

/* Return md raid10 layout string for @layout */
static const char *raid10_md_layout_to_format(int layout)
{
	/*
	 * Bit 16 stands for "offset"
	 * (i.e. adjacent stripes hold copies)
	 *
	 * Refer to MD's raid10.c for details
	 */
	if (__is_raid10_offset(layout))
		return "offset";

	if (__raid10_near_copies(layout) > 1)
		return "near";

	WARN_ON(__raid10_far_copies(layout) < 2);

	return "far";
}

/* Return md raid10 algorithm for @name */
static int raid10_name_to_format(const char *name)
{
	if (!strcasecmp(name, "near"))
		return ALGORITHM_RAID10_NEAR;
	else if (!strcasecmp(name, "offset"))
		return ALGORITHM_RAID10_OFFSET;
	else if (!strcasecmp(name, "far"))
		return ALGORITHM_RAID10_FAR;

	return -EINVAL;
}

/* Return md raid10 copies for @layout */
static unsigned int raid10_md_layout_to_copies(int layout)
{
	return max(__raid10_near_copies(layout), __raid10_far_copies(layout));
}

/* Return md raid10 format id for @format string */
static int raid10_format_to_md_layout(struct raid_set *rs,
				      unsigned int algorithm,
				      unsigned int copies)
{
	unsigned int n = 1, f = 1, r = 0;

	/*
	 * MD resilienece flaw:
	 *
	 * enabling use_far_sets for far/offset formats causes copies
	 * to be colocated on the same devs together with their origins!
	 *
	 * -> disable it for now in the definition above
	 */
	if (algorithm == ALGORITHM_RAID10_DEFAULT ||
	    algorithm == ALGORITHM_RAID10_NEAR)
		n = copies;

	else if (algorithm == ALGORITHM_RAID10_OFFSET) {
		f = copies;
		r = RAID10_OFFSET;
		if (!test_bit(__CTR_FLAG_RAID10_USE_NEAR_SETS, &rs->ctr_flags))
			r |= RAID10_USE_FAR_SETS;

	} else if (algorithm == ALGORITHM_RAID10_FAR) {
		f = copies;
		r = !RAID10_OFFSET;
		if (!test_bit(__CTR_FLAG_RAID10_USE_NEAR_SETS, &rs->ctr_flags))
			r |= RAID10_USE_FAR_SETS;

	} else
		return -EINVAL;

	return r | (f << RAID10_FAR_COPIES_SHIFT) | n;
}
/* END: MD raid10 bit definitions and helpers */

/* Check for any of the raid10 algorithms */
static bool __got_raid10(struct raid_type *rtp, const int layout)
{
	if (rtp->level == 10) {
		switch (rtp->algorithm) {
		case ALGORITHM_RAID10_DEFAULT:
		case ALGORITHM_RAID10_NEAR:
			return __is_raid10_near(layout);
		case ALGORITHM_RAID10_OFFSET:
			return __is_raid10_offset(layout);
		case ALGORITHM_RAID10_FAR:
			return __is_raid10_far(layout);
		default:
			break;
		}
	}

	return false;
}

/* Return raid_type for @name */
static struct raid_type *get_raid_type(const char *name)
{
	struct raid_type *rtp = raid_types + ARRAY_SIZE(raid_types);

	while (rtp-- > raid_types)
		if (!strcasecmp(rtp->name, name))
			return rtp;

	return NULL;
}

/* Return raid_type for @name based derived from @level and @layout */
static struct raid_type *get_raid_type_by_ll(const int level, const int layout)
{
	struct raid_type *rtp = raid_types + ARRAY_SIZE(raid_types);

	while (rtp-- > raid_types) {
		/* RAID10 special checks based on @layout flags/properties */
		if (rtp->level == level &&
		    (__got_raid10(rtp, layout) || rtp->algorithm == layout))
			return rtp;
	}

	return NULL;
}

/*
 * Conditionally change bdev capacity of @rs
 * in case of a disk add/remove reshape
 */
static void rs_set_capacity(struct raid_set *rs)
{
	struct mddev *mddev = &rs->md;
	struct md_rdev *rdev;
	struct gendisk *gendisk = dm_disk(dm_table_get_md(rs->ti->table));

	/*
	 * raid10 sets rdev->sector to the device size, which
	 * is unintended in case of out-of-place reshaping
	 */
	rdev_for_each(rdev, mddev)
		if (!test_bit(Journal, &rdev->flags))
			rdev->sectors = mddev->dev_sectors;

	set_capacity(gendisk, mddev->array_sectors);
	revalidate_disk(gendisk);
}

/*
 * Set the mddev properties in @rs to the current
 * ones retrieved from the freshest superblock
 */
static void rs_set_cur(struct raid_set *rs)
{
	struct mddev *mddev = &rs->md;

	mddev->new_level = mddev->level;
	mddev->new_layout = mddev->layout;
	mddev->new_chunk_sectors = mddev->chunk_sectors;
}

/*
 * Set the mddev properties in @rs to the new
 * ones requested by the ctr
 */
static void rs_set_new(struct raid_set *rs)
{
	struct mddev *mddev = &rs->md;

	mddev->level = mddev->new_level;
	mddev->layout = mddev->new_layout;
	mddev->chunk_sectors = mddev->new_chunk_sectors;
	mddev->raid_disks = rs->raid_disks;
	mddev->delta_disks = 0;
}

static struct raid_set *raid_set_alloc(struct dm_target *ti, struct raid_type *raid_type,
				       unsigned int raid_devs)
{
	unsigned int i;
	struct raid_set *rs;

	if (raid_devs <= raid_type->parity_devs) {
		ti->error = "Insufficient number of devices";
		return ERR_PTR(-EINVAL);
	}

	rs = kzalloc(sizeof(*rs) + raid_devs * sizeof(rs->dev[0]), GFP_KERNEL);
	if (!rs) {
		ti->error = "Cannot allocate raid context";
		return ERR_PTR(-ENOMEM);
	}

	mddev_init(&rs->md);

	rs->raid_disks = raid_devs;
	rs->delta_disks = 0;

	rs->ti = ti;
	rs->raid_type = raid_type;
	rs->stripe_cache_entries = 256;
	rs->md.raid_disks = raid_devs;
	rs->md.level = raid_type->level;
	rs->md.new_level = rs->md.level;
	rs->md.layout = raid_type->algorithm;
	rs->md.new_layout = rs->md.layout;
	rs->md.delta_disks = 0;
	rs->md.recovery_cp = MaxSector;

	for (i = 0; i < raid_devs; i++)
		md_rdev_init(&rs->dev[i].rdev);

	/*
	 * Remaining items to be initialized by further RAID params:
	 *  rs->md.persistent
	 *  rs->md.external
	 *  rs->md.chunk_sectors
	 *  rs->md.new_chunk_sectors
	 *  rs->md.dev_sectors
	 */

	return rs;
}

static void raid_set_free(struct raid_set *rs)
{
	int i;

	if (rs->journal_dev.dev) {
		md_rdev_clear(&rs->journal_dev.rdev);
		dm_put_device(rs->ti, rs->journal_dev.dev);
	}

	for (i = 0; i < rs->raid_disks; i++) {
		if (rs->dev[i].meta_dev)
			dm_put_device(rs->ti, rs->dev[i].meta_dev);
		md_rdev_clear(&rs->dev[i].rdev);
		if (rs->dev[i].data_dev)
			dm_put_device(rs->ti, rs->dev[i].data_dev);
	}

	kfree(rs);
}

/*
 * For every device we have two words
 *  <meta_dev>: meta device name or '-' if missing
 *  <data_dev>: data device name or '-' if missing
 *
 * The following are permitted:
 *    - -
 *    - <data_dev>
 *    <meta_dev> <data_dev>
 *
 * The following is not allowed:
 *    <meta_dev> -
 *
 * This code parses those words.  If there is a failure,
 * the caller must use raid_set_free() to unwind the operations.
 */
static int parse_dev_params(struct raid_set *rs, struct dm_arg_set *as)
{
	int i;
	int rebuild = 0;
	int metadata_available = 0;
	int r = 0;
	const char *arg;

	/* Put off the number of raid devices argument to get to dev pairs */
	arg = dm_shift_arg(as);
	if (!arg)
		return -EINVAL;

	for (i = 0; i < rs->raid_disks; i++) {
		rs->dev[i].rdev.raid_disk = i;

		rs->dev[i].meta_dev = NULL;
		rs->dev[i].data_dev = NULL;

		/*
		 * There are no offsets initially.
		 * Out of place reshape will set them accordingly.
		 */
		rs->dev[i].rdev.data_offset = 0;
		rs->dev[i].rdev.new_data_offset = 0;
		rs->dev[i].rdev.mddev = &rs->md;

		arg = dm_shift_arg(as);
		if (!arg)
			return -EINVAL;

		if (strcmp(arg, "-")) {
			r = dm_get_device(rs->ti, arg, dm_table_get_mode(rs->ti->table),
					  &rs->dev[i].meta_dev);
			if (r) {
				rs->ti->error = "RAID metadata device lookup failure";
				return r;
			}

			rs->dev[i].rdev.sb_page = alloc_page(GFP_KERNEL);
			if (!rs->dev[i].rdev.sb_page) {
				rs->ti->error = "Failed to allocate superblock page";
				return -ENOMEM;
			}
		}

		arg = dm_shift_arg(as);
		if (!arg)
			return -EINVAL;

		if (!strcmp(arg, "-")) {
			if (!test_bit(In_sync, &rs->dev[i].rdev.flags) &&
			    (!rs->dev[i].rdev.recovery_offset)) {
				rs->ti->error = "Drive designated for rebuild not specified";
				return -EINVAL;
			}

			if (rs->dev[i].meta_dev) {
				rs->ti->error = "No data device supplied with metadata device";
				return -EINVAL;
			}

			continue;
		}

		r = dm_get_device(rs->ti, arg, dm_table_get_mode(rs->ti->table),
				  &rs->dev[i].data_dev);
		if (r) {
			rs->ti->error = "RAID device lookup failure";
			return r;
		}

		if (rs->dev[i].meta_dev) {
			metadata_available = 1;
			rs->dev[i].rdev.meta_bdev = rs->dev[i].meta_dev->bdev;
		}
		rs->dev[i].rdev.bdev = rs->dev[i].data_dev->bdev;
		list_add_tail(&rs->dev[i].rdev.same_set, &rs->md.disks);
		if (!test_bit(In_sync, &rs->dev[i].rdev.flags))
			rebuild++;
	}

	if (rs->journal_dev.dev)
		list_add_tail(&rs->journal_dev.rdev.same_set, &rs->md.disks);

	if (metadata_available) {
		rs->md.external = 0;
		rs->md.persistent = 1;
		rs->md.major_version = 2;
	} else if (rebuild && !rs->md.recovery_cp) {
		/*
		 * Without metadata, we will not be able to tell if the array
		 * is in-sync or not - we must assume it is not.  Therefore,
		 * it is impossible to rebuild a drive.
		 *
		 * Even if there is metadata, the on-disk information may
		 * indicate that the array is not in-sync and it will then
		 * fail at that time.
		 *
		 * User could specify 'nosync' option if desperate.
		 */
		rs->ti->error = "Unable to rebuild drive while array is not in-sync";
		return -EINVAL;
	}

	return 0;
}

/*
 * validate_region_size
 * @rs
 * @region_size:  region size in sectors.  If 0, pick a size (4MiB default).
 *
 * Set rs->md.bitmap_info.chunksize (which really refers to 'region size').
 * Ensure that (ti->len/region_size < 2^21) - required by MD bitmap.
 *
 * Returns: 0 on success, -EINVAL on failure.
 */
static int validate_region_size(struct raid_set *rs, unsigned long region_size)
{
	unsigned long min_region_size = rs->ti->len / (1 << 21);

	if (rs_is_raid0(rs))
		return 0;

	if (!region_size) {
		/*
		 * Choose a reasonable default.	 All figures in sectors.
		 */
		if (min_region_size > (1 << 13)) {
			/* If not a power of 2, make it the next power of 2 */
			region_size = roundup_pow_of_two(min_region_size);
			DMINFO("Choosing default region size of %lu sectors",
			       region_size);
		} else {
			DMINFO("Choosing default region size of 4MiB");
			region_size = 1 << 13; /* sectors */
		}
	} else {
		/*
		 * Validate user-supplied value.
		 */
		if (region_size > rs->ti->len) {
			rs->ti->error = "Supplied region size is too large";
			return -EINVAL;
		}

		if (region_size < min_region_size) {
			DMERR("Supplied region_size (%lu sectors) below minimum (%lu)",
			      region_size, min_region_size);
			rs->ti->error = "Supplied region size is too small";
			return -EINVAL;
		}

		if (!is_power_of_2(region_size)) {
			rs->ti->error = "Region size is not a power of 2";
			return -EINVAL;
		}

		if (region_size < rs->md.chunk_sectors) {
			rs->ti->error = "Region size is smaller than the chunk size";
			return -EINVAL;
		}
	}

	/*
	 * Convert sectors to bytes.
	 */
	rs->md.bitmap_info.chunksize = to_bytes(region_size);

	return 0;
}

/*
 * validate_raid_redundancy
 * @rs
 *
 * Determine if there are enough devices in the array that haven't
 * failed (or are being rebuilt) to form a usable array.
 *
 * Returns: 0 on success, -EINVAL on failure.
 */
static int validate_raid_redundancy(struct raid_set *rs)
{
	unsigned int i, rebuild_cnt = 0;
	unsigned int rebuilds_per_group = 0, copies;
	unsigned int group_size, last_group_start;

	for (i = 0; i < rs->md.raid_disks; i++)
		if (!test_bit(In_sync, &rs->dev[i].rdev.flags) ||
		    !rs->dev[i].rdev.sb_page)
			rebuild_cnt++;

	switch (rs->raid_type->level) {
	case 0:
		break;
	case 1:
		if (rebuild_cnt >= rs->md.raid_disks)
			goto too_many;
		break;
	case 4:
	case 5:
	case 6:
		if (rebuild_cnt > rs->raid_type->parity_devs)
			goto too_many;
		break;
	case 10:
		copies = raid10_md_layout_to_copies(rs->md.new_layout);
		if (rebuild_cnt < copies)
			break;

		/*
		 * It is possible to have a higher rebuild count for RAID10,
		 * as long as the failed devices occur in different mirror
		 * groups (i.e. different stripes).
		 *
		 * When checking "near" format, make sure no adjacent devices
		 * have failed beyond what can be handled.  In addition to the
		 * simple case where the number of devices is a multiple of the
		 * number of copies, we must also handle cases where the number
		 * of devices is not a multiple of the number of copies.
		 * E.g.	   dev1 dev2 dev3 dev4 dev5
		 *	    A	 A    B	   B	C
		 *	    C	 D    D	   E	E
		 */
		if (__is_raid10_near(rs->md.new_layout)) {
			for (i = 0; i < rs->md.raid_disks; i++) {
				if (!(i % copies))
					rebuilds_per_group = 0;
				if ((!rs->dev[i].rdev.sb_page ||
				    !test_bit(In_sync, &rs->dev[i].rdev.flags)) &&
				    (++rebuilds_per_group >= copies))
					goto too_many;
			}
			break;
		}

		/*
		 * When checking "far" and "offset" formats, we need to ensure
		 * that the device that holds its copy is not also dead or
		 * being rebuilt.  (Note that "far" and "offset" formats only
		 * support two copies right now.  These formats also only ever
		 * use the 'use_far_sets' variant.)
		 *
		 * This check is somewhat complicated by the need to account
		 * for arrays that are not a multiple of (far) copies.	This
		 * results in the need to treat the last (potentially larger)
		 * set differently.
		 */
		group_size = (rs->md.raid_disks / copies);
		last_group_start = (rs->md.raid_disks / group_size) - 1;
		last_group_start *= group_size;
		for (i = 0; i < rs->md.raid_disks; i++) {
			if (!(i % copies) && !(i > last_group_start))
				rebuilds_per_group = 0;
			if ((!rs->dev[i].rdev.sb_page ||
			     !test_bit(In_sync, &rs->dev[i].rdev.flags)) &&
			    (++rebuilds_per_group >= copies))
					goto too_many;
		}
		break;
	default:
		if (rebuild_cnt)
			return -EINVAL;
	}

	return 0;

too_many:
	return -EINVAL;
}

/*
 * Possible arguments are...
 *	<chunk_size> [optional_args]
 *
 * Argument definitions
 *    <chunk_size>			The number of sectors per disk that
 *					will form the "stripe"
 *    [[no]sync]			Force or prevent recovery of the
 *					entire array
 *    [rebuild <idx>]			Rebuild the drive indicated by the index
 *    [daemon_sleep <ms>]		Time between bitmap daemon work to
 *					clear bits
 *    [min_recovery_rate <kB/sec/disk>]	Throttle RAID initialization
 *    [max_recovery_rate <kB/sec/disk>]	Throttle RAID initialization
 *    [write_mostly <idx>]		Indicate a write mostly drive via index
 *    [max_write_behind <sectors>]	See '-write-behind=' (man mdadm)
 *    [stripe_cache <sectors>]		Stripe cache size for higher RAIDs
 *    [region_size <sectors>]		Defines granularity of bitmap
 *    [journal_dev <dev>]		raid4/5/6 journaling deviice
 *    					(i.e. write hole closing log)
 *
 * RAID10-only options:
 *    [raid10_copies <# copies>]	Number of copies.  (Default: 2)
 *    [raid10_format <near|far|offset>] Layout algorithm.  (Default: near)
 */
static int parse_raid_params(struct raid_set *rs, struct dm_arg_set *as,
			     unsigned int num_raid_params)
{
	int value, raid10_format = ALGORITHM_RAID10_DEFAULT;
	unsigned int raid10_copies = 2;
	unsigned int i, write_mostly = 0;
	unsigned int region_size = 0;
	sector_t max_io_len;
	const char *arg, *key;
	struct raid_dev *rd;
	struct raid_type *rt = rs->raid_type;

	arg = dm_shift_arg(as);
	num_raid_params--; /* Account for chunk_size argument */

	if (kstrtoint(arg, 10, &value) < 0) {
		rs->ti->error = "Bad numerical argument given for chunk_size";
		return -EINVAL;
	}

	/*
	 * First, parse the in-order required arguments
	 * "chunk_size" is the only argument of this type.
	 */
	if (rt_is_raid1(rt)) {
		if (value)
			DMERR("Ignoring chunk size parameter for RAID 1");
		value = 0;
	} else if (!is_power_of_2(value)) {
		rs->ti->error = "Chunk size must be a power of 2";
		return -EINVAL;
	} else if (value < 8) {
		rs->ti->error = "Chunk size value is too small";
		return -EINVAL;
	}

	rs->md.new_chunk_sectors = rs->md.chunk_sectors = value;

	/*
	 * We set each individual device as In_sync with a completed
	 * 'recovery_offset'.  If there has been a device failure or
	 * replacement then one of the following cases applies:
	 *
	 *   1) User specifies 'rebuild'.
	 *	- Device is reset when param is read.
	 *   2) A new device is supplied.
	 *	- No matching superblock found, resets device.
	 *   3) Device failure was transient and returns on reload.
	 *	- Failure noticed, resets device for bitmap replay.
	 *   4) Device hadn't completed recovery after previous failure.
	 *	- Superblock is read and overrides recovery_offset.
	 *
	 * What is found in the superblocks of the devices is always
	 * authoritative, unless 'rebuild' or '[no]sync' was specified.
	 */
	for (i = 0; i < rs->raid_disks; i++) {
		set_bit(In_sync, &rs->dev[i].rdev.flags);
		rs->dev[i].rdev.recovery_offset = MaxSector;
	}

	/*
	 * Second, parse the unordered optional arguments
	 */
	for (i = 0; i < num_raid_params; i++) {
		key = dm_shift_arg(as);
		if (!key) {
			rs->ti->error = "Not enough raid parameters given";
			return -EINVAL;
		}

		if (!strcasecmp(key, dm_raid_arg_name_by_flag(CTR_FLAG_NOSYNC))) {
			if (test_and_set_bit(__CTR_FLAG_NOSYNC, &rs->ctr_flags)) {
				rs->ti->error = "Only one 'nosync' argument allowed";
				return -EINVAL;
			}
			continue;
		}
		if (!strcasecmp(key, dm_raid_arg_name_by_flag(CTR_FLAG_SYNC))) {
			if (test_and_set_bit(__CTR_FLAG_SYNC, &rs->ctr_flags)) {
				rs->ti->error = "Only one 'sync' argument allowed";
				return -EINVAL;
			}
			continue;
		}
		if (!strcasecmp(key, dm_raid_arg_name_by_flag(CTR_FLAG_RAID10_USE_NEAR_SETS))) {
			if (test_and_set_bit(__CTR_FLAG_RAID10_USE_NEAR_SETS, &rs->ctr_flags)) {
				rs->ti->error = "Only one 'raid10_use_new_sets' argument allowed";
				return -EINVAL;
			}
			continue;
		}

		arg = dm_shift_arg(as);
		i++; /* Account for the argument pairs */
		if (!arg) {
			rs->ti->error = "Wrong number of raid parameters given";
			return -EINVAL;
		}

		/*
		 * Parameters that take a string value are checked here.
		 */
		/* "raid10_format {near|offset|far} */
		if (!strcasecmp(key, dm_raid_arg_name_by_flag(CTR_FLAG_RAID10_FORMAT))) {
			if (test_and_set_bit(__CTR_FLAG_RAID10_FORMAT, &rs->ctr_flags)) {
				rs->ti->error = "Only one 'raid10_format' argument pair allowed";
				return -EINVAL;
			}
			if (!rt_is_raid10(rt)) {
				rs->ti->error = "'raid10_format' is an invalid parameter for this RAID type";
				return -EINVAL;
			}
			raid10_format = raid10_name_to_format(arg);
			if (raid10_format < 0) {
				rs->ti->error = "Invalid 'raid10_format' value given";
				return raid10_format;
			}
			continue;
		}

		/* "journal_dev dev" */
		if (!strcasecmp(key, dm_raid_arg_name_by_flag(CTR_FLAG_JOURNAL_DEV))) {
			int r;
			struct md_rdev *jdev;

			if (test_and_set_bit(__CTR_FLAG_JOURNAL_DEV, &rs->ctr_flags)) {
				rs->ti->error = "Only one raid4/5/6 set journaling device allowed";
				return -EINVAL;
			}
			if (!rt_is_raid456(rt)) {
				rs->ti->error = "'journal_dev' is an invalid parameter for this RAID type";
				return -EINVAL;
			}
			r = dm_get_device(rs->ti, arg, dm_table_get_mode(rs->ti->table),
					  &rs->journal_dev.dev);
			if (r) {
				rs->ti->error = "raid4/5/6 journal device lookup failure";
				return r;
			}
			jdev = &rs->journal_dev.rdev;
			md_rdev_init(jdev);
			jdev->mddev = &rs->md;
			jdev->bdev = rs->journal_dev.dev->bdev;
			jdev->sectors = to_sector(i_size_read(jdev->bdev->bd_inode));
			if (jdev->sectors < MIN_RAID456_JOURNAL_SPACE) {
				rs->ti->error = "No space for raid4/5/6 journal";
				return -ENOSPC;
			}
			set_bit(Journal, &jdev->flags);
			continue;
		}

		/*
		 * Parameters with number values from here on.
		 */
		if (kstrtoint(arg, 10, &value) < 0) {
			rs->ti->error = "Bad numerical argument given in raid params";
			return -EINVAL;
		}

		if (!strcasecmp(key, dm_raid_arg_name_by_flag(CTR_FLAG_REBUILD))) {
			/*
			 * "rebuild" is being passed in by userspace to provide
			 * indexes of replaced devices and to set up additional
			 * devices on raid level takeover.
			 */
			if (!__within_range(value, 0, rs->raid_disks - 1)) {
				rs->ti->error = "Invalid rebuild index given";
				return -EINVAL;
			}

			if (test_and_set_bit(value, (void *) rs->rebuild_disks)) {
				rs->ti->error = "rebuild for this index already given";
				return -EINVAL;
			}

			rd = rs->dev + value;
			clear_bit(In_sync, &rd->rdev.flags);
			clear_bit(Faulty, &rd->rdev.flags);
			rd->rdev.recovery_offset = 0;
			set_bit(__CTR_FLAG_REBUILD, &rs->ctr_flags);
		} else if (!strcasecmp(key, dm_raid_arg_name_by_flag(CTR_FLAG_WRITE_MOSTLY))) {
			if (!rt_is_raid1(rt)) {
				rs->ti->error = "write_mostly option is only valid for RAID1";
				return -EINVAL;
			}

			if (!__within_range(value, 0, rs->md.raid_disks - 1)) {
				rs->ti->error = "Invalid write_mostly index given";
				return -EINVAL;
			}

			write_mostly++;
			set_bit(WriteMostly, &rs->dev[value].rdev.flags);
			set_bit(__CTR_FLAG_WRITE_MOSTLY, &rs->ctr_flags);
		} else if (!strcasecmp(key, dm_raid_arg_name_by_flag(CTR_FLAG_MAX_WRITE_BEHIND))) {
			if (!rt_is_raid1(rt)) {
				rs->ti->error = "max_write_behind option is only valid for RAID1";
				return -EINVAL;
			}

			if (test_and_set_bit(__CTR_FLAG_MAX_WRITE_BEHIND, &rs->ctr_flags)) {
				rs->ti->error = "Only one max_write_behind argument pair allowed";
				return -EINVAL;
			}

			/*
			 * In device-mapper, we specify things in sectors, but
			 * MD records this value in kB
			 */
			value /= 2;
			if (value > COUNTER_MAX) {
				rs->ti->error = "Max write-behind limit out of range";
				return -EINVAL;
			}

			rs->md.bitmap_info.max_write_behind = value;
		} else if (!strcasecmp(key, dm_raid_arg_name_by_flag(CTR_FLAG_DAEMON_SLEEP))) {
			if (test_and_set_bit(__CTR_FLAG_DAEMON_SLEEP, &rs->ctr_flags)) {
				rs->ti->error = "Only one daemon_sleep argument pair allowed";
				return -EINVAL;
			}
			if (!value || (value > MAX_SCHEDULE_TIMEOUT)) {
				rs->ti->error = "daemon sleep period out of range";
				return -EINVAL;
			}
			rs->md.bitmap_info.daemon_sleep = value;
		} else if (!strcasecmp(key, dm_raid_arg_name_by_flag(CTR_FLAG_DATA_OFFSET))) {
			/* Userspace passes new data_offset after having extended the the data image LV */
			if (test_and_set_bit(__CTR_FLAG_DATA_OFFSET, &rs->ctr_flags)) {
				rs->ti->error = "Only one data_offset argument pair allowed";
				return -EINVAL;
			}
			/* Ensure sensible data offset */
			if (value < 0 ||
			    (value && (value < MIN_FREE_RESHAPE_SPACE || value % to_sector(PAGE_SIZE)))) {
				rs->ti->error = "Bogus data_offset value";
				return -EINVAL;
			}
			rs->data_offset = value;
		} else if (!strcasecmp(key, dm_raid_arg_name_by_flag(CTR_FLAG_DELTA_DISKS))) {
			/* Define the +/-# of disks to add to/remove from the given raid set */
			if (test_and_set_bit(__CTR_FLAG_DELTA_DISKS, &rs->ctr_flags)) {
				rs->ti->error = "Only one delta_disks argument pair allowed";
				return -EINVAL;
			}
			/* Ensure MAX_RAID_DEVICES and raid type minimal_devs! */
			if (!__within_range(abs(value), 1, MAX_RAID_DEVICES - rt->minimal_devs)) {
				rs->ti->error = "Too many delta_disk requested";
				return -EINVAL;
			}

			rs->delta_disks = value;
		} else if (!strcasecmp(key, dm_raid_arg_name_by_flag(CTR_FLAG_STRIPE_CACHE))) {
			if (test_and_set_bit(__CTR_FLAG_STRIPE_CACHE, &rs->ctr_flags)) {
				rs->ti->error = "Only one stripe_cache argument pair allowed";
				return -EINVAL;
			}

			if (!rt_is_raid456(rt)) {
				rs->ti->error = "Inappropriate argument: stripe_cache";
				return -EINVAL;
			}

			rs->stripe_cache_entries = value;
		} else if (!strcasecmp(key, dm_raid_arg_name_by_flag(CTR_FLAG_MIN_RECOVERY_RATE))) {
			if (test_and_set_bit(__CTR_FLAG_MIN_RECOVERY_RATE, &rs->ctr_flags)) {
				rs->ti->error = "Only one min_recovery_rate argument pair allowed";
				return -EINVAL;
			}
			if (value > INT_MAX) {
				rs->ti->error = "min_recovery_rate out of range";
				return -EINVAL;
			}
			rs->md.sync_speed_min = (int)value;
		} else if (!strcasecmp(key, dm_raid_arg_name_by_flag(CTR_FLAG_MAX_RECOVERY_RATE))) {
			if (test_and_set_bit(__CTR_FLAG_MAX_RECOVERY_RATE, &rs->ctr_flags)) {
				rs->ti->error = "Only one max_recovery_rate argument pair allowed";
				return -EINVAL;
			}
			if (value > INT_MAX) {
				rs->ti->error = "max_recovery_rate out of range";
				return -EINVAL;
			}
			rs->md.sync_speed_max = (int)value;
		} else if (!strcasecmp(key, dm_raid_arg_name_by_flag(CTR_FLAG_REGION_SIZE))) {
			if (test_and_set_bit(__CTR_FLAG_REGION_SIZE, &rs->ctr_flags)) {
				rs->ti->error = "Only one region_size argument pair allowed";
				return -EINVAL;
			}

			region_size = value;
			rs->requested_bitmap_chunk_sectors = value;
		} else if (!strcasecmp(key, dm_raid_arg_name_by_flag(CTR_FLAG_RAID10_COPIES))) {
			if (test_and_set_bit(__CTR_FLAG_RAID10_COPIES, &rs->ctr_flags)) {
				rs->ti->error = "Only one raid10_copies argument pair allowed";
				return -EINVAL;
			}

			if (!__within_range(value, 2, rs->md.raid_disks)) {
				rs->ti->error = "Bad value for 'raid10_copies'";
				return -EINVAL;
			}

			raid10_copies = value;
		} else {
			DMERR("Unable to parse RAID parameter: %s", key);
			rs->ti->error = "Unable to parse RAID parameter";
			return -EINVAL;
		}
	}

	if (test_bit(__CTR_FLAG_SYNC, &rs->ctr_flags) &&
	    test_bit(__CTR_FLAG_NOSYNC, &rs->ctr_flags)) {
		rs->ti->error = "sync and nosync are mutually exclusive";
		return -EINVAL;
	}

	if (test_bit(__CTR_FLAG_REBUILD, &rs->ctr_flags) &&
	    (test_bit(__CTR_FLAG_SYNC, &rs->ctr_flags) ||
	     test_bit(__CTR_FLAG_NOSYNC, &rs->ctr_flags))) {
		rs->ti->error = "sync/nosync and rebuild are mutually exclusive";
		return -EINVAL;
	}

	if (write_mostly >= rs->md.raid_disks) {
		rs->ti->error = "Can't set all raid1 devices to write_mostly";
		return -EINVAL;
	}

	if (validate_region_size(rs, region_size))
		return -EINVAL;

	if (rs->md.chunk_sectors)
		max_io_len = rs->md.chunk_sectors;
	else
		max_io_len = region_size;

	if (dm_set_target_max_io_len(rs->ti, max_io_len))
		return -EINVAL;

	if (rt_is_raid10(rt)) {
		if (raid10_copies > rs->md.raid_disks) {
			rs->ti->error = "Not enough devices to satisfy specification";
			return -EINVAL;
		}

		rs->md.new_layout = raid10_format_to_md_layout(rs, raid10_format, raid10_copies);
		if (rs->md.new_layout < 0) {
			rs->ti->error = "Error getting raid10 format";
			return rs->md.new_layout;
		}

		rt = get_raid_type_by_ll(10, rs->md.new_layout);
		if (!rt) {
			rs->ti->error = "Failed to recognize new raid10 layout";
			return -EINVAL;
		}

		if ((rt->algorithm == ALGORITHM_RAID10_DEFAULT ||
		     rt->algorithm == ALGORITHM_RAID10_NEAR) &&
		    test_bit(__CTR_FLAG_RAID10_USE_NEAR_SETS, &rs->ctr_flags)) {
			rs->ti->error = "RAID10 format 'near' and 'raid10_use_near_sets' are incompatible";
			return -EINVAL;
		}
	}

	rs->raid10_copies = raid10_copies;

	/* Assume there are no metadata devices until the drives are parsed */
	rs->md.persistent = 0;
	rs->md.external = 1;

	/* Check, if any invalid ctr arguments have been passed in for the raid level */
	return rs_check_for_valid_flags(rs);
}

/* Set raid4/5/6 cache size */
static int rs_set_raid456_stripe_cache(struct raid_set *rs)
{
	int r;
	struct r5conf *conf;
	struct mddev *mddev = &rs->md;
	uint32_t min_stripes = max(mddev->chunk_sectors, mddev->new_chunk_sectors) / 2;
	uint32_t nr_stripes = rs->stripe_cache_entries;

	if (!rt_is_raid456(rs->raid_type)) {
		rs->ti->error = "Inappropriate raid level; cannot change stripe_cache size";
		return -EINVAL;
	}

	if (nr_stripes < min_stripes) {
		DMINFO("Adjusting requested %u stripe cache entries to %u to suit stripe size",
		       nr_stripes, min_stripes);
		nr_stripes = min_stripes;
	}

	conf = mddev->private;
	if (!conf) {
		rs->ti->error = "Cannot change stripe_cache size on inactive RAID set";
		return -EINVAL;
	}

	/* Try setting number of stripes in raid456 stripe cache */
	if (conf->min_nr_stripes != nr_stripes) {
		r = raid5_set_cache_size(mddev, nr_stripes);
		if (r) {
			rs->ti->error = "Failed to set raid4/5/6 stripe cache size";
			return r;
		}

		DMINFO("%u stripe cache entries", nr_stripes);
	}

	return 0;
}

/* Return # of data stripes as kept in mddev as of @rs (i.e. as of superblock) */
static unsigned int mddev_data_stripes(struct raid_set *rs)
{
	return rs->md.raid_disks - rs->raid_type->parity_devs;
}

/* Return # of data stripes of @rs (i.e. as of ctr) */
static unsigned int rs_data_stripes(struct raid_set *rs)
{
	return rs->raid_disks - rs->raid_type->parity_devs;
}

/*
 * Retrieve rdev->sectors from any valid raid device of @rs
 * to allow userpace to pass in arbitray "- -" device tupples.
 */
static sector_t __rdev_sectors(struct raid_set *rs)
{
	int i;

	for (i = 0; i < rs->md.raid_disks; i++) {
		struct md_rdev *rdev = &rs->dev[i].rdev;

		if (!test_bit(Journal, &rdev->flags) &&
		    rdev->bdev && rdev->sectors)
			return rdev->sectors;
	}

	BUG(); /* Constructor ensures we got some. */
}

/* Calculate the sectors per device and per array used for @rs */
static int rs_set_dev_and_array_sectors(struct raid_set *rs, bool use_mddev)
{
	int delta_disks;
	unsigned int data_stripes;
	struct mddev *mddev = &rs->md;
	struct md_rdev *rdev;
	sector_t array_sectors = rs->ti->len, dev_sectors = rs->ti->len;

	if (use_mddev) {
		delta_disks = mddev->delta_disks;
		data_stripes = mddev_data_stripes(rs);
	} else {
		delta_disks = rs->delta_disks;
		data_stripes = rs_data_stripes(rs);
	}

	/* Special raid1 case w/o delta_disks support (yet) */
	if (rt_is_raid1(rs->raid_type))
		;
	else if (rt_is_raid10(rs->raid_type)) {
		if (rs->raid10_copies < 2 ||
		    delta_disks < 0) {
			rs->ti->error = "Bogus raid10 data copies or delta disks";
			return -EINVAL;
		}

		dev_sectors *= rs->raid10_copies;
		if (sector_div(dev_sectors, data_stripes))
			goto bad;

		array_sectors = (data_stripes + delta_disks) * dev_sectors;
		if (sector_div(array_sectors, rs->raid10_copies))
			goto bad;

	} else if (sector_div(dev_sectors, data_stripes))
		goto bad;

	else
		/* Striped layouts */
		array_sectors = (data_stripes + delta_disks) * dev_sectors;

	rdev_for_each(rdev, mddev)
		if (!test_bit(Journal, &rdev->flags))
			rdev->sectors = dev_sectors;

	mddev->array_sectors = array_sectors;
	mddev->dev_sectors = dev_sectors;

	return 0;
bad:
	rs->ti->error = "Target length not divisible by number of data devices";
	return -EINVAL;
}

/* Setup recovery on @rs */
static void __rs_setup_recovery(struct raid_set *rs, sector_t dev_sectors)
{
	/* raid0 does not recover */
	if (rs_is_raid0(rs))
		rs->md.recovery_cp = MaxSector;
	/*
	 * A raid6 set has to be recovered either
	 * completely or for the grown part to
	 * ensure proper parity and Q-Syndrome
	 */
	else if (rs_is_raid6(rs))
		rs->md.recovery_cp = dev_sectors;
	/*
	 * Other raid set types may skip recovery
	 * depending on the 'nosync' flag.
	 */
	else
		rs->md.recovery_cp = test_bit(__CTR_FLAG_NOSYNC, &rs->ctr_flags)
				     ? MaxSector : dev_sectors;
}

/* Setup recovery on @rs based on raid type, device size and 'nosync' flag */
static void rs_setup_recovery(struct raid_set *rs, sector_t dev_sectors)
{
	if (!dev_sectors)
		/* New raid set or 'sync' flag provided */
		__rs_setup_recovery(rs, 0);
	else if (dev_sectors == MaxSector)
		/* Prevent recovery */
		__rs_setup_recovery(rs, MaxSector);
	else if (__rdev_sectors(rs) < dev_sectors)
		/* Grown raid set */
		__rs_setup_recovery(rs, __rdev_sectors(rs));
	else
		__rs_setup_recovery(rs, MaxSector);
}

static void do_table_event(struct work_struct *ws)
{
	struct raid_set *rs = container_of(ws, struct raid_set, md.event_work);

	smp_rmb(); /* Make sure we access most actual mddev properties */
	if (!rs_is_reshaping(rs))
		rs_set_capacity(rs);
	dm_table_event(rs->ti->table);
}

static int raid_is_congested(struct dm_target_callbacks *cb, int bits)
{
	struct raid_set *rs = container_of(cb, struct raid_set, callbacks);

	return mddev_congested(&rs->md, bits);
}

/*
 * Make sure a valid takover (level switch) is being requested on @rs
 *
 * Conversions of raid sets from one MD personality to another
 * have to conform to restrictions which are enforced here.
 */
static int rs_check_takeover(struct raid_set *rs)
{
	struct mddev *mddev = &rs->md;
	unsigned int near_copies;

	if (rs->md.degraded) {
		rs->ti->error = "Can't takeover degraded raid set";
		return -EPERM;
	}

	if (rs_is_reshaping(rs)) {
		rs->ti->error = "Can't takeover reshaping raid set";
		return -EPERM;
	}

	switch (mddev->level) {
	case 0:
		/* raid0 -> raid1/5 with one disk */
		if ((mddev->new_level == 1 || mddev->new_level == 5) &&
		    mddev->raid_disks == 1)
			return 0;

		/* raid0 -> raid10 */
		if (mddev->new_level == 10 &&
		    !(rs->raid_disks % mddev->raid_disks))
			return 0;

		/* raid0 with multiple disks -> raid4/5/6 */
		if (__within_range(mddev->new_level, 4, 6) &&
		    mddev->new_layout == ALGORITHM_PARITY_N &&
		    mddev->raid_disks > 1)
			return 0;

		break;

	case 10:
		/* Can't takeover raid10_offset! */
		if (__is_raid10_offset(mddev->layout))
			break;

		near_copies = __raid10_near_copies(mddev->layout);

		/* raid10* -> raid0 */
		if (mddev->new_level == 0) {
			/* Can takeover raid10_near with raid disks divisable by data copies! */
			if (near_copies > 1 &&
			    !(mddev->raid_disks % near_copies)) {
				mddev->raid_disks /= near_copies;
				mddev->delta_disks = mddev->raid_disks;
				return 0;
			}

			/* Can takeover raid10_far */
			if (near_copies == 1 &&
			    __raid10_far_copies(mddev->layout) > 1)
				return 0;

			break;
		}

		/* raid10_{near,far} -> raid1 */
		if (mddev->new_level == 1 &&
		    max(near_copies, __raid10_far_copies(mddev->layout)) == mddev->raid_disks)
			return 0;

		/* raid10_{near,far} with 2 disks -> raid4/5 */
		if (__within_range(mddev->new_level, 4, 5) &&
		    mddev->raid_disks == 2)
			return 0;
		break;

	case 1:
		/* raid1 with 2 disks -> raid4/5 */
		if (__within_range(mddev->new_level, 4, 5) &&
		    mddev->raid_disks == 2) {
			mddev->degraded = 1;
			return 0;
		}

		/* raid1 -> raid0 */
		if (mddev->new_level == 0 &&
		    mddev->raid_disks == 1)
			return 0;

		/* raid1 -> raid10 */
		if (mddev->new_level == 10)
			return 0;
		break;

	case 4:
		/* raid4 -> raid0 */
		if (mddev->new_level == 0)
			return 0;

		/* raid4 -> raid1/5 with 2 disks */
		if ((mddev->new_level == 1 || mddev->new_level == 5) &&
		    mddev->raid_disks == 2)
			return 0;

		/* raid4 -> raid5/6 with parity N */
		if (__within_range(mddev->new_level, 5, 6) &&
		    mddev->layout == ALGORITHM_PARITY_N)
			return 0;
		break;

	case 5:
		/* raid5 with parity N -> raid0 */
		if (mddev->new_level == 0 &&
		    mddev->layout == ALGORITHM_PARITY_N)
			return 0;

		/* raid5 with parity N -> raid4 */
		if (mddev->new_level == 4 &&
		    mddev->layout == ALGORITHM_PARITY_N)
			return 0;

		/* raid5 with 2 disks -> raid1/4/10 */
		if ((mddev->new_level == 1 || mddev->new_level == 4 || mddev->new_level == 10) &&
		    mddev->raid_disks == 2)
			return 0;

		/* raid5_* ->  raid6_*_6 with Q-Syndrome N (e.g. raid5_ra -> raid6_ra_6 */
		if (mddev->new_level == 6 &&
		    ((mddev->layout == ALGORITHM_PARITY_N && mddev->new_layout == ALGORITHM_PARITY_N) ||
		      __within_range(mddev->new_layout, ALGORITHM_LEFT_ASYMMETRIC_6, ALGORITHM_RIGHT_SYMMETRIC_6)))
			return 0;
		break;

	case 6:
		/* raid6 with parity N -> raid0 */
		if (mddev->new_level == 0 &&
		    mddev->layout == ALGORITHM_PARITY_N)
			return 0;

		/* raid6 with parity N -> raid4 */
		if (mddev->new_level == 4 &&
		    mddev->layout == ALGORITHM_PARITY_N)
			return 0;

		/* raid6_*_n with Q-Syndrome N -> raid5_* */
		if (mddev->new_level == 5 &&
		    ((mddev->layout == ALGORITHM_PARITY_N && mddev->new_layout == ALGORITHM_PARITY_N) ||
		     __within_range(mddev->new_layout, ALGORITHM_LEFT_ASYMMETRIC, ALGORITHM_RIGHT_SYMMETRIC)))
			return 0;

	default:
		break;
	}

	rs->ti->error = "takeover not possible";
	return -EINVAL;
}

/* True if @rs requested to be taken over */
static bool rs_takeover_requested(struct raid_set *rs)
{
	return rs->md.new_level != rs->md.level;
}

/* True if @rs is requested to reshape by ctr */
static bool rs_reshape_requested(struct raid_set *rs)
{
	bool change;
	struct mddev *mddev = &rs->md;

	if (rs_takeover_requested(rs))
		return false;

	if (!mddev->level)
		return false;

	change = mddev->new_layout != mddev->layout ||
		 mddev->new_chunk_sectors != mddev->chunk_sectors ||
		 rs->delta_disks;

	/* Historical case to support raid1 reshape without delta disks */
	if (mddev->level == 1) {
		if (rs->delta_disks)
			return !!rs->delta_disks;

		return !change &&
		       mddev->raid_disks != rs->raid_disks;
	}

	if (mddev->level == 10)
		return change &&
		       !__is_raid10_far(mddev->new_layout) &&
		       rs->delta_disks >= 0;

	return change;
}

/*  Features */
#define	FEATURE_FLAG_SUPPORTS_V190	0x1 /* Supports extended superblock */

/* State flags for sb->flags */
#define	SB_FLAG_RESHAPE_ACTIVE		0x1
#define	SB_FLAG_RESHAPE_BACKWARDS	0x2

/*
 * This structure is never routinely used by userspace, unlike md superblocks.
 * Devices with this superblock should only ever be accessed via device-mapper.
 */
#define DM_RAID_MAGIC 0x64526D44
struct dm_raid_superblock {
	__le32 magic;		/* "DmRd" */
	__le32 compat_features;	/* Used to indicate compatible features (like 1.9.0 ondisk metadata extension) */

	__le32 num_devices;	/* Number of devices in this raid set. (Max 64) */
	__le32 array_position;	/* The position of this drive in the raid set */

	__le64 events;		/* Incremented by md when superblock updated */
	__le64 failed_devices;	/* Pre 1.9.0 part of bit field of devices to */
				/* indicate failures (see extension below) */

	/*
	 * This offset tracks the progress of the repair or replacement of
	 * an individual drive.
	 */
	__le64 disk_recovery_offset;

	/*
	 * This offset tracks the progress of the initial raid set
	 * synchronisation/parity calculation.
	 */
	__le64 array_resync_offset;

	/*
	 * raid characteristics
	 */
	__le32 level;
	__le32 layout;
	__le32 stripe_sectors;

	/********************************************************************
	 * BELOW FOLLOW V1.9.0 EXTENSIONS TO THE PRISTINE SUPERBLOCK FORMAT!!!
	 *
	 * FEATURE_FLAG_SUPPORTS_V190 in the features member indicates that those exist
	 */

	__le32 flags; /* Flags defining array states for reshaping */

	/*
	 * This offset tracks the progress of a raid
	 * set reshape in order to be able to restart it
	 */
	__le64 reshape_position;

	/*
	 * These define the properties of the array in case of an interrupted reshape
	 */
	__le32 new_level;
	__le32 new_layout;
	__le32 new_stripe_sectors;
	__le32 delta_disks;

	__le64 array_sectors; /* Array size in sectors */

	/*
	 * Sector offsets to data on devices (reshaping).
	 * Needed to support out of place reshaping, thus
	 * not writing over any stripes whilst converting
	 * them from old to new layout
	 */
	__le64 data_offset;
	__le64 new_data_offset;

	__le64 sectors; /* Used device size in sectors */

	/*
	 * Additonal Bit field of devices indicating failures to support
	 * up to 256 devices with the 1.9.0 on-disk metadata format
	 */
	__le64 extended_failed_devices[DISKS_ARRAY_ELEMS - 1];

	__le32 incompat_features;	/* Used to indicate any incompatible features */

	/* Always set rest up to logical block size to 0 when writing (see get_metadata_device() below). */
} __packed;

/*
 * Check for reshape constraints on raid set @rs:
 *
 * - reshape function non-existent
 * - degraded set
 * - ongoing recovery
 * - ongoing reshape
 *
 * Returns 0 if none or -EPERM if given constraint
 * and error message reference in @errmsg
 */
static int rs_check_reshape(struct raid_set *rs)
{
	struct mddev *mddev = &rs->md;

	if (!mddev->pers || !mddev->pers->check_reshape)
		rs->ti->error = "Reshape not supported";
	else if (mddev->degraded)
		rs->ti->error = "Can't reshape degraded raid set";
	else if (rs_is_recovering(rs))
		rs->ti->error = "Convert request on recovering raid set prohibited";
	else if (rs_is_reshaping(rs))
		rs->ti->error = "raid set already reshaping!";
	else if (!(rs_is_raid1(rs) || rs_is_raid10(rs) || rs_is_raid456(rs)))
		rs->ti->error = "Reshaping only supported for raid1/4/5/6/10";
	else
		return 0;

	return -EPERM;
}

static int read_disk_sb(struct md_rdev *rdev, int size, bool force_reload)
{
	BUG_ON(!rdev->sb_page);

	if (rdev->sb_loaded && !force_reload)
		return 0;

	rdev->sb_loaded = 0;

	if (!sync_page_io(rdev, 0, size, rdev->sb_page, REQ_OP_READ, 0, true)) {
		DMERR("Failed to read superblock of device at position %d",
		      rdev->raid_disk);
		md_error(rdev->mddev, rdev);
		set_bit(Faulty, &rdev->flags);
		return -EIO;
	}

	rdev->sb_loaded = 1;

	return 0;
}

static void sb_retrieve_failed_devices(struct dm_raid_superblock *sb, uint64_t *failed_devices)
{
	failed_devices[0] = le64_to_cpu(sb->failed_devices);
	memset(failed_devices + 1, 0, sizeof(sb->extended_failed_devices));

	if (le32_to_cpu(sb->compat_features) & FEATURE_FLAG_SUPPORTS_V190) {
		int i = ARRAY_SIZE(sb->extended_failed_devices);

		while (i--)
			failed_devices[i+1] = le64_to_cpu(sb->extended_failed_devices[i]);
	}
}

static void sb_update_failed_devices(struct dm_raid_superblock *sb, uint64_t *failed_devices)
{
	int i = ARRAY_SIZE(sb->extended_failed_devices);

	sb->failed_devices = cpu_to_le64(failed_devices[0]);
	while (i--)
		sb->extended_failed_devices[i] = cpu_to_le64(failed_devices[i+1]);
}

/*
 * Synchronize the superblock members with the raid set properties
 *
 * All superblock data is little endian.
 */
static void super_sync(struct mddev *mddev, struct md_rdev *rdev)
{
	bool update_failed_devices = false;
	unsigned int i;
	uint64_t failed_devices[DISKS_ARRAY_ELEMS];
	struct dm_raid_superblock *sb;
	struct raid_set *rs = container_of(mddev, struct raid_set, md);

	/* No metadata device, no superblock */
	if (!rdev->meta_bdev)
		return;

	BUG_ON(!rdev->sb_page);

	sb = page_address(rdev->sb_page);

	sb_retrieve_failed_devices(sb, failed_devices);

	for (i = 0; i < rs->raid_disks; i++)
		if (!rs->dev[i].data_dev || test_bit(Faulty, &rs->dev[i].rdev.flags)) {
			update_failed_devices = true;
			set_bit(i, (void *) failed_devices);
		}

	if (update_failed_devices)
		sb_update_failed_devices(sb, failed_devices);

	sb->magic = cpu_to_le32(DM_RAID_MAGIC);
	sb->compat_features = cpu_to_le32(FEATURE_FLAG_SUPPORTS_V190);

	sb->num_devices = cpu_to_le32(mddev->raid_disks);
	sb->array_position = cpu_to_le32(rdev->raid_disk);

	sb->events = cpu_to_le64(mddev->events);

	sb->disk_recovery_offset = cpu_to_le64(rdev->recovery_offset);
	sb->array_resync_offset = cpu_to_le64(mddev->recovery_cp);

	sb->level = cpu_to_le32(mddev->level);
	sb->layout = cpu_to_le32(mddev->layout);
	sb->stripe_sectors = cpu_to_le32(mddev->chunk_sectors);

	sb->new_level = cpu_to_le32(mddev->new_level);
	sb->new_layout = cpu_to_le32(mddev->new_layout);
	sb->new_stripe_sectors = cpu_to_le32(mddev->new_chunk_sectors);

	sb->delta_disks = cpu_to_le32(mddev->delta_disks);

	smp_rmb(); /* Make sure we access most recent reshape position */
	sb->reshape_position = cpu_to_le64(mddev->reshape_position);
	if (le64_to_cpu(sb->reshape_position) != MaxSector) {
		/* Flag ongoing reshape */
		sb->flags |= cpu_to_le32(SB_FLAG_RESHAPE_ACTIVE);

		if (mddev->delta_disks < 0 || mddev->reshape_backwards)
			sb->flags |= cpu_to_le32(SB_FLAG_RESHAPE_BACKWARDS);
	} else {
		/* Clear reshape flags */
		sb->flags &= ~(cpu_to_le32(SB_FLAG_RESHAPE_ACTIVE|SB_FLAG_RESHAPE_BACKWARDS));
	}

	sb->array_sectors = cpu_to_le64(mddev->array_sectors);
	sb->data_offset = cpu_to_le64(rdev->data_offset);
	sb->new_data_offset = cpu_to_le64(rdev->new_data_offset);
	sb->sectors = cpu_to_le64(rdev->sectors);
	sb->incompat_features = cpu_to_le32(0);

	/* Zero out the rest of the payload after the size of the superblock */
	memset(sb + 1, 0, rdev->sb_size - sizeof(*sb));
}

/*
 * super_load
 *
 * This function creates a superblock if one is not found on the device
 * and will decide which superblock to use if there's a choice.
 *
 * Return: 1 if use rdev, 0 if use refdev, -Exxx otherwise
 */
static int super_load(struct md_rdev *rdev, struct md_rdev *refdev)
{
	int r;
	struct dm_raid_superblock *sb;
	struct dm_raid_superblock *refsb;
	uint64_t events_sb, events_refsb;

	rdev->sb_start = 0;
	rdev->sb_size = bdev_logical_block_size(rdev->meta_bdev);
	if (rdev->sb_size < sizeof(*sb) || rdev->sb_size > PAGE_SIZE) {
		DMERR("superblock size of a logical block is no longer valid");
		return -EINVAL;
	}

	r = read_disk_sb(rdev, rdev->sb_size, false);
	if (r)
		return r;

	sb = page_address(rdev->sb_page);

	/*
	 * Two cases that we want to write new superblocks and rebuild:
	 * 1) New device (no matching magic number)
	 * 2) Device specified for rebuild (!In_sync w/ offset == 0)
	 */
	if ((sb->magic != cpu_to_le32(DM_RAID_MAGIC)) ||
	    (!test_bit(In_sync, &rdev->flags) && !rdev->recovery_offset)) {
		super_sync(rdev->mddev, rdev);

		set_bit(FirstUse, &rdev->flags);
		sb->compat_features = cpu_to_le32(FEATURE_FLAG_SUPPORTS_V190);

		/* Force writing of superblocks to disk */
		set_bit(MD_SB_CHANGE_DEVS, &rdev->mddev->sb_flags);

		/* Any superblock is better than none, choose that if given */
		return refdev ? 0 : 1;
	}

	if (!refdev)
		return 1;

	events_sb = le64_to_cpu(sb->events);

	refsb = page_address(refdev->sb_page);
	events_refsb = le64_to_cpu(refsb->events);

	return (events_sb > events_refsb) ? 1 : 0;
}

static int super_init_validation(struct raid_set *rs, struct md_rdev *rdev)
{
	int role;
	unsigned int d;
	struct mddev *mddev = &rs->md;
	uint64_t events_sb;
	uint64_t failed_devices[DISKS_ARRAY_ELEMS];
	struct dm_raid_superblock *sb;
	uint32_t new_devs = 0, rebuild_and_new = 0, rebuilds = 0;
	struct md_rdev *r;
	struct dm_raid_superblock *sb2;

	sb = page_address(rdev->sb_page);
	events_sb = le64_to_cpu(sb->events);

	/*
	 * Initialise to 1 if this is a new superblock.
	 */
	mddev->events = events_sb ? : 1;

	mddev->reshape_position = MaxSector;

	mddev->raid_disks = le32_to_cpu(sb->num_devices);
	mddev->level = le32_to_cpu(sb->level);
	mddev->layout = le32_to_cpu(sb->layout);
	mddev->chunk_sectors = le32_to_cpu(sb->stripe_sectors);

	/*
	 * Reshaping is supported, e.g. reshape_position is valid
	 * in superblock and superblock content is authoritative.
	 */
	if (le32_to_cpu(sb->compat_features) & FEATURE_FLAG_SUPPORTS_V190) {
		/* Superblock is authoritative wrt given raid set layout! */
		mddev->new_level = le32_to_cpu(sb->new_level);
		mddev->new_layout = le32_to_cpu(sb->new_layout);
		mddev->new_chunk_sectors = le32_to_cpu(sb->new_stripe_sectors);
		mddev->delta_disks = le32_to_cpu(sb->delta_disks);
		mddev->array_sectors = le64_to_cpu(sb->array_sectors);

		/* raid was reshaping and got interrupted */
		if (le32_to_cpu(sb->flags) & SB_FLAG_RESHAPE_ACTIVE) {
			if (test_bit(__CTR_FLAG_DELTA_DISKS, &rs->ctr_flags)) {
				DMERR("Reshape requested but raid set is still reshaping");
				return -EINVAL;
			}

			if (mddev->delta_disks < 0 ||
			    (!mddev->delta_disks && (le32_to_cpu(sb->flags) & SB_FLAG_RESHAPE_BACKWARDS)))
				mddev->reshape_backwards = 1;
			else
				mddev->reshape_backwards = 0;

			mddev->reshape_position = le64_to_cpu(sb->reshape_position);
			rs->raid_type = get_raid_type_by_ll(mddev->level, mddev->layout);
		}

	} else {
		/*
		 * No takeover/reshaping, because we don't have the extended v1.9.0 metadata
		 */
		struct raid_type *rt_cur = get_raid_type_by_ll(mddev->level, mddev->layout);
		struct raid_type *rt_new = get_raid_type_by_ll(mddev->new_level, mddev->new_layout);

		if (rs_takeover_requested(rs)) {
			if (rt_cur && rt_new)
				DMERR("Takeover raid sets from %s to %s not yet supported by metadata. (raid level change)",
				      rt_cur->name, rt_new->name);
			else
				DMERR("Takeover raid sets not yet supported by metadata. (raid level change)");
			return -EINVAL;
		} else if (rs_reshape_requested(rs)) {
			DMERR("Reshaping raid sets not yet supported by metadata. (raid layout change keeping level)");
			if (mddev->layout != mddev->new_layout) {
				if (rt_cur && rt_new)
					DMERR("	 current layout %s vs new layout %s",
					      rt_cur->name, rt_new->name);
				else
					DMERR("	 current layout 0x%X vs new layout 0x%X",
					      le32_to_cpu(sb->layout), mddev->new_layout);
			}
			if (mddev->chunk_sectors != mddev->new_chunk_sectors)
				DMERR("	 current stripe sectors %u vs new stripe sectors %u",
				      mddev->chunk_sectors, mddev->new_chunk_sectors);
			if (rs->delta_disks)
				DMERR("	 current %u disks vs new %u disks",
				      mddev->raid_disks, mddev->raid_disks + rs->delta_disks);
			if (rs_is_raid10(rs)) {
				DMERR("	 Old layout: %s w/ %u copies",
				      raid10_md_layout_to_format(mddev->layout),
				      raid10_md_layout_to_copies(mddev->layout));
				DMERR("	 New layout: %s w/ %u copies",
				      raid10_md_layout_to_format(mddev->new_layout),
				      raid10_md_layout_to_copies(mddev->new_layout));
			}
			return -EINVAL;
		}

		DMINFO("Discovered old metadata format; upgrading to extended metadata format");
	}

	if (!test_bit(__CTR_FLAG_NOSYNC, &rs->ctr_flags))
		mddev->recovery_cp = le64_to_cpu(sb->array_resync_offset);

	/*
	 * During load, we set FirstUse if a new superblock was written.
	 * There are two reasons we might not have a superblock:
	 * 1) The raid set is brand new - in which case, all of the
	 *    devices must have their In_sync bit set.	Also,
	 *    recovery_cp must be 0, unless forced.
	 * 2) This is a new device being added to an old raid set
	 *    and the new device needs to be rebuilt - in which
	 *    case the In_sync bit will /not/ be set and
	 *    recovery_cp must be MaxSector.
	 * 3) This is/are a new device(s) being added to an old
	 *    raid set during takeover to a higher raid level
	 *    to provide capacity for redundancy or during reshape
	 *    to add capacity to grow the raid set.
	 */
	d = 0;
	rdev_for_each(r, mddev) {
		if (test_bit(Journal, &rdev->flags))
			continue;

		if (test_bit(FirstUse, &r->flags))
			new_devs++;

		if (!test_bit(In_sync, &r->flags)) {
			DMINFO("Device %d specified for rebuild; clearing superblock",
				r->raid_disk);
			rebuilds++;

			if (test_bit(FirstUse, &r->flags))
				rebuild_and_new++;
		}

		d++;
	}

	if (new_devs == rs->raid_disks || !rebuilds) {
		/* Replace a broken device */
		if (new_devs == 1 && !rs->delta_disks)
			;
		if (new_devs == rs->raid_disks) {
			DMINFO("Superblocks created for new raid set");
			set_bit(MD_ARRAY_FIRST_USE, &mddev->flags);
		} else if (new_devs != rebuilds &&
			   new_devs != rs->delta_disks) {
			DMERR("New device injected into existing raid set without "
			      "'delta_disks' or 'rebuild' parameter specified");
			return -EINVAL;
		}
	} else if (new_devs && new_devs != rebuilds) {
		DMERR("%u 'rebuild' devices cannot be injected into"
		      " a raid set with %u other first-time devices",
		      rebuilds, new_devs);
		return -EINVAL;
	} else if (rebuilds) {
		if (rebuild_and_new && rebuilds != rebuild_and_new) {
			DMERR("new device%s provided without 'rebuild'",
			      new_devs > 1 ? "s" : "");
			return -EINVAL;
		} else if (rs_is_recovering(rs)) {
			DMERR("'rebuild' specified while raid set is not in-sync (recovery_cp=%llu)",
			      (unsigned long long) mddev->recovery_cp);
			return -EINVAL;
		} else if (rs_is_reshaping(rs)) {
			DMERR("'rebuild' specified while raid set is being reshaped (reshape_position=%llu)",
			      (unsigned long long) mddev->reshape_position);
			return -EINVAL;
		}
	}

	/*
	 * Now we set the Faulty bit for those devices that are
	 * recorded in the superblock as failed.
	 */
	sb_retrieve_failed_devices(sb, failed_devices);
	rdev_for_each(r, mddev) {
		if (test_bit(Journal, &rdev->flags) ||
		    !r->sb_page)
			continue;
		sb2 = page_address(r->sb_page);
		sb2->failed_devices = 0;
		memset(sb2->extended_failed_devices, 0, sizeof(sb2->extended_failed_devices));

		/*
		 * Check for any device re-ordering.
		 */
		if (!test_bit(FirstUse, &r->flags) && (r->raid_disk >= 0)) {
			role = le32_to_cpu(sb2->array_position);
			if (role < 0)
				continue;

			if (role != r->raid_disk) {
				if (rs_is_raid10(rs) && __is_raid10_near(mddev->layout)) {
					if (mddev->raid_disks % __raid10_near_copies(mddev->layout) ||
					    rs->raid_disks % rs->raid10_copies) {
						rs->ti->error =
							"Cannot change raid10 near set to odd # of devices!";
						return -EINVAL;
					}

					sb2->array_position = cpu_to_le32(r->raid_disk);

				} else if (!(rs_is_raid10(rs) && rt_is_raid0(rs->raid_type)) &&
					   !(rs_is_raid0(rs) && rt_is_raid10(rs->raid_type)) &&
					   !rt_is_raid1(rs->raid_type)) {
					rs->ti->error = "Cannot change device positions in raid set";
					return -EINVAL;
				}

				DMINFO("raid device #%d now at position #%d", role, r->raid_disk);
			}

			/*
			 * Partial recovery is performed on
			 * returning failed devices.
			 */
			if (test_bit(role, (void *) failed_devices))
				set_bit(Faulty, &r->flags);
		}
	}

	return 0;
}

static int super_validate(struct raid_set *rs, struct md_rdev *rdev)
{
	struct mddev *mddev = &rs->md;
	struct dm_raid_superblock *sb;

	if (rs_is_raid0(rs) || !rdev->sb_page || rdev->raid_disk < 0)
		return 0;

	sb = page_address(rdev->sb_page);

	/*
	 * If mddev->events is not set, we know we have not yet initialized
	 * the array.
	 */
	if (!mddev->events && super_init_validation(rs, rdev))
		return -EINVAL;

	if (le32_to_cpu(sb->compat_features) &&
	    le32_to_cpu(sb->compat_features) != FEATURE_FLAG_SUPPORTS_V190) {
		rs->ti->error = "Unable to assemble array: Unknown flag(s) in compatible feature flags";
		return -EINVAL;
	}

	if (sb->incompat_features) {
		rs->ti->error = "Unable to assemble array: No incompatible feature flags supported yet";
		return -EINVAL;
	}

	/* Enable bitmap creation for RAID levels != 0 */
	mddev->bitmap_info.offset = rt_is_raid0(rs->raid_type) ? 0 : to_sector(4096);
	mddev->bitmap_info.default_offset = mddev->bitmap_info.offset;

	if (!test_and_clear_bit(FirstUse, &rdev->flags)) {
		/* Retrieve device size stored in superblock to be prepared for shrink */
		rdev->sectors = le64_to_cpu(sb->sectors);
		rdev->recovery_offset = le64_to_cpu(sb->disk_recovery_offset);
		if (rdev->recovery_offset == MaxSector)
			set_bit(In_sync, &rdev->flags);
		/*
		 * If no reshape in progress -> we're recovering single
		 * disk(s) and have to set the device(s) to out-of-sync
		 */
		else if (!rs_is_reshaping(rs))
			clear_bit(In_sync, &rdev->flags); /* Mandatory for recovery */
	}

	/*
	 * If a device comes back, set it as not In_sync and no longer faulty.
	 */
	if (test_and_clear_bit(Faulty, &rdev->flags)) {
		rdev->recovery_offset = 0;
		clear_bit(In_sync, &rdev->flags);
		rdev->saved_raid_disk = rdev->raid_disk;
	}

	/* Reshape support -> restore repective data offsets */
	rdev->data_offset = le64_to_cpu(sb->data_offset);
	rdev->new_data_offset = le64_to_cpu(sb->new_data_offset);

	return 0;
}

/*
 * Analyse superblocks and select the freshest.
 */
static int analyse_superblocks(struct dm_target *ti, struct raid_set *rs)
{
	int r;
	struct md_rdev *rdev, *freshest;
	struct mddev *mddev = &rs->md;

	freshest = NULL;
	rdev_for_each(rdev, mddev) {
		if (test_bit(Journal, &rdev->flags))
			continue;

		/*
		 * Skipping super_load due to CTR_FLAG_SYNC will cause
		 * the array to undergo initialization again as
		 * though it were new.	This is the intended effect
		 * of the "sync" directive.
		 *
		 * With reshaping capability added, we must ensure that
		 * that the "sync" directive is disallowed during the reshape.
		 */
		if (test_bit(__CTR_FLAG_SYNC, &rs->ctr_flags))
			continue;

		if (!rdev->meta_bdev)
			continue;

		r = super_load(rdev, freshest);

		switch (r) {
		case 1:
			freshest = rdev;
			break;
		case 0:
			break;
		default:
			/* This is a failure to read the superblock from the metadata device. */
			/*
			 * We have to keep any raid0 data/metadata device pairs or
			 * the MD raid0 personality will fail to start the array.
			 */
			if (rs_is_raid0(rs))
				continue;

			/*
			 * We keep the dm_devs to be able to emit the device tuple
			 * properly on the table line in raid_status() (rather than
			 * mistakenly acting as if '- -' got passed into the constructor).
			 *
			 * The rdev has to stay on the same_set list to allow for
			 * the attempt to restore faulty devices on second resume.
			 */
			rdev->raid_disk = rdev->saved_raid_disk = -1;
			break;
		}
	}

	if (!freshest)
		return 0;

	if (validate_raid_redundancy(rs)) {
		rs->ti->error = "Insufficient redundancy to activate array";
		return -EINVAL;
	}

	/*
	 * Validation of the freshest device provides the source of
	 * validation for the remaining devices.
	 */
	rs->ti->error = "Unable to assemble array: Invalid superblocks";
	if (super_validate(rs, freshest))
		return -EINVAL;

	rdev_for_each(rdev, mddev)
		if (!test_bit(Journal, &rdev->flags) &&
		    rdev != freshest &&
		    super_validate(rs, rdev))
			return -EINVAL;
	return 0;
}

/*
 * Adjust data_offset and new_data_offset on all disk members of @rs
 * for out of place reshaping if requested by contructor
 *
 * We need free space at the beginning of each raid disk for forward
 * and at the end for backward reshapes which userspace has to provide
 * via remapping/reordering of space.
 */
static int rs_adjust_data_offsets(struct raid_set *rs)
{
	sector_t data_offset = 0, new_data_offset = 0;
	struct md_rdev *rdev;

	/* Constructor did not request data offset change */
	if (!test_bit(__CTR_FLAG_DATA_OFFSET, &rs->ctr_flags)) {
		if (!rs_is_reshapable(rs))
			goto out;

		return 0;
	}

	/* HM FIXME: get InSync raid_dev? */
	rdev = &rs->dev[0].rdev;

	if (rs->delta_disks < 0) {
		/*
		 * Removing disks (reshaping backwards):
		 *
		 * - before reshape: data is at offset 0 and free space
		 *		     is at end of each component LV
		 *
		 * - after reshape: data is at offset rs->data_offset != 0 on each component LV
		 */
		data_offset = 0;
		new_data_offset = rs->data_offset;

	} else if (rs->delta_disks > 0) {
		/*
		 * Adding disks (reshaping forwards):
		 *
		 * - before reshape: data is at offset rs->data_offset != 0 and
		 *		     free space is at begin of each component LV
		 *
		 * - after reshape: data is at offset 0 on each component LV
		 */
		data_offset = rs->data_offset;
		new_data_offset = 0;

	} else {
		/*
		 * User space passes in 0 for data offset after having removed reshape space
		 *
		 * - or - (data offset != 0)
		 *
		 * Changing RAID layout or chunk size -> toggle offsets
		 *
		 * - before reshape: data is at offset rs->data_offset 0 and
		 *		     free space is at end of each component LV
		 *		     -or-
		 *                   data is at offset rs->data_offset != 0 and
		 *		     free space is at begin of each component LV
		 *
		 * - after reshape: data is at offset 0 if it was at offset != 0
		 *                  or at offset != 0 if it was at offset 0
		 *                  on each component LV
		 *
		 */
		data_offset = rs->data_offset ? rdev->data_offset : 0;
		new_data_offset = data_offset ? 0 : rs->data_offset;
		set_bit(RT_FLAG_UPDATE_SBS, &rs->runtime_flags);
	}

	/*
	 * Make sure we got a minimum amount of free sectors per device
	 */
	if (rs->data_offset &&
	    to_sector(i_size_read(rdev->bdev->bd_inode)) - rdev->sectors < MIN_FREE_RESHAPE_SPACE) {
		rs->ti->error = data_offset ? "No space for forward reshape" :
					      "No space for backward reshape";
		return -ENOSPC;
	}
out:
	/* Adjust data offsets on all rdevs but on any raid4/5/6 journal device */
	rdev_for_each(rdev, &rs->md) {
		if (!test_bit(Journal, &rdev->flags)) {
			rdev->data_offset = data_offset;
			rdev->new_data_offset = new_data_offset;
		}
	}

	return 0;
}

/* Userpace reordered disks -> adjust raid_disk indexes in @rs */
static void __reorder_raid_disk_indexes(struct raid_set *rs)
{
	int i = 0;
	struct md_rdev *rdev;

	rdev_for_each(rdev, &rs->md) {
		if (!test_bit(Journal, &rdev->flags)) {
			rdev->raid_disk = i++;
			rdev->saved_raid_disk = rdev->new_raid_disk = -1;
		}
	}
}

/*
 * Setup @rs for takeover by a different raid level
 */
static int rs_setup_takeover(struct raid_set *rs)
{
	struct mddev *mddev = &rs->md;
	struct md_rdev *rdev;
	unsigned int d = mddev->raid_disks = rs->raid_disks;
	sector_t new_data_offset = rs->dev[0].rdev.data_offset ? 0 : rs->data_offset;

	if (rt_is_raid10(rs->raid_type)) {
		if (mddev->level == 0) {
			/* Userpace reordered disks -> adjust raid_disk indexes */
			__reorder_raid_disk_indexes(rs);

			/* raid0 -> raid10_far layout */
			mddev->layout = raid10_format_to_md_layout(rs, ALGORITHM_RAID10_FAR,
								   rs->raid10_copies);
		} else if (mddev->level == 1)
			/* raid1 -> raid10_near layout */
			mddev->layout = raid10_format_to_md_layout(rs, ALGORITHM_RAID10_NEAR,
								   rs->raid_disks);
		else
			return -EINVAL;

	}

	clear_bit(MD_ARRAY_FIRST_USE, &mddev->flags);
	mddev->recovery_cp = MaxSector;

	while (d--) {
		rdev = &rs->dev[d].rdev;

		if (test_bit(d, (void *) rs->rebuild_disks)) {
			clear_bit(In_sync, &rdev->flags);
			clear_bit(Faulty, &rdev->flags);
			mddev->recovery_cp = rdev->recovery_offset = 0;
			/* Bitmap has to be created when we do an "up" takeover */
			set_bit(MD_ARRAY_FIRST_USE, &mddev->flags);
		}

		rdev->new_data_offset = new_data_offset;
	}

	return 0;
}

/* Prepare @rs for reshape */
static int rs_prepare_reshape(struct raid_set *rs)
{
	bool reshape;
	struct mddev *mddev = &rs->md;

	if (rs_is_raid10(rs)) {
		if (rs->raid_disks != mddev->raid_disks &&
		    __is_raid10_near(mddev->layout) &&
		    rs->raid10_copies &&
		    rs->raid10_copies != __raid10_near_copies(mddev->layout)) {
			/*
			 * raid disk have to be multiple of data copies to allow this conversion,
			 *
			 * This is actually not a reshape it is a
			 * rebuild of any additional mirrors per group
			 */
			if (rs->raid_disks % rs->raid10_copies) {
				rs->ti->error = "Can't reshape raid10 mirror groups";
				return -EINVAL;
			}

			/* Userpace reordered disks to add/remove mirrors -> adjust raid_disk indexes */
			__reorder_raid_disk_indexes(rs);
			mddev->layout = raid10_format_to_md_layout(rs, ALGORITHM_RAID10_NEAR,
								   rs->raid10_copies);
			mddev->new_layout = mddev->layout;
			reshape = false;
		} else
			reshape = true;

	} else if (rs_is_raid456(rs))
		reshape = true;

	else if (rs_is_raid1(rs)) {
		if (rs->delta_disks) {
			/* Process raid1 via delta_disks */
			mddev->degraded = rs->delta_disks < 0 ? -rs->delta_disks : rs->delta_disks;
			reshape = true;
		} else {
			/* Process raid1 without delta_disks */
			mddev->raid_disks = rs->raid_disks;
			reshape = false;
		}
	} else {
		rs->ti->error = "Called with bogus raid type";
		return -EINVAL;
	}

	if (reshape) {
		set_bit(RT_FLAG_RESHAPE_RS, &rs->runtime_flags);
		set_bit(RT_FLAG_UPDATE_SBS, &rs->runtime_flags);
	} else if (mddev->raid_disks < rs->raid_disks)
		/* Create new superblocks and bitmaps, if any new disks */
		set_bit(RT_FLAG_UPDATE_SBS, &rs->runtime_flags);

	return 0;
}

/*
 *
 * - change raid layout
 * - change chunk size
 * - add disks
 * - remove disks
 */
static int rs_setup_reshape(struct raid_set *rs)
{
	int r = 0;
	unsigned int cur_raid_devs, d;
	struct mddev *mddev = &rs->md;
	struct md_rdev *rdev;

	mddev->delta_disks = rs->delta_disks;
	cur_raid_devs = mddev->raid_disks;

	/* Ignore impossible layout change whilst adding/removing disks */
	if (mddev->delta_disks &&
	    mddev->layout != mddev->new_layout) {
		DMINFO("Ignoring invalid layout change with delta_disks=%d", rs->delta_disks);
		mddev->new_layout = mddev->layout;
	}

	/*
	 * Adjust array size:
	 *
	 * - in case of adding disks, array size has
	 *   to grow after the disk adding reshape,
	 *   which'll hapen in the event handler;
	 *   reshape will happen forward, so space has to
	 *   be available at the beginning of each disk
	 *
	 * - in case of removing disks, array size
	 *   has to shrink before starting the reshape,
	 *   which'll happen here;
	 *   reshape will happen backward, so space has to
	 *   be available at the end of each disk
	 *
	 * - data_offset and new_data_offset are
	 *   adjusted for aforementioned out of place
	 *   reshaping based on userspace passing in
	 *   the "data_offset <sectors>" key/value
	 *   pair via the constructor
	 */

	/* Add disk(s) */
	if (rs->delta_disks > 0) {
		/* Prepare disks for check in raid4/5/6/10 {check|start}_reshape */
		for (d = cur_raid_devs; d < rs->raid_disks; d++) {
			rdev = &rs->dev[d].rdev;
			clear_bit(In_sync, &rdev->flags);

			/*
			 * save_raid_disk needs to be -1, or recovery_offset will be set to 0
			 * by md, which'll store that erroneously in the superblock on reshape
			 */
			rdev->saved_raid_disk = -1;
			rdev->raid_disk = d;

			rdev->sectors = mddev->dev_sectors;
			rdev->recovery_offset = rs_is_raid1(rs) ? 0 : MaxSector;
		}

		mddev->reshape_backwards = 0; /* adding disks -> forward reshape */

	/* Remove disk(s) */
	} else if (rs->delta_disks < 0) {
		r = rs_set_dev_and_array_sectors(rs, true);
		mddev->reshape_backwards = 1; /* removing disk(s) -> backward reshape */

	/* Change layout and/or chunk size */
	} else {
		/*
		 * Reshape layout (e.g. raid5_ls -> raid5_n) and/or chunk size:
		 *
		 * keeping number of disks and do layout change ->
		 *
		 * toggle reshape_backward depending on data_offset:
		 *
		 * - free space upfront -> reshape forward
		 *
		 * - free space at the end -> reshape backward
		 *
		 *
		 * This utilizes free reshape space avoiding the need
		 * for userspace to move (parts of) LV segments in
		 * case of layout/chunksize change  (for disk
		 * adding/removing reshape space has to be at
		 * the proper address (see above with delta_disks):
		 *
		 * add disk(s)   -> begin
		 * remove disk(s)-> end
		 */
		mddev->reshape_backwards = rs->dev[0].rdev.data_offset ? 0 : 1;
	}

	return r;
}

/*
 * Enable/disable discard support on RAID set depending on
 * RAID level and discard properties of underlying RAID members.
 */
static void configure_discard_support(struct raid_set *rs)
{
	int i;
	bool raid456;
	struct dm_target *ti = rs->ti;

	/* Assume discards not supported until after checks below. */
	ti->discards_supported = false;

	/* RAID level 4,5,6 require discard_zeroes_data for data integrity! */
	raid456 = (rs->md.level == 4 || rs->md.level == 5 || rs->md.level == 6);

	for (i = 0; i < rs->raid_disks; i++) {
		struct request_queue *q;

		if (!rs->dev[i].rdev.bdev)
			continue;

		q = bdev_get_queue(rs->dev[i].rdev.bdev);
		if (!q || !blk_queue_discard(q))
			return;

		if (raid456) {
			if (!q->limits.discard_zeroes_data)
				return;
			if (!devices_handle_discard_safely) {
				DMERR("raid456 discard support disabled due to discard_zeroes_data uncertainty.");
				DMERR("Set dm-raid.devices_handle_discard_safely=Y to override.");
				return;
			}
		}
	}

	/* All RAID members properly support discards */
	ti->discards_supported = true;

	/*
	 * RAID1 and RAID10 personalities require bio splitting,
	 * RAID0/4/5/6 don't and process large discard bios properly.
	 */
	ti->split_discard_bios = !!(rs->md.level == 1 || rs->md.level == 10);
	ti->num_discard_bios = 1;
}

/*
 * Construct a RAID0/1/10/4/5/6 mapping:
 * Args:
 *	<raid_type> <#raid_params> <raid_params>{0,}	\
 *	<#raid_devs> [<meta_dev1> <dev1>]{1,}
 *
 * <raid_params> varies by <raid_type>.	 See 'parse_raid_params' for
 * details on possible <raid_params>.
 *
 * Userspace is free to initialize the metadata devices, hence the superblocks to
 * enforce recreation based on the passed in table parameters.
 *
 */
static int raid_ctr(struct dm_target *ti, unsigned int argc, char **argv)
{
	int r;
	bool resize;
	struct raid_type *rt;
	unsigned int num_raid_params, num_raid_devs;
	sector_t calculated_dev_sectors;
	struct raid_set *rs = NULL;
	const char *arg;
	struct rs_layout rs_layout;
	struct dm_arg_set as = { argc, argv }, as_nrd;
	struct dm_arg _args[] = {
		{ 0, as.argc, "Cannot understand number of raid parameters" },
		{ 1, 254, "Cannot understand number of raid devices parameters" }
	};

	/* Must have <raid_type> */
	arg = dm_shift_arg(&as);
	if (!arg) {
		ti->error = "No arguments";
		return -EINVAL;
	}

	rt = get_raid_type(arg);
	if (!rt) {
		ti->error = "Unrecognised raid_type";
		return -EINVAL;
	}

	/* Must have <#raid_params> */
	if (dm_read_arg_group(_args, &as, &num_raid_params, &ti->error))
		return -EINVAL;

	/* number of raid device tupples <meta_dev data_dev> */
	as_nrd = as;
	dm_consume_args(&as_nrd, num_raid_params);
	_args[1].max = (as_nrd.argc - 1) / 2;
	if (dm_read_arg(_args + 1, &as_nrd, &num_raid_devs, &ti->error))
		return -EINVAL;

	if (!__within_range(num_raid_devs, 1, MAX_RAID_DEVICES)) {
		ti->error = "Invalid number of supplied raid devices";
		return -EINVAL;
	}

	rs = raid_set_alloc(ti, rt, num_raid_devs);
	if (IS_ERR(rs))
		return PTR_ERR(rs);

	r = parse_raid_params(rs, &as, num_raid_params);
	if (r)
		goto bad;

	r = parse_dev_params(rs, &as);
	if (r)
		goto bad;

	rs->md.sync_super = super_sync;

	/*
	 * Calculate ctr requested array and device sizes to allow
	 * for superblock analysis needing device sizes defined.
	 *
	 * Any existing superblock will overwrite the array and device sizes
	 */
	r = rs_set_dev_and_array_sectors(rs, false);
	if (r)
		goto bad;

	calculated_dev_sectors = rs->md.dev_sectors;

	/*
	 * Backup any new raid set level, layout, ...
	 * requested to be able to compare to superblock
	 * members for conversion decisions.
	 */
	rs_config_backup(rs, &rs_layout);

	r = analyse_superblocks(ti, rs);
	if (r)
		goto bad;

	resize = calculated_dev_sectors != __rdev_sectors(rs);

	INIT_WORK(&rs->md.event_work, do_table_event);
	ti->private = rs;
	ti->num_flush_bios = 1;

	/* Restore any requested new layout for conversion decision */
	rs_config_restore(rs, &rs_layout);

	/*
	 * Now that we have any superblock metadata available,
	 * check for new, recovering, reshaping, to be taken over,
	 * to be reshaped or an existing, unchanged raid set to
	 * run in sequence.
	 */
	if (test_bit(MD_ARRAY_FIRST_USE, &rs->md.flags)) {
		/* A new raid6 set has to be recovered to ensure proper parity and Q-Syndrome */
		if (rs_is_raid6(rs) &&
		    test_bit(__CTR_FLAG_NOSYNC, &rs->ctr_flags)) {
			ti->error = "'nosync' not allowed for new raid6 set";
			r = -EINVAL;
			goto bad;
		}
		rs_setup_recovery(rs, 0);
		set_bit(RT_FLAG_UPDATE_SBS, &rs->runtime_flags);
		rs_set_new(rs);
	} else if (rs_is_recovering(rs)) {
		/* A recovering raid set may be resized */
		; /* skip setup rs */
	} else if (rs_is_reshaping(rs)) {
		/* Have to reject size change request during reshape */
		if (resize) {
			ti->error = "Can't resize a reshaping raid set";
			r = -EPERM;
			goto bad;
		}
		/* skip setup rs */
	} else if (rs_takeover_requested(rs)) {
		if (rs_is_reshaping(rs)) {
			ti->error = "Can't takeover a reshaping raid set";
			r = -EPERM;
			goto bad;
		}

		/* We can't takeover a journaled raid4/5/6 */
		if (test_bit(__CTR_FLAG_JOURNAL_DEV, &rs->ctr_flags)) {
			ti->error = "Can't takeover a journaled raid4/5/6 set";
			r = -EPERM;
			goto bad;
		}

		/*
		 * If a takeover is needed, userspace sets any additional
		 * devices to rebuild and we can check for a valid request here.
		 *
		 * If acceptible, set the level to the new requested
		 * one, prohibit requesting recovery, allow the raid
		 * set to run and store superblocks during resume.
		 */
		r = rs_check_takeover(rs);
		if (r)
			goto bad;

		r = rs_setup_takeover(rs);
		if (r)
			goto bad;

		set_bit(RT_FLAG_UPDATE_SBS, &rs->runtime_flags);
		/* Takeover ain't recovery, so disable recovery */
		rs_setup_recovery(rs, MaxSector);
		rs_set_new(rs);
	} else if (rs_reshape_requested(rs)) {
		/*
		 * No need to check for 'ongoing' takeover here, because takeover
		 * is an instant operation as oposed to an ongoing reshape.
		 */

		/* We can't reshape a journaled raid4/5/6 */
		if (test_bit(__CTR_FLAG_JOURNAL_DEV, &rs->ctr_flags)) {
			ti->error = "Can't reshape a journaled raid4/5/6 set";
			r = -EPERM;
			goto bad;
		}

		/*
		  * We can only prepare for a reshape here, because the
		  * raid set needs to run to provide the repective reshape
		  * check functions via its MD personality instance.
		  *
		  * So do the reshape check after md_run() succeeded.
		  */
		r = rs_prepare_reshape(rs);
		if (r)
			return r;

		/* Reshaping ain't recovery, so disable recovery */
		rs_setup_recovery(rs, MaxSector);
		rs_set_cur(rs);
	} else {
		/* May not set recovery when a device rebuild is requested */
		if (test_bit(__CTR_FLAG_REBUILD, &rs->ctr_flags)) {
			rs_setup_recovery(rs, MaxSector);
			set_bit(RT_FLAG_UPDATE_SBS, &rs->runtime_flags);
		} else
			rs_setup_recovery(rs, test_bit(__CTR_FLAG_SYNC, &rs->ctr_flags) ?
					      0 : (resize ? calculated_dev_sectors : MaxSector));
		rs_set_cur(rs);
	}

	/* If constructor requested it, change data and new_data offsets */
	r = rs_adjust_data_offsets(rs);
	if (r)
		goto bad;

	/* Start raid set read-only and assumed clean to change in raid_resume() */
	rs->md.ro = 1;
	rs->md.in_sync = 1;
	set_bit(MD_RECOVERY_FROZEN, &rs->md.recovery);

	/* Has to be held on running the array */
	mddev_lock_nointr(&rs->md);
	r = md_run(&rs->md);
	rs->md.in_sync = 0; /* Assume already marked dirty */

	if (r) {
		ti->error = "Failed to run raid array";
		mddev_unlock(&rs->md);
		goto bad;
	}

	rs->callbacks.congested_fn = raid_is_congested;
	dm_table_add_target_callbacks(ti->table, &rs->callbacks);

	mddev_suspend(&rs->md);

	/* Try to adjust the raid4/5/6 stripe cache size to the stripe size */
	if (rs_is_raid456(rs)) {
		r = rs_set_raid456_stripe_cache(rs);
		if (r)
			goto bad_stripe_cache;
	}

	/* Now do an early reshape check */
	if (test_bit(RT_FLAG_RESHAPE_RS, &rs->runtime_flags)) {
		r = rs_check_reshape(rs);
		if (r)
			goto bad_check_reshape;

		/* Restore new, ctr requested layout to perform check */
		rs_config_restore(rs, &rs_layout);

		if (rs->md.pers->start_reshape) {
			r = rs->md.pers->check_reshape(&rs->md);
			if (r) {
				ti->error = "Reshape check failed";
				goto bad_check_reshape;
			}
		}
	}

	/* Disable/enable discard support on raid set. */
	configure_discard_support(rs);

	mddev_unlock(&rs->md);
	return 0;

bad_stripe_cache:
bad_check_reshape:
	md_stop(&rs->md);
bad:
	raid_set_free(rs);

	return r;
}

static void raid_dtr(struct dm_target *ti)
{
	struct raid_set *rs = ti->private;

	list_del_init(&rs->callbacks.list);
	md_stop(&rs->md);
	raid_set_free(rs);
}

static int raid_map(struct dm_target *ti, struct bio *bio)
{
	struct raid_set *rs = ti->private;
	struct mddev *mddev = &rs->md;

	/*
	 * If we're reshaping to add disk(s)), ti->len and
	 * mddev->array_sectors will differ during the process
	 * (ti->len > mddev->array_sectors), so we have to requeue
	 * bios with addresses > mddev->array_sectors here or
	 * there will occur accesses past EOD of the component
	 * data images thus erroring the raid set.
	 */
	if (unlikely(bio_end_sector(bio) > mddev->array_sectors))
		return DM_MAPIO_REQUEUE;

	mddev->pers->make_request(mddev, bio);

	return DM_MAPIO_SUBMITTED;
}

/* Return string describing the current sync action of @mddev */
static const char *decipher_sync_action(struct mddev *mddev)
{
	if (test_bit(MD_RECOVERY_FROZEN, &mddev->recovery))
		return "frozen";

	if (test_bit(MD_RECOVERY_RUNNING, &mddev->recovery) ||
	    (!mddev->ro && test_bit(MD_RECOVERY_NEEDED, &mddev->recovery))) {
		if (test_bit(MD_RECOVERY_RESHAPE, &mddev->recovery))
			return "reshape";

		if (test_bit(MD_RECOVERY_SYNC, &mddev->recovery)) {
			if (!test_bit(MD_RECOVERY_REQUESTED, &mddev->recovery))
				return "resync";
			else if (test_bit(MD_RECOVERY_CHECK, &mddev->recovery))
				return "check";
			return "repair";
		}

		if (test_bit(MD_RECOVERY_RECOVER, &mddev->recovery))
			return "recover";
	}

	return "idle";
}

/*
 * Return status string for @rdev
 *
 * Status characters:
 *
 *  'D' = Dead/Failed raid set component or raid4/5/6 journal device
 *  'a' = Alive but not in-sync
 *  'A' = Alive and in-sync raid set component or alive raid4/5/6 journal device
 *  '-' = Non-existing device (i.e. uspace passed '- -' into the ctr)
 */
static const char *__raid_dev_status(struct md_rdev *rdev, bool array_in_sync)
{
	if (!rdev->bdev)
		return "-";
	else if (test_bit(Faulty, &rdev->flags))
		return "D";
	else if (test_bit(Journal, &rdev->flags))
		return "A";
	else if (!array_in_sync || !test_bit(In_sync, &rdev->flags))
		return "a";
	else
		return "A";
}

/* Helper to return resync/reshape progress for @rs and @array_in_sync */
static sector_t rs_get_progress(struct raid_set *rs,
				sector_t resync_max_sectors, bool *array_in_sync)
{
	sector_t r, recovery_cp, curr_resync_completed;
	struct mddev *mddev = &rs->md;

	curr_resync_completed = mddev->curr_resync_completed ?: mddev->recovery_cp;
	recovery_cp = mddev->recovery_cp;
	*array_in_sync = false;

	if (rs_is_raid0(rs)) {
		r = resync_max_sectors;
		*array_in_sync = true;

	} else {
		r = mddev->reshape_position;

		/* Reshape is relative to the array size */
		if (test_bit(MD_RECOVERY_RESHAPE, &mddev->recovery) ||
		    r != MaxSector) {
			if (r == MaxSector) {
				*array_in_sync = true;
				r = resync_max_sectors;
			} else {
				/* Got to reverse on backward reshape */
				if (mddev->reshape_backwards)
					r = mddev->array_sectors - r;

				/* Devide by # of data stripes */
				sector_div(r, mddev_data_stripes(rs));
			}

		/* Sync is relative to the component device size */
		} else if (test_bit(MD_RECOVERY_RUNNING, &mddev->recovery))
			r = curr_resync_completed;
		else
			r = recovery_cp;

		if (r == MaxSector) {
			/*
			 * Sync complete.
			 */
			*array_in_sync = true;
			r = resync_max_sectors;
		} else if (test_bit(MD_RECOVERY_REQUESTED, &mddev->recovery)) {
			/*
			 * If "check" or "repair" is occurring, the raid set has
			 * undergone an initial sync and the health characters
			 * should not be 'a' anymore.
			 */
			*array_in_sync = true;
		} else {
			struct md_rdev *rdev;

			/*
			 * The raid set may be doing an initial sync, or it may
			 * be rebuilding individual components.	 If all the
			 * devices are In_sync, then it is the raid set that is
			 * being initialized.
			 */
			rdev_for_each(rdev, mddev)
				if (!test_bit(Journal, &rdev->flags) &&
				    !test_bit(In_sync, &rdev->flags))
					*array_in_sync = true;
#if 0
			r = 0; /* HM FIXME: TESTME: https://bugzilla.redhat.com/show_bug.cgi?id=1210637 ? */
#endif
		}
	}

	return r;
}

/* Helper to return @dev name or "-" if !@dev */
static const char *__get_dev_name(struct dm_dev *dev)
{
	return dev ? dev->name : "-";
}

static void raid_status(struct dm_target *ti, status_type_t type,
			unsigned int status_flags, char *result, unsigned int maxlen)
{
	struct raid_set *rs = ti->private;
	struct mddev *mddev = &rs->md;
	struct r5conf *conf = mddev->private;
	int i, max_nr_stripes = conf ? conf->max_nr_stripes : 0;
	bool array_in_sync;
	unsigned int raid_param_cnt = 1; /* at least 1 for chunksize */
	unsigned int sz = 0;
	unsigned int rebuild_disks;
	unsigned int write_mostly_params = 0;
	sector_t progress, resync_max_sectors, resync_mismatches;
	const char *sync_action;
	struct raid_type *rt;

	switch (type) {
	case STATUSTYPE_INFO:
		/* *Should* always succeed */
		rt = get_raid_type_by_ll(mddev->new_level, mddev->new_layout);
		if (!rt)
			return;

		DMEMIT("%s %d ", rt->name, mddev->raid_disks);

		/* Access most recent mddev properties for status output */
		smp_rmb();
		/* Get sensible max sectors even if raid set not yet started */
		resync_max_sectors = test_bit(RT_FLAG_RS_PRERESUMED, &rs->runtime_flags) ?
				      mddev->resync_max_sectors : mddev->dev_sectors;
		progress = rs_get_progress(rs, resync_max_sectors, &array_in_sync);
		resync_mismatches = (mddev->last_sync_action && !strcasecmp(mddev->last_sync_action, "check")) ?
				    atomic64_read(&mddev->resync_mismatches) : 0;
		sync_action = decipher_sync_action(&rs->md);

		/* HM FIXME: do we want another state char for raid0? It shows 'D'/'A'/'-' now */
		for (i = 0; i < rs->raid_disks; i++)
			DMEMIT(__raid_dev_status(&rs->dev[i].rdev, array_in_sync));

		/*
		 * In-sync/Reshape ratio:
		 *  The in-sync ratio shows the progress of:
		 *   - Initializing the raid set
		 *   - Rebuilding a subset of devices of the raid set
		 *  The user can distinguish between the two by referring
		 *  to the status characters.
		 *
		 *  The reshape ratio shows the progress of
		 *  changing the raid layout or the number of
		 *  disks of a raid set
		 */
		DMEMIT(" %llu/%llu", (unsigned long long) progress,
				     (unsigned long long) resync_max_sectors);

		/*
		 * v1.5.0+:
		 *
		 * Sync action:
		 *   See Documentation/device-mapper/dm-raid.txt for
		 *   information on each of these states.
		 */
		DMEMIT(" %s", sync_action);

		/*
		 * v1.5.0+:
		 *
		 * resync_mismatches/mismatch_cnt
		 *   This field shows the number of discrepancies found when
		 *   performing a "check" of the raid set.
		 */
		DMEMIT(" %llu", (unsigned long long) resync_mismatches);

		/*
		 * v1.9.0+:
		 *
		 * data_offset (needed for out of space reshaping)
		 *   This field shows the data offset into the data
		 *   image LV where the first stripes data starts.
		 *
		 * We keep data_offset equal on all raid disks of the set,
		 * so retrieving it from the first raid disk is sufficient.
		 */
		DMEMIT(" %llu", (unsigned long long) rs->dev[0].rdev.data_offset);

		/*
		 * v1.10.0+:
		 */
		DMEMIT(" %s", test_bit(__CTR_FLAG_JOURNAL_DEV, &rs->ctr_flags) ?
			      __raid_dev_status(&rs->journal_dev.rdev, 0) : "-");
		break;

	case STATUSTYPE_TABLE:
		/* Report the table line string you would use to construct this raid set */

		/* Calculate raid parameter count */
		for (i = 0; i < rs->raid_disks; i++)
			if (test_bit(WriteMostly, &rs->dev[i].rdev.flags))
				write_mostly_params += 2;
		rebuild_disks = memweight(rs->rebuild_disks, DISKS_ARRAY_ELEMS * sizeof(*rs->rebuild_disks));
		raid_param_cnt += rebuild_disks * 2 +
				  write_mostly_params +
				  hweight32(rs->ctr_flags & CTR_FLAG_OPTIONS_NO_ARGS) +
				  hweight32(rs->ctr_flags & CTR_FLAG_OPTIONS_ONE_ARG) * 2 +
				  (test_bit(__CTR_FLAG_JOURNAL_DEV, &rs->ctr_flags) ? 2 : 0);
		/* Emit table line */
		DMEMIT("%s %u %u", rs->raid_type->name, raid_param_cnt, mddev->new_chunk_sectors);
		if (test_bit(__CTR_FLAG_RAID10_FORMAT, &rs->ctr_flags))
			DMEMIT(" %s %s", dm_raid_arg_name_by_flag(CTR_FLAG_RAID10_FORMAT),
					 raid10_md_layout_to_format(mddev->layout));
		if (test_bit(__CTR_FLAG_RAID10_COPIES, &rs->ctr_flags))
			DMEMIT(" %s %d", dm_raid_arg_name_by_flag(CTR_FLAG_RAID10_COPIES),
					 raid10_md_layout_to_copies(mddev->layout));
		if (test_bit(__CTR_FLAG_NOSYNC, &rs->ctr_flags))
			DMEMIT(" %s", dm_raid_arg_name_by_flag(CTR_FLAG_NOSYNC));
		if (test_bit(__CTR_FLAG_SYNC, &rs->ctr_flags))
			DMEMIT(" %s", dm_raid_arg_name_by_flag(CTR_FLAG_SYNC));
		if (test_bit(__CTR_FLAG_REGION_SIZE, &rs->ctr_flags))
			DMEMIT(" %s %llu", dm_raid_arg_name_by_flag(CTR_FLAG_REGION_SIZE),
					   (unsigned long long) to_sector(mddev->bitmap_info.chunksize));
		if (test_bit(__CTR_FLAG_DATA_OFFSET, &rs->ctr_flags))
			DMEMIT(" %s %llu", dm_raid_arg_name_by_flag(CTR_FLAG_DATA_OFFSET),
					   (unsigned long long) rs->data_offset);
		if (test_bit(__CTR_FLAG_DAEMON_SLEEP, &rs->ctr_flags))
			DMEMIT(" %s %lu", dm_raid_arg_name_by_flag(CTR_FLAG_DAEMON_SLEEP),
					  mddev->bitmap_info.daemon_sleep);
		if (test_bit(__CTR_FLAG_DELTA_DISKS, &rs->ctr_flags))
			DMEMIT(" %s %d", dm_raid_arg_name_by_flag(CTR_FLAG_DELTA_DISKS),
					 max(rs->delta_disks, mddev->delta_disks));
		if (test_bit(__CTR_FLAG_STRIPE_CACHE, &rs->ctr_flags))
			DMEMIT(" %s %d", dm_raid_arg_name_by_flag(CTR_FLAG_STRIPE_CACHE),
					 max_nr_stripes);
		if (rebuild_disks)
			for (i = 0; i < rs->raid_disks; i++)
				if (test_bit(rs->dev[i].rdev.raid_disk, (void *) rs->rebuild_disks))
					DMEMIT(" %s %u", dm_raid_arg_name_by_flag(CTR_FLAG_REBUILD),
							 rs->dev[i].rdev.raid_disk);
		if (write_mostly_params)
			for (i = 0; i < rs->raid_disks; i++)
				if (test_bit(WriteMostly, &rs->dev[i].rdev.flags))
					DMEMIT(" %s %d", dm_raid_arg_name_by_flag(CTR_FLAG_WRITE_MOSTLY),
					       rs->dev[i].rdev.raid_disk);
		if (test_bit(__CTR_FLAG_MAX_WRITE_BEHIND, &rs->ctr_flags))
			DMEMIT(" %s %lu", dm_raid_arg_name_by_flag(CTR_FLAG_MAX_WRITE_BEHIND),
					  mddev->bitmap_info.max_write_behind);
		if (test_bit(__CTR_FLAG_MAX_RECOVERY_RATE, &rs->ctr_flags))
			DMEMIT(" %s %d", dm_raid_arg_name_by_flag(CTR_FLAG_MAX_RECOVERY_RATE),
					 mddev->sync_speed_max);
		if (test_bit(__CTR_FLAG_MIN_RECOVERY_RATE, &rs->ctr_flags))
			DMEMIT(" %s %d", dm_raid_arg_name_by_flag(CTR_FLAG_MIN_RECOVERY_RATE),
					 mddev->sync_speed_min);
		if (test_bit(__CTR_FLAG_JOURNAL_DEV, &rs->ctr_flags))
			DMEMIT(" %s %s", dm_raid_arg_name_by_flag(CTR_FLAG_JOURNAL_DEV),
					__get_dev_name(rs->journal_dev.dev));
		DMEMIT(" %d", rs->raid_disks);
		for (i = 0; i < rs->raid_disks; i++)
			DMEMIT(" %s %s", __get_dev_name(rs->dev[i].meta_dev),
					 __get_dev_name(rs->dev[i].data_dev));
	}
}

static int raid_message(struct dm_target *ti, unsigned int argc, char **argv)
{
	struct raid_set *rs = ti->private;
	struct mddev *mddev = &rs->md;

	if (!mddev->pers || !mddev->pers->sync_request)
		return -EINVAL;

	if (!strcasecmp(argv[0], "frozen"))
		set_bit(MD_RECOVERY_FROZEN, &mddev->recovery);
	else
		clear_bit(MD_RECOVERY_FROZEN, &mddev->recovery);

	if (!strcasecmp(argv[0], "idle") || !strcasecmp(argv[0], "frozen")) {
		if (mddev->sync_thread) {
			set_bit(MD_RECOVERY_INTR, &mddev->recovery);
			md_reap_sync_thread(mddev);
		}
	} else if (test_bit(MD_RECOVERY_RUNNING, &mddev->recovery) ||
		   test_bit(MD_RECOVERY_NEEDED, &mddev->recovery))
		return -EBUSY;
	else if (!strcasecmp(argv[0], "resync"))
		; /* MD_RECOVERY_NEEDED set below */
	else if (!strcasecmp(argv[0], "recover"))
		set_bit(MD_RECOVERY_RECOVER, &mddev->recovery);
	else {
		if (!strcasecmp(argv[0], "check")) {
			set_bit(MD_RECOVERY_CHECK, &mddev->recovery);
<<<<<<< HEAD
		else if (!strcasecmp(argv[0], "repair")) {
=======
			set_bit(MD_RECOVERY_REQUESTED, &mddev->recovery);
			set_bit(MD_RECOVERY_SYNC, &mddev->recovery);
		} else if (!strcasecmp(argv[0], "repair")) {
>>>>>>> af22a610
			set_bit(MD_RECOVERY_REQUESTED, &mddev->recovery);
			set_bit(MD_RECOVERY_SYNC, &mddev->recovery);
		} else
			return -EINVAL;
	}
	if (mddev->ro == 2) {
		/* A write to sync_action is enough to justify
		 * canceling read-auto mode
		 */
		mddev->ro = 0;
		if (!mddev->suspended && mddev->sync_thread)
			md_wakeup_thread(mddev->sync_thread);
	}
	set_bit(MD_RECOVERY_NEEDED, &mddev->recovery);
	if (!mddev->suspended && mddev->thread)
		md_wakeup_thread(mddev->thread);

	return 0;
}

static int raid_iterate_devices(struct dm_target *ti,
				iterate_devices_callout_fn fn, void *data)
{
	struct raid_set *rs = ti->private;
	unsigned int i;
	int r = 0;

	for (i = 0; !r && i < rs->md.raid_disks; i++)
		if (rs->dev[i].data_dev)
			r = fn(ti,
				 rs->dev[i].data_dev,
				 0, /* No offset on data devs */
				 rs->md.dev_sectors,
				 data);

	return r;
}

static void raid_io_hints(struct dm_target *ti, struct queue_limits *limits)
{
	struct raid_set *rs = ti->private;
	unsigned int chunk_size = to_bytes(rs->md.chunk_sectors);

	blk_limits_io_min(limits, chunk_size);
	blk_limits_io_opt(limits, chunk_size * mddev_data_stripes(rs));
}

static void raid_presuspend(struct dm_target *ti)
{
	struct raid_set *rs = ti->private;

	md_stop_writes(&rs->md);
}

static void raid_postsuspend(struct dm_target *ti)
{
	struct raid_set *rs = ti->private;

	if (!rs->md.suspended)
		mddev_suspend(&rs->md);

	rs->md.ro = 1;
}

static void attempt_restore_of_faulty_devices(struct raid_set *rs)
{
	int i;
	uint64_t cleared_failed_devices[DISKS_ARRAY_ELEMS];
	unsigned long flags;
	bool cleared = false;
	struct dm_raid_superblock *sb;
	struct mddev *mddev = &rs->md;
	struct md_rdev *r;

	/* RAID personalities have to provide hot add/remove methods or we need to bail out. */
	if (!mddev->pers || !mddev->pers->hot_add_disk || !mddev->pers->hot_remove_disk)
		return;

	memset(cleared_failed_devices, 0, sizeof(cleared_failed_devices));

	for (i = 0; i < mddev->raid_disks; i++) {
		r = &rs->dev[i].rdev;
		/* HM FIXME: enhance journal device recovery processing */
		if (test_bit(Journal, &r->flags))
			continue;

		if (test_bit(Faulty, &r->flags) &&
		    r->meta_bdev && !read_disk_sb(r, r->sb_size, true)) {
			DMINFO("Faulty %s device #%d has readable super block."
			       "  Attempting to revive it.",
			       rs->raid_type->name, i);

			/*
			 * Faulty bit may be set, but sometimes the array can
			 * be suspended before the personalities can respond
			 * by removing the device from the array (i.e. calling
			 * 'hot_remove_disk').	If they haven't yet removed
			 * the failed device, its 'raid_disk' number will be
			 * '>= 0' - meaning we must call this function
			 * ourselves.
			 */
			flags = r->flags;
			clear_bit(In_sync, &r->flags); /* Mandatory for hot remove. */
			if (r->raid_disk >= 0) {
				if (mddev->pers->hot_remove_disk(mddev, r)) {
					/* Failed to revive this device, try next */
					r->flags = flags;
					continue;
				}
			} else
				r->raid_disk = r->saved_raid_disk = i;

			clear_bit(Faulty, &r->flags);
			clear_bit(WriteErrorSeen, &r->flags);

			if (mddev->pers->hot_add_disk(mddev, r)) {
				/* Failed to revive this device, try next */
				r->raid_disk = r->saved_raid_disk = -1;
				r->flags = flags;
			} else {
				clear_bit(In_sync, &r->flags);
				r->recovery_offset = 0;
				set_bit(i, (void *) cleared_failed_devices);
				cleared = true;
			}
		}
	}

	/* If any failed devices could be cleared, update all sbs failed_devices bits */
	if (cleared) {
		uint64_t failed_devices[DISKS_ARRAY_ELEMS];

		rdev_for_each(r, &rs->md) {
			if (test_bit(Journal, &r->flags))
				continue;

			sb = page_address(r->sb_page);
			sb_retrieve_failed_devices(sb, failed_devices);

			for (i = 0; i < DISKS_ARRAY_ELEMS; i++)
				failed_devices[i] &= ~cleared_failed_devices[i];

			sb_update_failed_devices(sb, failed_devices);
		}
	}
}

static int __load_dirty_region_bitmap(struct raid_set *rs)
{
	int r = 0;

	/* Try loading the bitmap unless "raid0", which does not have one */
	if (!rs_is_raid0(rs) &&
	    !test_and_set_bit(RT_FLAG_RS_BITMAP_LOADED, &rs->runtime_flags)) {
		r = bitmap_load(&rs->md);
		if (r)
			DMERR("Failed to load bitmap");
	}

	return r;
}

/* Enforce updating all superblocks */
static void rs_update_sbs(struct raid_set *rs)
{
	struct mddev *mddev = &rs->md;
	int ro = mddev->ro;

	set_bit(MD_SB_CHANGE_DEVS, &mddev->sb_flags);
	mddev->ro = 0;
	md_update_sb(mddev, 1);
	mddev->ro = ro;
}

/*
 * Reshape changes raid algorithm of @rs to new one within personality
 * (e.g. raid6_zr -> raid6_nc), changes stripe size, adds/removes
 * disks from a raid set thus growing/shrinking it or resizes the set
 *
 * Call mddev_lock_nointr() before!
 */
static int rs_start_reshape(struct raid_set *rs)
{
	int r;
	struct mddev *mddev = &rs->md;
	struct md_personality *pers = mddev->pers;

	r = rs_setup_reshape(rs);
	if (r)
		return r;

	/* Need to be resumed to be able to start reshape, recovery is frozen until raid_resume() though */
	if (mddev->suspended)
		mddev_resume(mddev);

	/*
	 * Check any reshape constraints enforced by the personalility
	 *
	 * May as well already kick the reshape off so that * pers->start_reshape() becomes optional.
	 */
	r = pers->check_reshape(mddev);
	if (r) {
		rs->ti->error = "pers->check_reshape() failed";
		return r;
	}

	/*
	 * Personality may not provide start reshape method in which
	 * case check_reshape above has already covered everything
	 */
	if (pers->start_reshape) {
		r = pers->start_reshape(mddev);
		if (r) {
			rs->ti->error = "pers->start_reshape() failed";
			return r;
		}
	}

	/* Suspend because a resume will happen in raid_resume() */
	if (!mddev->suspended)
		mddev_suspend(mddev);

	/*
	 * Now reshape got set up, update superblocks to
	 * reflect the fact so that a table reload will
	 * access proper superblock content in the ctr.
	 */
	rs_update_sbs(rs);

	return 0;
}

static int raid_preresume(struct dm_target *ti)
{
	int r;
	struct raid_set *rs = ti->private;
	struct mddev *mddev = &rs->md;

	/* This is a resume after a suspend of the set -> it's already started */
	if (test_and_set_bit(RT_FLAG_RS_PRERESUMED, &rs->runtime_flags))
		return 0;

	/*
	 * The superblocks need to be updated on disk if the
	 * array is new or new devices got added (thus zeroed
	 * out by userspace) or __load_dirty_region_bitmap
	 * will overwrite them in core with old data or fail.
	 */
	if (test_bit(RT_FLAG_UPDATE_SBS, &rs->runtime_flags))
		rs_update_sbs(rs);

	/* Load the bitmap from disk unless raid0 */
	r = __load_dirty_region_bitmap(rs);
	if (r)
		return r;

	/* Resize bitmap to adjust to changed region size (aka MD bitmap chunksize) */
	if (test_bit(RT_FLAG_RS_BITMAP_LOADED, &rs->runtime_flags) &&
	    mddev->bitmap_info.chunksize != to_bytes(rs->requested_bitmap_chunk_sectors)) {
		r = bitmap_resize(mddev->bitmap, mddev->dev_sectors,
				  to_bytes(rs->requested_bitmap_chunk_sectors), 0);
		if (r)
			DMERR("Failed to resize bitmap");
	}

	/* Check for any resize/reshape on @rs and adjust/initiate */
	/* Be prepared for mddev_resume() in raid_resume() */
	set_bit(MD_RECOVERY_FROZEN, &mddev->recovery);
	if (mddev->recovery_cp && mddev->recovery_cp < MaxSector) {
		set_bit(MD_RECOVERY_SYNC, &mddev->recovery);
		mddev->resync_min = mddev->recovery_cp;
	}

	rs_set_capacity(rs);

	/* Check for any reshape request unless new raid set */
	if (test_and_clear_bit(RT_FLAG_RESHAPE_RS, &rs->runtime_flags)) {
		/* Initiate a reshape. */
		mddev_lock_nointr(mddev);
		r = rs_start_reshape(rs);
		mddev_unlock(mddev);
		if (r)
			DMWARN("Failed to check/start reshape, continuing without change");
		r = 0;
	}

	return r;
}

static void raid_resume(struct dm_target *ti)
{
	struct raid_set *rs = ti->private;
	struct mddev *mddev = &rs->md;

	if (test_and_set_bit(RT_FLAG_RS_RESUMED, &rs->runtime_flags)) {
		/*
		 * A secondary resume while the device is active.
		 * Take this opportunity to check whether any failed
		 * devices are reachable again.
		 */
		attempt_restore_of_faulty_devices(rs);
	}

	mddev->ro = 0;
	mddev->in_sync = 0;

	/*
	 * Keep the RAID set frozen if reshape/rebuild flags are set.
	 * The RAID set is unfrozen once the next table load/resume,
	 * which clears the reshape/rebuild flags, occurs.
	 * This ensures that the constructor for the inactive table
	 * retrieves an up-to-date reshape_position.
	 */
	if (!(rs->ctr_flags & RESUME_STAY_FROZEN_FLAGS))
		clear_bit(MD_RECOVERY_FROZEN, &mddev->recovery);

	if (mddev->suspended)
		mddev_resume(mddev);
}

static struct target_type raid_target = {
	.name = "raid",
<<<<<<< HEAD
	.version = {1, 10, 0},
=======
	.version = {1, 10, 1},
>>>>>>> af22a610
	.module = THIS_MODULE,
	.ctr = raid_ctr,
	.dtr = raid_dtr,
	.map = raid_map,
	.status = raid_status,
	.message = raid_message,
	.iterate_devices = raid_iterate_devices,
	.io_hints = raid_io_hints,
	.presuspend = raid_presuspend,
	.postsuspend = raid_postsuspend,
	.preresume = raid_preresume,
	.resume = raid_resume,
};

static int __init dm_raid_init(void)
{
	DMINFO("Loading target version %u.%u.%u",
	       raid_target.version[0],
	       raid_target.version[1],
	       raid_target.version[2]);
	return dm_register_target(&raid_target);
}

static void __exit dm_raid_exit(void)
{
	dm_unregister_target(&raid_target);
}

module_init(dm_raid_init);
module_exit(dm_raid_exit);

module_param(devices_handle_discard_safely, bool, 0644);
MODULE_PARM_DESC(devices_handle_discard_safely,
		 "Set to Y if all devices in each array reliably return zeroes on reads from discarded regions");

MODULE_DESCRIPTION(DM_NAME " raid0/1/10/4/5/6 target");
MODULE_ALIAS("dm-raid0");
MODULE_ALIAS("dm-raid1");
MODULE_ALIAS("dm-raid10");
MODULE_ALIAS("dm-raid4");
MODULE_ALIAS("dm-raid5");
MODULE_ALIAS("dm-raid6");
MODULE_AUTHOR("Neil Brown <dm-devel@redhat.com>");
MODULE_AUTHOR("Heinz Mauelshagen <dm-devel@redhat.com>");
MODULE_LICENSE("GPL");<|MERGE_RESOLUTION|>--- conflicted
+++ resolved
@@ -100,11 +100,8 @@
 #define CTR_FLAG_DATA_OFFSET		(1 << __CTR_FLAG_DATA_OFFSET)
 #define CTR_FLAG_RAID10_USE_NEAR_SETS	(1 << __CTR_FLAG_RAID10_USE_NEAR_SETS)
 #define CTR_FLAG_JOURNAL_DEV		(1 << __CTR_FLAG_JOURNAL_DEV)
-<<<<<<< HEAD
-=======
 
 #define RESUME_STAY_FROZEN_FLAGS (CTR_FLAG_DELTA_DISKS | CTR_FLAG_DATA_OFFSET)
->>>>>>> af22a610
 
 /*
  * Definitions of various constructor flags to
@@ -3469,13 +3466,9 @@
 	else {
 		if (!strcasecmp(argv[0], "check")) {
 			set_bit(MD_RECOVERY_CHECK, &mddev->recovery);
-<<<<<<< HEAD
-		else if (!strcasecmp(argv[0], "repair")) {
-=======
 			set_bit(MD_RECOVERY_REQUESTED, &mddev->recovery);
 			set_bit(MD_RECOVERY_SYNC, &mddev->recovery);
 		} else if (!strcasecmp(argv[0], "repair")) {
->>>>>>> af22a610
 			set_bit(MD_RECOVERY_REQUESTED, &mddev->recovery);
 			set_bit(MD_RECOVERY_SYNC, &mddev->recovery);
 		} else
@@ -3798,11 +3791,7 @@
 
 static struct target_type raid_target = {
 	.name = "raid",
-<<<<<<< HEAD
-	.version = {1, 10, 0},
-=======
 	.version = {1, 10, 1},
->>>>>>> af22a610
 	.module = THIS_MODULE,
 	.ctr = raid_ctr,
 	.dtr = raid_dtr,
