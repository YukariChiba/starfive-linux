/* SPDX-License-Identifier: GPL-2.0 */
/* Copyright (c) 2018, Intel Corporation. */

#ifndef _ICE_DEVIDS_H_
#define _ICE_DEVIDS_H_

/* Device IDs */
/* Intel(R) Ethernet Connection E823-L for backplane */
#define ICE_DEV_ID_E823L_BACKPLANE	0x124C
/* Intel(R) Ethernet Connection E823-L for SFP */
#define ICE_DEV_ID_E823L_SFP		0x124D
/* Intel(R) Ethernet Connection E823-L/X557-AT 10GBASE-T */
#define ICE_DEV_ID_E823L_10G_BASE_T	0x124E
/* Intel(R) Ethernet Connection E823-L 1GbE */
#define ICE_DEV_ID_E823L_1GBE		0x124F
/* Intel(R) Ethernet Connection E823-L for QSFP */
#define ICE_DEV_ID_E823L_QSFP		0x151D
/* Intel(R) Ethernet Controller E810-C for backplane */
#define ICE_DEV_ID_E810C_BACKPLANE	0x1591
/* Intel(R) Ethernet Controller E810-C for QSFP */
#define ICE_DEV_ID_E810C_QSFP		0x1592
/* Intel(R) Ethernet Controller E810-C for SFP */
#define ICE_DEV_ID_E810C_SFP		0x1593
<<<<<<< HEAD
=======
#define ICE_SUBDEV_ID_E810T		0x000E
#define ICE_SUBDEV_ID_E810T2		0x000F
>>>>>>> df0cc57e
/* Intel(R) Ethernet Controller E810-XXV for backplane */
#define ICE_DEV_ID_E810_XXV_BACKPLANE	0x1599
/* Intel(R) Ethernet Controller E810-XXV for QSFP */
#define ICE_DEV_ID_E810_XXV_QSFP	0x159A
/* Intel(R) Ethernet Controller E810-XXV for SFP */
#define ICE_DEV_ID_E810_XXV_SFP		0x159B
/* Intel(R) Ethernet Connection E823-C for backplane */
#define ICE_DEV_ID_E823C_BACKPLANE	0x188A
/* Intel(R) Ethernet Connection E823-C for QSFP */
#define ICE_DEV_ID_E823C_QSFP		0x188B
/* Intel(R) Ethernet Connection E823-C for SFP */
#define ICE_DEV_ID_E823C_SFP		0x188C
/* Intel(R) Ethernet Connection E823-C/X557-AT 10GBASE-T */
#define ICE_DEV_ID_E823C_10G_BASE_T	0x188D
/* Intel(R) Ethernet Connection E823-C 1GbE */
#define ICE_DEV_ID_E823C_SGMII		0x188E
/* Intel(R) Ethernet Connection E822-C for backplane */
#define ICE_DEV_ID_E822C_BACKPLANE	0x1890
/* Intel(R) Ethernet Connection E822-C for QSFP */
#define ICE_DEV_ID_E822C_QSFP		0x1891
/* Intel(R) Ethernet Connection E822-C for SFP */
#define ICE_DEV_ID_E822C_SFP		0x1892
/* Intel(R) Ethernet Connection E822-C/X557-AT 10GBASE-T */
#define ICE_DEV_ID_E822C_10G_BASE_T	0x1893
/* Intel(R) Ethernet Connection E822-C 1GbE */
#define ICE_DEV_ID_E822C_SGMII		0x1894
/* Intel(R) Ethernet Connection E822-L for backplane */
#define ICE_DEV_ID_E822L_BACKPLANE	0x1897
/* Intel(R) Ethernet Connection E822-L for SFP */
#define ICE_DEV_ID_E822L_SFP		0x1898
/* Intel(R) Ethernet Connection E822-L/X557-AT 10GBASE-T */
#define ICE_DEV_ID_E822L_10G_BASE_T	0x1899
/* Intel(R) Ethernet Connection E822-L 1GbE */
#define ICE_DEV_ID_E822L_SGMII		0x189A

#endif /* _ICE_DEVIDS_H_ */<|MERGE_RESOLUTION|>--- conflicted
+++ resolved
@@ -21,11 +21,8 @@
 #define ICE_DEV_ID_E810C_QSFP		0x1592
 /* Intel(R) Ethernet Controller E810-C for SFP */
 #define ICE_DEV_ID_E810C_SFP		0x1593
-<<<<<<< HEAD
-=======
 #define ICE_SUBDEV_ID_E810T		0x000E
 #define ICE_SUBDEV_ID_E810T2		0x000F
->>>>>>> df0cc57e
 /* Intel(R) Ethernet Controller E810-XXV for backplane */
 #define ICE_DEV_ID_E810_XXV_BACKPLANE	0x1599
 /* Intel(R) Ethernet Controller E810-XXV for QSFP */
