--- conflicted
+++ resolved
@@ -207,12 +207,8 @@
 				priv->wake_up_count =
 					priv->hw->conf.listen_interval;
 
-<<<<<<< HEAD
-			--priv->wake_up_count;
-=======
 			if (priv->wake_up_count)
 				--priv->wake_up_count;
->>>>>>> 358c7c61
 
 			/* Turn on wake up to listen next beacon */
 			if (priv->wake_up_count == 1)
