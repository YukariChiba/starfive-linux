--- conflicted
+++ resolved
@@ -906,10 +906,6 @@
 		struct sta_info *psta;
 
 		psta = rtw_get_stainfo(&adapter->stapriv, tgt_network->network.mac_address);
-<<<<<<< HEAD
-		spin_lock_bh(&(pstapriv->sta_hash_lock));
-=======
->>>>>>> df0cc57e
 		rtw_free_stainfo(adapter,  psta);
 	}
 
@@ -1818,11 +1814,7 @@
 			goto exit;
 	}
 
-<<<<<<< HEAD
-	if (*candidate == NULL || (*candidate)->network.rssi < competitor->network.rssi) {
-=======
 	if (!*candidate || (*candidate)->network.rssi < competitor->network.rssi) {
->>>>>>> df0cc57e
 		*candidate = competitor;
 		updated = true;
 	}
