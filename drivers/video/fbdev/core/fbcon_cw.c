--- conflicted
+++ resolved
@@ -44,8 +44,6 @@
 	}
 }
 
-<<<<<<< HEAD
-=======
 
 static void cw_bmove(struct vc_data *vc, struct fb_info *info, int sy,
 		     int sx, int dy, int dx, int height, int width)
@@ -64,17 +62,13 @@
 	info->fbops->fb_copyarea(info, &area);
 }
 
->>>>>>> 754e0b0e
 static void cw_clear(struct vc_data *vc, struct fb_info *info, int sy,
 		     int sx, int height, int width)
 {
+	struct fbcon_ops *ops = info->fbcon_par;
 	struct fb_fillrect region;
 	int bgshift = (vc->vc_hi_font_mask) ? 13 : 12;
-<<<<<<< HEAD
-	u32 vxres = info->var.xres;
-=======
-	u32 vxres = GETVXRES(ops->p, info);
->>>>>>> 754e0b0e
+	u32 vxres = GETVXRES(ops->p, info);
 
 	region.color = attr_bgcol_ec(bgshift,vc,info);
 	region.dx = vxres - ((sy + height) * vc->vc_font.height);
@@ -131,11 +125,7 @@
 	u32 cnt, pitch, size;
 	u32 attribute = get_attribute(info, scr_readw(s));
 	u8 *dst, *buf = NULL;
-<<<<<<< HEAD
-	u32 vxres = info->var.xres;
-=======
-	u32 vxres = GETVXRES(ops->p, info);
->>>>>>> 754e0b0e
+	u32 vxres = GETVXRES(ops->p, info);
 
 	if (!ops->fontbuffer)
 		return;
@@ -222,11 +212,7 @@
 	int attribute, use_sw = vc->vc_cursor_type & CUR_SW;
 	int err = 1, dx, dy;
 	char *src;
-<<<<<<< HEAD
-	u32 vxres = info->var.xres;
-=======
-	u32 vxres = GETVXRES(ops->p, info);
->>>>>>> 754e0b0e
+	u32 vxres = GETVXRES(ops->p, info);
 
 	if (!ops->fontbuffer)
 		return;
@@ -383,11 +369,7 @@
 static int cw_update_start(struct fb_info *info)
 {
 	struct fbcon_ops *ops = info->fbcon_par;
-<<<<<<< HEAD
-	u32 vxres = info->var.xres;
-=======
-	u32 vxres = GETVXRES(ops->p, info);
->>>>>>> 754e0b0e
+	u32 vxres = GETVXRES(ops->p, info);
 	u32 xoffset;
 	int err;
 
@@ -403,6 +385,7 @@
 
 void fbcon_rotate_cw(struct fbcon_ops *ops)
 {
+	ops->bmove = cw_bmove;
 	ops->clear = cw_clear;
 	ops->putcs = cw_putcs;
 	ops->clear_margins = cw_clear_margins;
