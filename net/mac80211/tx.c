// SPDX-License-Identifier: GPL-2.0-only
/*
 * Copyright 2002-2005, Instant802 Networks, Inc.
 * Copyright 2005-2006, Devicescape Software, Inc.
 * Copyright 2006-2007	Jiri Benc <jbenc@suse.cz>
 * Copyright 2007	Johannes Berg <johannes@sipsolutions.net>
 * Copyright 2013-2014  Intel Mobile Communications GmbH
<<<<<<< HEAD
 * Copyright (C) 2018, 2020 Intel Corporation
=======
 * Copyright (C) 2018-2020 Intel Corporation
>>>>>>> 04d5ce62
 *
 * Transmit and frame generation functions.
 */

#include <linux/kernel.h>
#include <linux/slab.h>
#include <linux/skbuff.h>
#include <linux/if_vlan.h>
#include <linux/etherdevice.h>
#include <linux/bitmap.h>
#include <linux/rcupdate.h>
#include <linux/export.h>
#include <net/net_namespace.h>
#include <net/ieee80211_radiotap.h>
#include <net/cfg80211.h>
#include <net/mac80211.h>
#include <net/codel.h>
#include <net/codel_impl.h>
#include <asm/unaligned.h>
#include <net/fq_impl.h>

#include "ieee80211_i.h"
#include "driver-ops.h"
#include "led.h"
#include "mesh.h"
#include "wep.h"
#include "wpa.h"
#include "wme.h"
#include "rate.h"

/* misc utils */

static inline void ieee80211_tx_stats(struct net_device *dev, u32 len)
{
	struct pcpu_sw_netstats *tstats = this_cpu_ptr(dev->tstats);

	u64_stats_update_begin(&tstats->syncp);
	tstats->tx_packets++;
	tstats->tx_bytes += len;
	u64_stats_update_end(&tstats->syncp);
}

static __le16 ieee80211_duration(struct ieee80211_tx_data *tx,
				 struct sk_buff *skb, int group_addr,
				 int next_frag_len)
{
	int rate, mrate, erp, dur, i, shift = 0;
	struct ieee80211_rate *txrate;
	struct ieee80211_local *local = tx->local;
	struct ieee80211_supported_band *sband;
	struct ieee80211_hdr *hdr;
	struct ieee80211_tx_info *info = IEEE80211_SKB_CB(skb);
	struct ieee80211_chanctx_conf *chanctx_conf;
	u32 rate_flags = 0;

	/* assume HW handles this */
	if (tx->rate.flags & (IEEE80211_TX_RC_MCS | IEEE80211_TX_RC_VHT_MCS))
		return 0;

	rcu_read_lock();
	chanctx_conf = rcu_dereference(tx->sdata->vif.chanctx_conf);
	if (chanctx_conf) {
		shift = ieee80211_chandef_get_shift(&chanctx_conf->def);
		rate_flags = ieee80211_chandef_rate_flags(&chanctx_conf->def);
	}
	rcu_read_unlock();

	/* uh huh? */
	if (WARN_ON_ONCE(tx->rate.idx < 0))
		return 0;

	sband = local->hw.wiphy->bands[info->band];
	txrate = &sband->bitrates[tx->rate.idx];

	erp = txrate->flags & IEEE80211_RATE_ERP_G;

	/*
	 * data and mgmt (except PS Poll):
	 * - during CFP: 32768
	 * - during contention period:
	 *   if addr1 is group address: 0
	 *   if more fragments = 0 and addr1 is individual address: time to
	 *      transmit one ACK plus SIFS
	 *   if more fragments = 1 and addr1 is individual address: time to
	 *      transmit next fragment plus 2 x ACK plus 3 x SIFS
	 *
	 * IEEE 802.11, 9.6:
	 * - control response frame (CTS or ACK) shall be transmitted using the
	 *   same rate as the immediately previous frame in the frame exchange
	 *   sequence, if this rate belongs to the PHY mandatory rates, or else
	 *   at the highest possible rate belonging to the PHY rates in the
	 *   BSSBasicRateSet
	 */
	hdr = (struct ieee80211_hdr *)skb->data;
	if (ieee80211_is_ctl(hdr->frame_control)) {
		/* TODO: These control frames are not currently sent by
		 * mac80211, but should they be implemented, this function
		 * needs to be updated to support duration field calculation.
		 *
		 * RTS: time needed to transmit pending data/mgmt frame plus
		 *    one CTS frame plus one ACK frame plus 3 x SIFS
		 * CTS: duration of immediately previous RTS minus time
		 *    required to transmit CTS and its SIFS
		 * ACK: 0 if immediately previous directed data/mgmt had
		 *    more=0, with more=1 duration in ACK frame is duration
		 *    from previous frame minus time needed to transmit ACK
		 *    and its SIFS
		 * PS Poll: BIT(15) | BIT(14) | aid
		 */
		return 0;
	}

	/* data/mgmt */
	if (0 /* FIX: data/mgmt during CFP */)
		return cpu_to_le16(32768);

	if (group_addr) /* Group address as the destination - no ACK */
		return 0;

	/* Individual destination address:
	 * IEEE 802.11, Ch. 9.6 (after IEEE 802.11g changes)
	 * CTS and ACK frames shall be transmitted using the highest rate in
	 * basic rate set that is less than or equal to the rate of the
	 * immediately previous frame and that is using the same modulation
	 * (CCK or OFDM). If no basic rate set matches with these requirements,
	 * the highest mandatory rate of the PHY that is less than or equal to
	 * the rate of the previous frame is used.
	 * Mandatory rates for IEEE 802.11g PHY: 1, 2, 5.5, 11, 6, 12, 24 Mbps
	 */
	rate = -1;
	/* use lowest available if everything fails */
	mrate = sband->bitrates[0].bitrate;
	for (i = 0; i < sband->n_bitrates; i++) {
		struct ieee80211_rate *r = &sband->bitrates[i];

		if (r->bitrate > txrate->bitrate)
			break;

		if ((rate_flags & r->flags) != rate_flags)
			continue;

		if (tx->sdata->vif.bss_conf.basic_rates & BIT(i))
			rate = DIV_ROUND_UP(r->bitrate, 1 << shift);

		switch (sband->band) {
		case NL80211_BAND_2GHZ: {
			u32 flag;
			if (tx->sdata->flags & IEEE80211_SDATA_OPERATING_GMODE)
				flag = IEEE80211_RATE_MANDATORY_G;
			else
				flag = IEEE80211_RATE_MANDATORY_B;
			if (r->flags & flag)
				mrate = r->bitrate;
			break;
		}
		case NL80211_BAND_5GHZ:
		case NL80211_BAND_6GHZ:
			if (r->flags & IEEE80211_RATE_MANDATORY_A)
				mrate = r->bitrate;
			break;
		case NL80211_BAND_60GHZ:
			/* TODO, for now fall through */
		case NUM_NL80211_BANDS:
			WARN_ON(1);
			break;
		}
	}
	if (rate == -1) {
		/* No matching basic rate found; use highest suitable mandatory
		 * PHY rate */
		rate = DIV_ROUND_UP(mrate, 1 << shift);
	}

	/* Don't calculate ACKs for QoS Frames with NoAck Policy set */
	if (ieee80211_is_data_qos(hdr->frame_control) &&
	    *(ieee80211_get_qos_ctl(hdr)) & IEEE80211_QOS_CTL_ACK_POLICY_NOACK)
		dur = 0;
	else
		/* Time needed to transmit ACK
		 * (10 bytes + 4-byte FCS = 112 bits) plus SIFS; rounded up
		 * to closest integer */
		dur = ieee80211_frame_duration(sband->band, 10, rate, erp,
				tx->sdata->vif.bss_conf.use_short_preamble,
				shift);

	if (next_frag_len) {
		/* Frame is fragmented: duration increases with time needed to
		 * transmit next fragment plus ACK and 2 x SIFS. */
		dur *= 2; /* ACK + SIFS */
		/* next fragment */
		dur += ieee80211_frame_duration(sband->band, next_frag_len,
				txrate->bitrate, erp,
				tx->sdata->vif.bss_conf.use_short_preamble,
				shift);
	}

	return cpu_to_le16(dur);
}

/* tx handlers */
static ieee80211_tx_result debug_noinline
ieee80211_tx_h_dynamic_ps(struct ieee80211_tx_data *tx)
{
	struct ieee80211_local *local = tx->local;
	struct ieee80211_if_managed *ifmgd;
	struct ieee80211_tx_info *info = IEEE80211_SKB_CB(tx->skb);

	/* driver doesn't support power save */
	if (!ieee80211_hw_check(&local->hw, SUPPORTS_PS))
		return TX_CONTINUE;

	/* hardware does dynamic power save */
	if (ieee80211_hw_check(&local->hw, SUPPORTS_DYNAMIC_PS))
		return TX_CONTINUE;

	/* dynamic power save disabled */
	if (local->hw.conf.dynamic_ps_timeout <= 0)
		return TX_CONTINUE;

	/* we are scanning, don't enable power save */
	if (local->scanning)
		return TX_CONTINUE;

	if (!local->ps_sdata)
		return TX_CONTINUE;

	/* No point if we're going to suspend */
	if (local->quiescing)
		return TX_CONTINUE;

	/* dynamic ps is supported only in managed mode */
	if (tx->sdata->vif.type != NL80211_IFTYPE_STATION)
		return TX_CONTINUE;

	if (unlikely(info->flags & IEEE80211_TX_INTFL_OFFCHAN_TX_OK))
		return TX_CONTINUE;

	ifmgd = &tx->sdata->u.mgd;

	/*
	 * Don't wakeup from power save if u-apsd is enabled, voip ac has
	 * u-apsd enabled and the frame is in voip class. This effectively
	 * means that even if all access categories have u-apsd enabled, in
	 * practise u-apsd is only used with the voip ac. This is a
	 * workaround for the case when received voip class packets do not
	 * have correct qos tag for some reason, due the network or the
	 * peer application.
	 *
	 * Note: ifmgd->uapsd_queues access is racy here. If the value is
	 * changed via debugfs, user needs to reassociate manually to have
	 * everything in sync.
	 */
	if ((ifmgd->flags & IEEE80211_STA_UAPSD_ENABLED) &&
	    (ifmgd->uapsd_queues & IEEE80211_WMM_IE_STA_QOSINFO_AC_VO) &&
	    skb_get_queue_mapping(tx->skb) == IEEE80211_AC_VO)
		return TX_CONTINUE;

	if (local->hw.conf.flags & IEEE80211_CONF_PS) {
		ieee80211_stop_queues_by_reason(&local->hw,
						IEEE80211_MAX_QUEUE_MAP,
						IEEE80211_QUEUE_STOP_REASON_PS,
						false);
		ifmgd->flags &= ~IEEE80211_STA_NULLFUNC_ACKED;
		ieee80211_queue_work(&local->hw,
				     &local->dynamic_ps_disable_work);
	}

	/* Don't restart the timer if we're not disassociated */
	if (!ifmgd->associated)
		return TX_CONTINUE;

	mod_timer(&local->dynamic_ps_timer, jiffies +
		  msecs_to_jiffies(local->hw.conf.dynamic_ps_timeout));

	return TX_CONTINUE;
}

static ieee80211_tx_result debug_noinline
ieee80211_tx_h_check_assoc(struct ieee80211_tx_data *tx)
{

	struct ieee80211_hdr *hdr = (struct ieee80211_hdr *)tx->skb->data;
	struct ieee80211_tx_info *info = IEEE80211_SKB_CB(tx->skb);
	bool assoc = false;

	if (unlikely(info->flags & IEEE80211_TX_CTL_INJECTED))
		return TX_CONTINUE;

	if (unlikely(test_bit(SCAN_SW_SCANNING, &tx->local->scanning)) &&
	    test_bit(SDATA_STATE_OFFCHANNEL, &tx->sdata->state) &&
	    !ieee80211_is_probe_req(hdr->frame_control) &&
	    !ieee80211_is_any_nullfunc(hdr->frame_control))
		/*
		 * When software scanning only nullfunc frames (to notify
		 * the sleep state to the AP) and probe requests (for the
		 * active scan) are allowed, all other frames should not be
		 * sent and we should not get here, but if we do
		 * nonetheless, drop them to avoid sending them
		 * off-channel. See the link below and
		 * ieee80211_start_scan() for more.
		 *
		 * http://article.gmane.org/gmane.linux.kernel.wireless.general/30089
		 */
		return TX_DROP;

	if (tx->sdata->vif.type == NL80211_IFTYPE_OCB)
		return TX_CONTINUE;

	if (tx->sdata->vif.type == NL80211_IFTYPE_WDS)
		return TX_CONTINUE;

	if (tx->flags & IEEE80211_TX_PS_BUFFERED)
		return TX_CONTINUE;

	if (tx->sta)
		assoc = test_sta_flag(tx->sta, WLAN_STA_ASSOC);

	if (likely(tx->flags & IEEE80211_TX_UNICAST)) {
		if (unlikely(!assoc &&
			     ieee80211_is_data(hdr->frame_control))) {
#ifdef CONFIG_MAC80211_VERBOSE_DEBUG
			sdata_info(tx->sdata,
				   "dropped data frame to not associated station %pM\n",
				   hdr->addr1);
#endif
			I802_DEBUG_INC(tx->local->tx_handlers_drop_not_assoc);
			return TX_DROP;
		}
	} else if (unlikely(ieee80211_is_data(hdr->frame_control) &&
			    ieee80211_vif_get_num_mcast_if(tx->sdata) == 0)) {
		/*
		 * No associated STAs - no need to send multicast
		 * frames.
		 */
		return TX_DROP;
	}

	return TX_CONTINUE;
}

/* This function is called whenever the AP is about to exceed the maximum limit
 * of buffered frames for power saving STAs. This situation should not really
 * happen often during normal operation, so dropping the oldest buffered packet
 * from each queue should be OK to make some room for new frames. */
static void purge_old_ps_buffers(struct ieee80211_local *local)
{
	int total = 0, purged = 0;
	struct sk_buff *skb;
	struct ieee80211_sub_if_data *sdata;
	struct sta_info *sta;

	list_for_each_entry_rcu(sdata, &local->interfaces, list) {
		struct ps_data *ps;

		if (sdata->vif.type == NL80211_IFTYPE_AP)
			ps = &sdata->u.ap.ps;
		else if (ieee80211_vif_is_mesh(&sdata->vif))
			ps = &sdata->u.mesh.ps;
		else
			continue;

		skb = skb_dequeue(&ps->bc_buf);
		if (skb) {
			purged++;
			ieee80211_free_txskb(&local->hw, skb);
		}
		total += skb_queue_len(&ps->bc_buf);
	}

	/*
	 * Drop one frame from each station from the lowest-priority
	 * AC that has frames at all.
	 */
	list_for_each_entry_rcu(sta, &local->sta_list, list) {
		int ac;

		for (ac = IEEE80211_AC_BK; ac >= IEEE80211_AC_VO; ac--) {
			skb = skb_dequeue(&sta->ps_tx_buf[ac]);
			total += skb_queue_len(&sta->ps_tx_buf[ac]);
			if (skb) {
				purged++;
				ieee80211_free_txskb(&local->hw, skb);
				break;
			}
		}
	}

	local->total_ps_buffered = total;
	ps_dbg_hw(&local->hw, "PS buffers full - purged %d frames\n", purged);
}

static ieee80211_tx_result
ieee80211_tx_h_multicast_ps_buf(struct ieee80211_tx_data *tx)
{
	struct ieee80211_tx_info *info = IEEE80211_SKB_CB(tx->skb);
	struct ieee80211_hdr *hdr = (struct ieee80211_hdr *)tx->skb->data;
	struct ps_data *ps;

	/*
	 * broadcast/multicast frame
	 *
	 * If any of the associated/peer stations is in power save mode,
	 * the frame is buffered to be sent after DTIM beacon frame.
	 * This is done either by the hardware or us.
	 */

	/* powersaving STAs currently only in AP/VLAN/mesh mode */
	if (tx->sdata->vif.type == NL80211_IFTYPE_AP ||
	    tx->sdata->vif.type == NL80211_IFTYPE_AP_VLAN) {
		if (!tx->sdata->bss)
			return TX_CONTINUE;

		ps = &tx->sdata->bss->ps;
	} else if (ieee80211_vif_is_mesh(&tx->sdata->vif)) {
		ps = &tx->sdata->u.mesh.ps;
	} else {
		return TX_CONTINUE;
	}


	/* no buffering for ordered frames */
	if (ieee80211_has_order(hdr->frame_control))
		return TX_CONTINUE;

	if (ieee80211_is_probe_req(hdr->frame_control))
		return TX_CONTINUE;

	if (ieee80211_hw_check(&tx->local->hw, QUEUE_CONTROL))
		info->hw_queue = tx->sdata->vif.cab_queue;

	/* no stations in PS mode and no buffered packets */
	if (!atomic_read(&ps->num_sta_ps) && skb_queue_empty(&ps->bc_buf))
		return TX_CONTINUE;

	info->flags |= IEEE80211_TX_CTL_SEND_AFTER_DTIM;

	/* device releases frame after DTIM beacon */
	if (!ieee80211_hw_check(&tx->local->hw, HOST_BROADCAST_PS_BUFFERING))
		return TX_CONTINUE;

	/* buffered in mac80211 */
	if (tx->local->total_ps_buffered >= TOTAL_MAX_TX_BUFFER)
		purge_old_ps_buffers(tx->local);

	if (skb_queue_len(&ps->bc_buf) >= AP_MAX_BC_BUFFER) {
		ps_dbg(tx->sdata,
		       "BC TX buffer full - dropping the oldest frame\n");
		ieee80211_free_txskb(&tx->local->hw, skb_dequeue(&ps->bc_buf));
	} else
		tx->local->total_ps_buffered++;

	skb_queue_tail(&ps->bc_buf, tx->skb);

	return TX_QUEUED;
}

static int ieee80211_use_mfp(__le16 fc, struct sta_info *sta,
			     struct sk_buff *skb)
{
	if (!ieee80211_is_mgmt(fc))
		return 0;

	if (sta == NULL || !test_sta_flag(sta, WLAN_STA_MFP))
		return 0;

	if (!ieee80211_is_robust_mgmt_frame(skb))
		return 0;

	return 1;
}

static ieee80211_tx_result
ieee80211_tx_h_unicast_ps_buf(struct ieee80211_tx_data *tx)
{
	struct sta_info *sta = tx->sta;
	struct ieee80211_tx_info *info = IEEE80211_SKB_CB(tx->skb);
	struct ieee80211_hdr *hdr = (struct ieee80211_hdr *)tx->skb->data;
	struct ieee80211_local *local = tx->local;

	if (unlikely(!sta))
		return TX_CONTINUE;

	if (unlikely((test_sta_flag(sta, WLAN_STA_PS_STA) ||
		      test_sta_flag(sta, WLAN_STA_PS_DRIVER) ||
		      test_sta_flag(sta, WLAN_STA_PS_DELIVER)) &&
		     !(info->flags & IEEE80211_TX_CTL_NO_PS_BUFFER))) {
		int ac = skb_get_queue_mapping(tx->skb);

		if (ieee80211_is_mgmt(hdr->frame_control) &&
		    !ieee80211_is_bufferable_mmpdu(hdr->frame_control)) {
			info->flags |= IEEE80211_TX_CTL_NO_PS_BUFFER;
			return TX_CONTINUE;
		}

		ps_dbg(sta->sdata, "STA %pM aid %d: PS buffer for AC %d\n",
		       sta->sta.addr, sta->sta.aid, ac);
		if (tx->local->total_ps_buffered >= TOTAL_MAX_TX_BUFFER)
			purge_old_ps_buffers(tx->local);

		/* sync with ieee80211_sta_ps_deliver_wakeup */
		spin_lock(&sta->ps_lock);
		/*
		 * STA woke up the meantime and all the frames on ps_tx_buf have
		 * been queued to pending queue. No reordering can happen, go
		 * ahead and Tx the packet.
		 */
		if (!test_sta_flag(sta, WLAN_STA_PS_STA) &&
		    !test_sta_flag(sta, WLAN_STA_PS_DRIVER) &&
		    !test_sta_flag(sta, WLAN_STA_PS_DELIVER)) {
			spin_unlock(&sta->ps_lock);
			return TX_CONTINUE;
		}

		if (skb_queue_len(&sta->ps_tx_buf[ac]) >= STA_MAX_TX_BUFFER) {
			struct sk_buff *old = skb_dequeue(&sta->ps_tx_buf[ac]);
			ps_dbg(tx->sdata,
			       "STA %pM TX buffer for AC %d full - dropping oldest frame\n",
			       sta->sta.addr, ac);
			ieee80211_free_txskb(&local->hw, old);
		} else
			tx->local->total_ps_buffered++;

		info->control.jiffies = jiffies;
		info->control.vif = &tx->sdata->vif;
		info->flags |= IEEE80211_TX_INTFL_NEED_TXPROCESSING;
		info->flags &= ~IEEE80211_TX_TEMPORARY_FLAGS;
		skb_queue_tail(&sta->ps_tx_buf[ac], tx->skb);
		spin_unlock(&sta->ps_lock);

		if (!timer_pending(&local->sta_cleanup))
			mod_timer(&local->sta_cleanup,
				  round_jiffies(jiffies +
						STA_INFO_CLEANUP_INTERVAL));

		/*
		 * We queued up some frames, so the TIM bit might
		 * need to be set, recalculate it.
		 */
		sta_info_recalc_tim(sta);

		return TX_QUEUED;
	} else if (unlikely(test_sta_flag(sta, WLAN_STA_PS_STA))) {
		ps_dbg(tx->sdata,
		       "STA %pM in PS mode, but polling/in SP -> send frame\n",
		       sta->sta.addr);
	}

	return TX_CONTINUE;
}

static ieee80211_tx_result debug_noinline
ieee80211_tx_h_ps_buf(struct ieee80211_tx_data *tx)
{
	if (unlikely(tx->flags & IEEE80211_TX_PS_BUFFERED))
		return TX_CONTINUE;

	if (tx->flags & IEEE80211_TX_UNICAST)
		return ieee80211_tx_h_unicast_ps_buf(tx);
	else
		return ieee80211_tx_h_multicast_ps_buf(tx);
}

static ieee80211_tx_result debug_noinline
ieee80211_tx_h_check_control_port_protocol(struct ieee80211_tx_data *tx)
{
	struct ieee80211_tx_info *info = IEEE80211_SKB_CB(tx->skb);

	if (unlikely(tx->sdata->control_port_protocol == tx->skb->protocol)) {
		if (tx->sdata->control_port_no_encrypt)
			info->flags |= IEEE80211_TX_INTFL_DONT_ENCRYPT;
		info->control.flags |= IEEE80211_TX_CTRL_PORT_CTRL_PROTO;
		info->flags |= IEEE80211_TX_CTL_USE_MINRATE;
	}

	return TX_CONTINUE;
}

static ieee80211_tx_result debug_noinline
ieee80211_tx_h_select_key(struct ieee80211_tx_data *tx)
{
	struct ieee80211_key *key;
	struct ieee80211_tx_info *info = IEEE80211_SKB_CB(tx->skb);
	struct ieee80211_hdr *hdr = (struct ieee80211_hdr *)tx->skb->data;

	if (unlikely(info->flags & IEEE80211_TX_INTFL_DONT_ENCRYPT)) {
		tx->key = NULL;
		return TX_CONTINUE;
	}

	if (tx->sta &&
	    (key = rcu_dereference(tx->sta->ptk[tx->sta->ptk_idx])))
		tx->key = key;
	else if (ieee80211_is_group_privacy_action(tx->skb) &&
		(key = rcu_dereference(tx->sdata->default_multicast_key)))
		tx->key = key;
	else if (ieee80211_is_mgmt(hdr->frame_control) &&
		 is_multicast_ether_addr(hdr->addr1) &&
		 ieee80211_is_robust_mgmt_frame(tx->skb) &&
		 (key = rcu_dereference(tx->sdata->default_mgmt_key)))
		tx->key = key;
	else if (is_multicast_ether_addr(hdr->addr1) &&
		 (key = rcu_dereference(tx->sdata->default_multicast_key)))
		tx->key = key;
	else if (!is_multicast_ether_addr(hdr->addr1) &&
		 (key = rcu_dereference(tx->sdata->default_unicast_key)))
		tx->key = key;
	else
		tx->key = NULL;

	if (tx->key) {
		bool skip_hw = false;

		/* TODO: add threshold stuff again */

		switch (tx->key->conf.cipher) {
		case WLAN_CIPHER_SUITE_WEP40:
		case WLAN_CIPHER_SUITE_WEP104:
		case WLAN_CIPHER_SUITE_TKIP:
			if (!ieee80211_is_data_present(hdr->frame_control))
				tx->key = NULL;
			break;
		case WLAN_CIPHER_SUITE_CCMP:
		case WLAN_CIPHER_SUITE_CCMP_256:
		case WLAN_CIPHER_SUITE_GCMP:
		case WLAN_CIPHER_SUITE_GCMP_256:
			if (!ieee80211_is_data_present(hdr->frame_control) &&
			    !ieee80211_use_mfp(hdr->frame_control, tx->sta,
					       tx->skb) &&
			    !ieee80211_is_group_privacy_action(tx->skb))
				tx->key = NULL;
			else
				skip_hw = (tx->key->conf.flags &
					   IEEE80211_KEY_FLAG_SW_MGMT_TX) &&
					ieee80211_is_mgmt(hdr->frame_control);
			break;
		case WLAN_CIPHER_SUITE_AES_CMAC:
		case WLAN_CIPHER_SUITE_BIP_CMAC_256:
		case WLAN_CIPHER_SUITE_BIP_GMAC_128:
		case WLAN_CIPHER_SUITE_BIP_GMAC_256:
			if (!ieee80211_is_mgmt(hdr->frame_control))
				tx->key = NULL;
			break;
		}

		if (unlikely(tx->key && tx->key->flags & KEY_FLAG_TAINTED &&
			     !ieee80211_is_deauth(hdr->frame_control)))
			return TX_DROP;

		if (!skip_hw && tx->key &&
		    tx->key->flags & KEY_FLAG_UPLOADED_TO_HARDWARE)
			info->control.hw_key = &tx->key->conf;
	} else if (!ieee80211_is_mgmt(hdr->frame_control) && tx->sta &&
		   test_sta_flag(tx->sta, WLAN_STA_USES_ENCRYPTION)) {
		return TX_DROP;
	}

	return TX_CONTINUE;
}

static ieee80211_tx_result debug_noinline
ieee80211_tx_h_rate_ctrl(struct ieee80211_tx_data *tx)
{
	struct ieee80211_tx_info *info = IEEE80211_SKB_CB(tx->skb);
	struct ieee80211_hdr *hdr = (void *)tx->skb->data;
	struct ieee80211_supported_band *sband;
	u32 len;
	struct ieee80211_tx_rate_control txrc;
	struct ieee80211_sta_rates *ratetbl = NULL;
	bool assoc = false;

	memset(&txrc, 0, sizeof(txrc));

	sband = tx->local->hw.wiphy->bands[info->band];

	len = min_t(u32, tx->skb->len + FCS_LEN,
			 tx->local->hw.wiphy->frag_threshold);

	/* set up the tx rate control struct we give the RC algo */
	txrc.hw = &tx->local->hw;
	txrc.sband = sband;
	txrc.bss_conf = &tx->sdata->vif.bss_conf;
	txrc.skb = tx->skb;
	txrc.reported_rate.idx = -1;
	txrc.rate_idx_mask = tx->sdata->rc_rateidx_mask[info->band];

	if (tx->sdata->rc_has_mcs_mask[info->band])
		txrc.rate_idx_mcs_mask =
			tx->sdata->rc_rateidx_mcs_mask[info->band];

	txrc.bss = (tx->sdata->vif.type == NL80211_IFTYPE_AP ||
		    tx->sdata->vif.type == NL80211_IFTYPE_MESH_POINT ||
		    tx->sdata->vif.type == NL80211_IFTYPE_ADHOC ||
		    tx->sdata->vif.type == NL80211_IFTYPE_OCB);

	/* set up RTS protection if desired */
	if (len > tx->local->hw.wiphy->rts_threshold) {
		txrc.rts = true;
	}

	info->control.use_rts = txrc.rts;
	info->control.use_cts_prot = tx->sdata->vif.bss_conf.use_cts_prot;

	/*
	 * Use short preamble if the BSS can handle it, but not for
	 * management frames unless we know the receiver can handle
	 * that -- the management frame might be to a station that
	 * just wants a probe response.
	 */
	if (tx->sdata->vif.bss_conf.use_short_preamble &&
	    (ieee80211_is_data(hdr->frame_control) ||
	     (tx->sta && test_sta_flag(tx->sta, WLAN_STA_SHORT_PREAMBLE))))
		txrc.short_preamble = true;

	info->control.short_preamble = txrc.short_preamble;

	/* don't ask rate control when rate already injected via radiotap */
	if (info->control.flags & IEEE80211_TX_CTRL_RATE_INJECT)
		return TX_CONTINUE;

	if (tx->sta)
		assoc = test_sta_flag(tx->sta, WLAN_STA_ASSOC);

	/*
	 * Lets not bother rate control if we're associated and cannot
	 * talk to the sta. This should not happen.
	 */
	if (WARN(test_bit(SCAN_SW_SCANNING, &tx->local->scanning) && assoc &&
		 !rate_usable_index_exists(sband, &tx->sta->sta),
		 "%s: Dropped data frame as no usable bitrate found while "
		 "scanning and associated. Target station: "
		 "%pM on %d GHz band\n",
		 tx->sdata->name, hdr->addr1,
		 info->band ? 5 : 2))
		return TX_DROP;

	/*
	 * If we're associated with the sta at this point we know we can at
	 * least send the frame at the lowest bit rate.
	 */
	rate_control_get_rate(tx->sdata, tx->sta, &txrc);

	if (tx->sta && !info->control.skip_table)
		ratetbl = rcu_dereference(tx->sta->sta.rates);

	if (unlikely(info->control.rates[0].idx < 0)) {
		if (ratetbl) {
			struct ieee80211_tx_rate rate = {
				.idx = ratetbl->rate[0].idx,
				.flags = ratetbl->rate[0].flags,
				.count = ratetbl->rate[0].count
			};

			if (ratetbl->rate[0].idx < 0)
				return TX_DROP;

			tx->rate = rate;
		} else {
			return TX_DROP;
		}
	} else {
		tx->rate = info->control.rates[0];
	}

	if (txrc.reported_rate.idx < 0) {
		txrc.reported_rate = tx->rate;
		if (tx->sta && ieee80211_is_data(hdr->frame_control))
			tx->sta->tx_stats.last_rate = txrc.reported_rate;
	} else if (tx->sta)
		tx->sta->tx_stats.last_rate = txrc.reported_rate;

	if (ratetbl)
		return TX_CONTINUE;

	if (unlikely(!info->control.rates[0].count))
		info->control.rates[0].count = 1;

	if (WARN_ON_ONCE((info->control.rates[0].count > 1) &&
			 (info->flags & IEEE80211_TX_CTL_NO_ACK)))
		info->control.rates[0].count = 1;

	return TX_CONTINUE;
}

static __le16 ieee80211_tx_next_seq(struct sta_info *sta, int tid)
{
	u16 *seq = &sta->tid_seq[tid];
	__le16 ret = cpu_to_le16(*seq);

	/* Increase the sequence number. */
	*seq = (*seq + 0x10) & IEEE80211_SCTL_SEQ;

	return ret;
}

static ieee80211_tx_result debug_noinline
ieee80211_tx_h_sequence(struct ieee80211_tx_data *tx)
{
	struct ieee80211_tx_info *info = IEEE80211_SKB_CB(tx->skb);
	struct ieee80211_hdr *hdr = (struct ieee80211_hdr *)tx->skb->data;
	int tid;

	/*
	 * Packet injection may want to control the sequence
	 * number, if we have no matching interface then we
	 * neither assign one ourselves nor ask the driver to.
	 */
	if (unlikely(info->control.vif->type == NL80211_IFTYPE_MONITOR))
		return TX_CONTINUE;

	if (unlikely(ieee80211_is_ctl(hdr->frame_control)))
		return TX_CONTINUE;

	if (ieee80211_hdrlen(hdr->frame_control) < 24)
		return TX_CONTINUE;

	if (ieee80211_is_qos_nullfunc(hdr->frame_control))
		return TX_CONTINUE;

	/*
	 * Anything but QoS data that has a sequence number field
	 * (is long enough) gets a sequence number from the global
	 * counter.  QoS data frames with a multicast destination
	 * also use the global counter (802.11-2012 9.3.2.10).
	 */
	if (!ieee80211_is_data_qos(hdr->frame_control) ||
	    is_multicast_ether_addr(hdr->addr1)) {
		if (tx->flags & IEEE80211_TX_NO_SEQNO)
			return TX_CONTINUE;
		/* driver should assign sequence number */
		info->flags |= IEEE80211_TX_CTL_ASSIGN_SEQ;
		/* for pure STA mode without beacons, we can do it */
		hdr->seq_ctrl = cpu_to_le16(tx->sdata->sequence_number);
		tx->sdata->sequence_number += 0x10;
		if (tx->sta)
			tx->sta->tx_stats.msdu[IEEE80211_NUM_TIDS]++;
		return TX_CONTINUE;
	}

	/*
	 * This should be true for injected/management frames only, for
	 * management frames we have set the IEEE80211_TX_CTL_ASSIGN_SEQ
	 * above since they are not QoS-data frames.
	 */
	if (!tx->sta)
		return TX_CONTINUE;

	/* include per-STA, per-TID sequence counter */
	tid = ieee80211_get_tid(hdr);
	tx->sta->tx_stats.msdu[tid]++;

	hdr->seq_ctrl = ieee80211_tx_next_seq(tx->sta, tid);

	return TX_CONTINUE;
}

static int ieee80211_fragment(struct ieee80211_tx_data *tx,
			      struct sk_buff *skb, int hdrlen,
			      int frag_threshold)
{
	struct ieee80211_local *local = tx->local;
	struct ieee80211_tx_info *info;
	struct sk_buff *tmp;
	int per_fragm = frag_threshold - hdrlen - FCS_LEN;
	int pos = hdrlen + per_fragm;
	int rem = skb->len - hdrlen - per_fragm;

	if (WARN_ON(rem < 0))
		return -EINVAL;

	/* first fragment was already added to queue by caller */

	while (rem) {
		int fraglen = per_fragm;

		if (fraglen > rem)
			fraglen = rem;
		rem -= fraglen;
		tmp = dev_alloc_skb(local->tx_headroom +
				    frag_threshold +
				    tx->sdata->encrypt_headroom +
				    IEEE80211_ENCRYPT_TAILROOM);
		if (!tmp)
			return -ENOMEM;

		__skb_queue_tail(&tx->skbs, tmp);

		skb_reserve(tmp,
			    local->tx_headroom + tx->sdata->encrypt_headroom);

		/* copy control information */
		memcpy(tmp->cb, skb->cb, sizeof(tmp->cb));

		info = IEEE80211_SKB_CB(tmp);
		info->flags &= ~(IEEE80211_TX_CTL_CLEAR_PS_FILT |
				 IEEE80211_TX_CTL_FIRST_FRAGMENT);

		if (rem)
			info->flags |= IEEE80211_TX_CTL_MORE_FRAMES;

		skb_copy_queue_mapping(tmp, skb);
		tmp->priority = skb->priority;
		tmp->dev = skb->dev;

		/* copy header and data */
		skb_put_data(tmp, skb->data, hdrlen);
		skb_put_data(tmp, skb->data + pos, fraglen);

		pos += fraglen;
	}

	/* adjust first fragment's length */
	skb_trim(skb, hdrlen + per_fragm);
	return 0;
}

static ieee80211_tx_result debug_noinline
ieee80211_tx_h_fragment(struct ieee80211_tx_data *tx)
{
	struct sk_buff *skb = tx->skb;
	struct ieee80211_tx_info *info = IEEE80211_SKB_CB(skb);
	struct ieee80211_hdr *hdr = (void *)skb->data;
	int frag_threshold = tx->local->hw.wiphy->frag_threshold;
	int hdrlen;
	int fragnum;

	/* no matter what happens, tx->skb moves to tx->skbs */
	__skb_queue_tail(&tx->skbs, skb);
	tx->skb = NULL;

	if (info->flags & IEEE80211_TX_CTL_DONTFRAG)
		return TX_CONTINUE;

	if (ieee80211_hw_check(&tx->local->hw, SUPPORTS_TX_FRAG))
		return TX_CONTINUE;

	/*
	 * Warn when submitting a fragmented A-MPDU frame and drop it.
	 * This scenario is handled in ieee80211_tx_prepare but extra
	 * caution taken here as fragmented ampdu may cause Tx stop.
	 */
	if (WARN_ON(info->flags & IEEE80211_TX_CTL_AMPDU))
		return TX_DROP;

	hdrlen = ieee80211_hdrlen(hdr->frame_control);

	/* internal error, why isn't DONTFRAG set? */
	if (WARN_ON(skb->len + FCS_LEN <= frag_threshold))
		return TX_DROP;

	/*
	 * Now fragment the frame. This will allocate all the fragments and
	 * chain them (using skb as the first fragment) to skb->next.
	 * During transmission, we will remove the successfully transmitted
	 * fragments from this list. When the low-level driver rejects one
	 * of the fragments then we will simply pretend to accept the skb
	 * but store it away as pending.
	 */
	if (ieee80211_fragment(tx, skb, hdrlen, frag_threshold))
		return TX_DROP;

	/* update duration/seq/flags of fragments */
	fragnum = 0;

	skb_queue_walk(&tx->skbs, skb) {
		const __le16 morefrags = cpu_to_le16(IEEE80211_FCTL_MOREFRAGS);

		hdr = (void *)skb->data;
		info = IEEE80211_SKB_CB(skb);

		if (!skb_queue_is_last(&tx->skbs, skb)) {
			hdr->frame_control |= morefrags;
			/*
			 * No multi-rate retries for fragmented frames, that
			 * would completely throw off the NAV at other STAs.
			 */
			info->control.rates[1].idx = -1;
			info->control.rates[2].idx = -1;
			info->control.rates[3].idx = -1;
			BUILD_BUG_ON(IEEE80211_TX_MAX_RATES != 4);
			info->flags &= ~IEEE80211_TX_CTL_RATE_CTRL_PROBE;
		} else {
			hdr->frame_control &= ~morefrags;
		}
		hdr->seq_ctrl |= cpu_to_le16(fragnum & IEEE80211_SCTL_FRAG);
		fragnum++;
	}

	return TX_CONTINUE;
}

static ieee80211_tx_result debug_noinline
ieee80211_tx_h_stats(struct ieee80211_tx_data *tx)
{
	struct sk_buff *skb;
	int ac = -1;

	if (!tx->sta)
		return TX_CONTINUE;

	skb_queue_walk(&tx->skbs, skb) {
		ac = skb_get_queue_mapping(skb);
		tx->sta->tx_stats.bytes[ac] += skb->len;
	}
	if (ac >= 0)
		tx->sta->tx_stats.packets[ac]++;

	return TX_CONTINUE;
}

static ieee80211_tx_result debug_noinline
ieee80211_tx_h_encrypt(struct ieee80211_tx_data *tx)
{
	if (!tx->key)
		return TX_CONTINUE;

	switch (tx->key->conf.cipher) {
	case WLAN_CIPHER_SUITE_WEP40:
	case WLAN_CIPHER_SUITE_WEP104:
		return ieee80211_crypto_wep_encrypt(tx);
	case WLAN_CIPHER_SUITE_TKIP:
		return ieee80211_crypto_tkip_encrypt(tx);
	case WLAN_CIPHER_SUITE_CCMP:
		return ieee80211_crypto_ccmp_encrypt(
			tx, IEEE80211_CCMP_MIC_LEN);
	case WLAN_CIPHER_SUITE_CCMP_256:
		return ieee80211_crypto_ccmp_encrypt(
			tx, IEEE80211_CCMP_256_MIC_LEN);
	case WLAN_CIPHER_SUITE_AES_CMAC:
		return ieee80211_crypto_aes_cmac_encrypt(tx);
	case WLAN_CIPHER_SUITE_BIP_CMAC_256:
		return ieee80211_crypto_aes_cmac_256_encrypt(tx);
	case WLAN_CIPHER_SUITE_BIP_GMAC_128:
	case WLAN_CIPHER_SUITE_BIP_GMAC_256:
		return ieee80211_crypto_aes_gmac_encrypt(tx);
	case WLAN_CIPHER_SUITE_GCMP:
	case WLAN_CIPHER_SUITE_GCMP_256:
		return ieee80211_crypto_gcmp_encrypt(tx);
	default:
		return ieee80211_crypto_hw_encrypt(tx);
	}

	return TX_DROP;
}

static ieee80211_tx_result debug_noinline
ieee80211_tx_h_calculate_duration(struct ieee80211_tx_data *tx)
{
	struct sk_buff *skb;
	struct ieee80211_hdr *hdr;
	int next_len;
	bool group_addr;

	skb_queue_walk(&tx->skbs, skb) {
		hdr = (void *) skb->data;
		if (unlikely(ieee80211_is_pspoll(hdr->frame_control)))
			break; /* must not overwrite AID */
		if (!skb_queue_is_last(&tx->skbs, skb)) {
			struct sk_buff *next = skb_queue_next(&tx->skbs, skb);
			next_len = next->len;
		} else
			next_len = 0;
		group_addr = is_multicast_ether_addr(hdr->addr1);

		hdr->duration_id =
			ieee80211_duration(tx, skb, group_addr, next_len);
	}

	return TX_CONTINUE;
}

/* actual transmit path */

static bool ieee80211_tx_prep_agg(struct ieee80211_tx_data *tx,
				  struct sk_buff *skb,
				  struct ieee80211_tx_info *info,
				  struct tid_ampdu_tx *tid_tx,
				  int tid)
{
	bool queued = false;
	bool reset_agg_timer = false;
	struct sk_buff *purge_skb = NULL;

	if (test_bit(HT_AGG_STATE_OPERATIONAL, &tid_tx->state)) {
		info->flags |= IEEE80211_TX_CTL_AMPDU;
		reset_agg_timer = true;
	} else if (test_bit(HT_AGG_STATE_WANT_START, &tid_tx->state)) {
		/*
		 * nothing -- this aggregation session is being started
		 * but that might still fail with the driver
		 */
	} else if (!tx->sta->sta.txq[tid]) {
		spin_lock(&tx->sta->lock);
		/*
		 * Need to re-check now, because we may get here
		 *
		 *  1) in the window during which the setup is actually
		 *     already done, but not marked yet because not all
		 *     packets are spliced over to the driver pending
		 *     queue yet -- if this happened we acquire the lock
		 *     either before or after the splice happens, but
		 *     need to recheck which of these cases happened.
		 *
		 *  2) during session teardown, if the OPERATIONAL bit
		 *     was cleared due to the teardown but the pointer
		 *     hasn't been assigned NULL yet (or we loaded it
		 *     before it was assigned) -- in this case it may
		 *     now be NULL which means we should just let the
		 *     packet pass through because splicing the frames
		 *     back is already done.
		 */
		tid_tx = rcu_dereference_protected_tid_tx(tx->sta, tid);

		if (!tid_tx) {
			/* do nothing, let packet pass through */
		} else if (test_bit(HT_AGG_STATE_OPERATIONAL, &tid_tx->state)) {
			info->flags |= IEEE80211_TX_CTL_AMPDU;
			reset_agg_timer = true;
		} else {
			queued = true;
			if (info->flags & IEEE80211_TX_CTL_NO_PS_BUFFER) {
				clear_sta_flag(tx->sta, WLAN_STA_SP);
				ps_dbg(tx->sta->sdata,
				       "STA %pM aid %d: SP frame queued, close the SP w/o telling the peer\n",
				       tx->sta->sta.addr, tx->sta->sta.aid);
			}
			info->control.vif = &tx->sdata->vif;
			info->flags |= IEEE80211_TX_INTFL_NEED_TXPROCESSING;
			info->flags &= ~IEEE80211_TX_TEMPORARY_FLAGS;
			__skb_queue_tail(&tid_tx->pending, skb);
			if (skb_queue_len(&tid_tx->pending) > STA_MAX_TX_BUFFER)
				purge_skb = __skb_dequeue(&tid_tx->pending);
		}
		spin_unlock(&tx->sta->lock);

		if (purge_skb)
			ieee80211_free_txskb(&tx->local->hw, purge_skb);
	}

	/* reset session timer */
	if (reset_agg_timer)
		tid_tx->last_tx = jiffies;

	return queued;
}

/*
 * initialises @tx
 * pass %NULL for the station if unknown, a valid pointer if known
 * or an ERR_PTR() if the station is known not to exist
 */
static ieee80211_tx_result
ieee80211_tx_prepare(struct ieee80211_sub_if_data *sdata,
		     struct ieee80211_tx_data *tx,
		     struct sta_info *sta, struct sk_buff *skb)
{
	struct ieee80211_local *local = sdata->local;
	struct ieee80211_hdr *hdr;
	struct ieee80211_tx_info *info = IEEE80211_SKB_CB(skb);
	int tid;

	memset(tx, 0, sizeof(*tx));
	tx->skb = skb;
	tx->local = local;
	tx->sdata = sdata;
	__skb_queue_head_init(&tx->skbs);

	/*
	 * If this flag is set to true anywhere, and we get here,
	 * we are doing the needed processing, so remove the flag
	 * now.
	 */
	info->flags &= ~IEEE80211_TX_INTFL_NEED_TXPROCESSING;

	hdr = (struct ieee80211_hdr *) skb->data;

	if (likely(sta)) {
		if (!IS_ERR(sta))
			tx->sta = sta;
	} else {
		if (sdata->vif.type == NL80211_IFTYPE_AP_VLAN) {
			tx->sta = rcu_dereference(sdata->u.vlan.sta);
			if (!tx->sta && sdata->wdev.use_4addr)
				return TX_DROP;
		} else if (info->flags & (IEEE80211_TX_INTFL_NL80211_FRAME_TX |
					  IEEE80211_TX_CTL_INJECTED) ||
			   tx->sdata->control_port_protocol == tx->skb->protocol) {
			tx->sta = sta_info_get_bss(sdata, hdr->addr1);
		}
		if (!tx->sta && !is_multicast_ether_addr(hdr->addr1))
			tx->sta = sta_info_get(sdata, hdr->addr1);
	}

	if (tx->sta && ieee80211_is_data_qos(hdr->frame_control) &&
	    !ieee80211_is_qos_nullfunc(hdr->frame_control) &&
	    ieee80211_hw_check(&local->hw, AMPDU_AGGREGATION) &&
	    !ieee80211_hw_check(&local->hw, TX_AMPDU_SETUP_IN_HW)) {
		struct tid_ampdu_tx *tid_tx;

		tid = ieee80211_get_tid(hdr);

		tid_tx = rcu_dereference(tx->sta->ampdu_mlme.tid_tx[tid]);
		if (tid_tx) {
			bool queued;

			queued = ieee80211_tx_prep_agg(tx, skb, info,
						       tid_tx, tid);

			if (unlikely(queued))
				return TX_QUEUED;
		}
	}

	if (is_multicast_ether_addr(hdr->addr1)) {
		tx->flags &= ~IEEE80211_TX_UNICAST;
		info->flags |= IEEE80211_TX_CTL_NO_ACK;
	} else
		tx->flags |= IEEE80211_TX_UNICAST;

	if (!(info->flags & IEEE80211_TX_CTL_DONTFRAG)) {
		if (!(tx->flags & IEEE80211_TX_UNICAST) ||
		    skb->len + FCS_LEN <= local->hw.wiphy->frag_threshold ||
		    info->flags & IEEE80211_TX_CTL_AMPDU)
			info->flags |= IEEE80211_TX_CTL_DONTFRAG;
	}

	if (!tx->sta)
		info->flags |= IEEE80211_TX_CTL_CLEAR_PS_FILT;
	else if (test_and_clear_sta_flag(tx->sta, WLAN_STA_CLEAR_PS_FILT)) {
		info->flags |= IEEE80211_TX_CTL_CLEAR_PS_FILT;
		ieee80211_check_fast_xmit(tx->sta);
	}

	info->flags |= IEEE80211_TX_CTL_FIRST_FRAGMENT;

	return TX_CONTINUE;
}

static struct txq_info *ieee80211_get_txq(struct ieee80211_local *local,
					  struct ieee80211_vif *vif,
					  struct sta_info *sta,
					  struct sk_buff *skb)
{
	struct ieee80211_hdr *hdr = (struct ieee80211_hdr *) skb->data;
	struct ieee80211_tx_info *info = IEEE80211_SKB_CB(skb);
	struct ieee80211_txq *txq = NULL;

	if ((info->flags & IEEE80211_TX_CTL_SEND_AFTER_DTIM) ||
	    (info->control.flags & IEEE80211_TX_CTRL_PS_RESPONSE))
		return NULL;

	if (!(info->control.flags & IEEE80211_TX_CTRL_HW_80211_ENCAP) &&
	    unlikely(!ieee80211_is_data_present(hdr->frame_control))) {
		if ((!ieee80211_is_mgmt(hdr->frame_control) ||
		     ieee80211_is_bufferable_mmpdu(hdr->frame_control) ||
		     vif->type == NL80211_IFTYPE_STATION) &&
		    sta && sta->uploaded) {
			/*
			 * This will be NULL if the driver didn't set the
			 * opt-in hardware flag.
			 */
			txq = sta->sta.txq[IEEE80211_NUM_TIDS];
		}
	} else if (sta) {
		u8 tid = skb->priority & IEEE80211_QOS_CTL_TID_MASK;

		if (!sta->uploaded)
			return NULL;

		txq = sta->sta.txq[tid];
	} else if (vif) {
		txq = vif->txq;
	}

	if (!txq)
		return NULL;

	return to_txq_info(txq);
}

static void ieee80211_set_skb_enqueue_time(struct sk_buff *skb)
{
	IEEE80211_SKB_CB(skb)->control.enqueue_time = codel_get_time();
}

static u32 codel_skb_len_func(const struct sk_buff *skb)
{
	return skb->len;
}

static codel_time_t codel_skb_time_func(const struct sk_buff *skb)
{
	const struct ieee80211_tx_info *info;

	info = (const struct ieee80211_tx_info *)skb->cb;
	return info->control.enqueue_time;
}

static struct sk_buff *codel_dequeue_func(struct codel_vars *cvars,
					  void *ctx)
{
	struct ieee80211_local *local;
	struct txq_info *txqi;
	struct fq *fq;
	struct fq_flow *flow;

	txqi = ctx;
	local = vif_to_sdata(txqi->txq.vif)->local;
	fq = &local->fq;

	if (cvars == &txqi->def_cvars)
		flow = &txqi->def_flow;
	else
		flow = &fq->flows[cvars - local->cvars];

	return fq_flow_dequeue(fq, flow);
}

static void codel_drop_func(struct sk_buff *skb,
			    void *ctx)
{
	struct ieee80211_local *local;
	struct ieee80211_hw *hw;
	struct txq_info *txqi;

	txqi = ctx;
	local = vif_to_sdata(txqi->txq.vif)->local;
	hw = &local->hw;

	ieee80211_free_txskb(hw, skb);
}

static struct sk_buff *fq_tin_dequeue_func(struct fq *fq,
					   struct fq_tin *tin,
					   struct fq_flow *flow)
{
	struct ieee80211_local *local;
	struct txq_info *txqi;
	struct codel_vars *cvars;
	struct codel_params *cparams;
	struct codel_stats *cstats;

	local = container_of(fq, struct ieee80211_local, fq);
	txqi = container_of(tin, struct txq_info, tin);
	cstats = &txqi->cstats;

	if (txqi->txq.sta) {
		struct sta_info *sta = container_of(txqi->txq.sta,
						    struct sta_info, sta);
		cparams = &sta->cparams;
	} else {
		cparams = &local->cparams;
	}

	if (flow == &txqi->def_flow)
		cvars = &txqi->def_cvars;
	else
		cvars = &local->cvars[flow - fq->flows];

	return codel_dequeue(txqi,
			     &flow->backlog,
			     cparams,
			     cvars,
			     cstats,
			     codel_skb_len_func,
			     codel_skb_time_func,
			     codel_drop_func,
			     codel_dequeue_func);
}

static void fq_skb_free_func(struct fq *fq,
			     struct fq_tin *tin,
			     struct fq_flow *flow,
			     struct sk_buff *skb)
{
	struct ieee80211_local *local;

	local = container_of(fq, struct ieee80211_local, fq);
	ieee80211_free_txskb(&local->hw, skb);
}

static struct fq_flow *fq_flow_get_default_func(struct fq *fq,
						struct fq_tin *tin,
						int idx,
						struct sk_buff *skb)
{
	struct txq_info *txqi;

	txqi = container_of(tin, struct txq_info, tin);
	return &txqi->def_flow;
}

static void ieee80211_txq_enqueue(struct ieee80211_local *local,
				  struct txq_info *txqi,
				  struct sk_buff *skb)
{
	struct fq *fq = &local->fq;
	struct fq_tin *tin = &txqi->tin;
	u32 flow_idx = fq_flow_idx(fq, skb);

	ieee80211_set_skb_enqueue_time(skb);

	spin_lock_bh(&fq->lock);
	fq_tin_enqueue(fq, tin, flow_idx, skb,
		       fq_skb_free_func,
		       fq_flow_get_default_func);
	spin_unlock_bh(&fq->lock);
}

static bool fq_vlan_filter_func(struct fq *fq, struct fq_tin *tin,
				struct fq_flow *flow, struct sk_buff *skb,
				void *data)
{
	struct ieee80211_tx_info *info = IEEE80211_SKB_CB(skb);

	return info->control.vif == data;
}

void ieee80211_txq_remove_vlan(struct ieee80211_local *local,
			       struct ieee80211_sub_if_data *sdata)
{
	struct fq *fq = &local->fq;
	struct txq_info *txqi;
	struct fq_tin *tin;
	struct ieee80211_sub_if_data *ap;

	if (WARN_ON(sdata->vif.type != NL80211_IFTYPE_AP_VLAN))
		return;

	ap = container_of(sdata->bss, struct ieee80211_sub_if_data, u.ap);

	if (!ap->vif.txq)
		return;

	txqi = to_txq_info(ap->vif.txq);
	tin = &txqi->tin;

	spin_lock_bh(&fq->lock);
	fq_tin_filter(fq, tin, fq_vlan_filter_func, &sdata->vif,
		      fq_skb_free_func);
	spin_unlock_bh(&fq->lock);
}

void ieee80211_txq_init(struct ieee80211_sub_if_data *sdata,
			struct sta_info *sta,
			struct txq_info *txqi, int tid)
{
	fq_tin_init(&txqi->tin);
	fq_flow_init(&txqi->def_flow);
	codel_vars_init(&txqi->def_cvars);
	codel_stats_init(&txqi->cstats);
	__skb_queue_head_init(&txqi->frags);
	INIT_LIST_HEAD(&txqi->schedule_order);

	txqi->txq.vif = &sdata->vif;

	if (!sta) {
		sdata->vif.txq = &txqi->txq;
		txqi->txq.tid = 0;
		txqi->txq.ac = IEEE80211_AC_BE;

		return;
	}

	if (tid == IEEE80211_NUM_TIDS) {
		if (sdata->vif.type == NL80211_IFTYPE_STATION) {
			/* Drivers need to opt in to the management MPDU TXQ */
			if (!ieee80211_hw_check(&sdata->local->hw,
						STA_MMPDU_TXQ))
				return;
		} else if (!ieee80211_hw_check(&sdata->local->hw,
					       BUFF_MMPDU_TXQ)) {
			/* Drivers need to opt in to the bufferable MMPDU TXQ */
			return;
		}
		txqi->txq.ac = IEEE80211_AC_VO;
	} else {
		txqi->txq.ac = ieee80211_ac_from_tid(tid);
	}

	txqi->txq.sta = &sta->sta;
	txqi->txq.tid = tid;
	sta->sta.txq[tid] = &txqi->txq;
}

void ieee80211_txq_purge(struct ieee80211_local *local,
			 struct txq_info *txqi)
{
	struct fq *fq = &local->fq;
	struct fq_tin *tin = &txqi->tin;

	spin_lock_bh(&fq->lock);
	fq_tin_reset(fq, tin, fq_skb_free_func);
	ieee80211_purge_tx_queue(&local->hw, &txqi->frags);
	spin_unlock_bh(&fq->lock);

	spin_lock_bh(&local->active_txq_lock[txqi->txq.ac]);
	list_del_init(&txqi->schedule_order);
	spin_unlock_bh(&local->active_txq_lock[txqi->txq.ac]);
}

void ieee80211_txq_set_params(struct ieee80211_local *local)
{
	if (local->hw.wiphy->txq_limit)
		local->fq.limit = local->hw.wiphy->txq_limit;
	else
		local->hw.wiphy->txq_limit = local->fq.limit;

	if (local->hw.wiphy->txq_memory_limit)
		local->fq.memory_limit = local->hw.wiphy->txq_memory_limit;
	else
		local->hw.wiphy->txq_memory_limit = local->fq.memory_limit;

	if (local->hw.wiphy->txq_quantum)
		local->fq.quantum = local->hw.wiphy->txq_quantum;
	else
		local->hw.wiphy->txq_quantum = local->fq.quantum;
}

int ieee80211_txq_setup_flows(struct ieee80211_local *local)
{
	struct fq *fq = &local->fq;
	int ret;
	int i;
	bool supp_vht = false;
	enum nl80211_band band;

	if (!local->ops->wake_tx_queue)
		return 0;

	ret = fq_init(fq, 4096);
	if (ret)
		return ret;

	/*
	 * If the hardware doesn't support VHT, it is safe to limit the maximum
	 * queue size. 4 Mbytes is 64 max-size aggregates in 802.11n.
	 */
	for (band = 0; band < NUM_NL80211_BANDS; band++) {
		struct ieee80211_supported_band *sband;

		sband = local->hw.wiphy->bands[band];
		if (!sband)
			continue;

		supp_vht = supp_vht || sband->vht_cap.vht_supported;
	}

	if (!supp_vht)
		fq->memory_limit = 4 << 20; /* 4 Mbytes */

	codel_params_init(&local->cparams);
	local->cparams.interval = MS2TIME(100);
	local->cparams.target = MS2TIME(20);
	local->cparams.ecn = true;

	local->cvars = kcalloc(fq->flows_cnt, sizeof(local->cvars[0]),
			       GFP_KERNEL);
	if (!local->cvars) {
		spin_lock_bh(&fq->lock);
		fq_reset(fq, fq_skb_free_func);
		spin_unlock_bh(&fq->lock);
		return -ENOMEM;
	}

	for (i = 0; i < fq->flows_cnt; i++)
		codel_vars_init(&local->cvars[i]);

	ieee80211_txq_set_params(local);

	return 0;
}

void ieee80211_txq_teardown_flows(struct ieee80211_local *local)
{
	struct fq *fq = &local->fq;

	if (!local->ops->wake_tx_queue)
		return;

	kfree(local->cvars);
	local->cvars = NULL;

	spin_lock_bh(&fq->lock);
	fq_reset(fq, fq_skb_free_func);
	spin_unlock_bh(&fq->lock);
}

static bool ieee80211_queue_skb(struct ieee80211_local *local,
				struct ieee80211_sub_if_data *sdata,
				struct sta_info *sta,
				struct sk_buff *skb)
{
	struct ieee80211_vif *vif;
	struct txq_info *txqi;

	if (!local->ops->wake_tx_queue ||
	    sdata->vif.type == NL80211_IFTYPE_MONITOR)
		return false;

	if (sdata->vif.type == NL80211_IFTYPE_AP_VLAN)
		sdata = container_of(sdata->bss,
				     struct ieee80211_sub_if_data, u.ap);

	vif = &sdata->vif;
	txqi = ieee80211_get_txq(local, vif, sta, skb);

	if (!txqi)
		return false;

	ieee80211_txq_enqueue(local, txqi, skb);

	schedule_and_wake_txq(local, txqi);

	return true;
}

static bool ieee80211_tx_frags(struct ieee80211_local *local,
			       struct ieee80211_vif *vif,
			       struct sta_info *sta,
			       struct sk_buff_head *skbs,
			       bool txpending)
{
	struct ieee80211_tx_control control = {};
	struct sk_buff *skb, *tmp;
	unsigned long flags;

	skb_queue_walk_safe(skbs, skb, tmp) {
		struct ieee80211_tx_info *info = IEEE80211_SKB_CB(skb);
		int q = info->hw_queue;

#ifdef CONFIG_MAC80211_VERBOSE_DEBUG
		if (WARN_ON_ONCE(q >= local->hw.queues)) {
			__skb_unlink(skb, skbs);
			ieee80211_free_txskb(&local->hw, skb);
			continue;
		}
#endif

		spin_lock_irqsave(&local->queue_stop_reason_lock, flags);
		if (local->queue_stop_reasons[q] ||
		    (!txpending && !skb_queue_empty(&local->pending[q]))) {
			if (unlikely(info->flags &
				     IEEE80211_TX_INTFL_OFFCHAN_TX_OK)) {
				if (local->queue_stop_reasons[q] &
				    ~BIT(IEEE80211_QUEUE_STOP_REASON_OFFCHANNEL)) {
					/*
					 * Drop off-channel frames if queues
					 * are stopped for any reason other
					 * than off-channel operation. Never
					 * queue them.
					 */
					spin_unlock_irqrestore(
						&local->queue_stop_reason_lock,
						flags);
					ieee80211_purge_tx_queue(&local->hw,
								 skbs);
					return true;
				}
			} else {

				/*
				 * Since queue is stopped, queue up frames for
				 * later transmission from the tx-pending
				 * tasklet when the queue is woken again.
				 */
				if (txpending)
					skb_queue_splice_init(skbs,
							      &local->pending[q]);
				else
					skb_queue_splice_tail_init(skbs,
								   &local->pending[q]);

				spin_unlock_irqrestore(&local->queue_stop_reason_lock,
						       flags);
				return false;
			}
		}
		spin_unlock_irqrestore(&local->queue_stop_reason_lock, flags);

		info->control.vif = vif;
		control.sta = sta ? &sta->sta : NULL;

		__skb_unlink(skb, skbs);
		drv_tx(local, &control, skb);
	}

	return true;
}

/*
 * Returns false if the frame couldn't be transmitted but was queued instead.
 */
static bool __ieee80211_tx(struct ieee80211_local *local,
			   struct sk_buff_head *skbs, int led_len,
			   struct sta_info *sta, bool txpending)
{
	struct ieee80211_tx_info *info;
	struct ieee80211_sub_if_data *sdata;
	struct ieee80211_vif *vif;
	struct sk_buff *skb;
	bool result = true;
	__le16 fc;

	if (WARN_ON(skb_queue_empty(skbs)))
		return true;

	skb = skb_peek(skbs);
	fc = ((struct ieee80211_hdr *)skb->data)->frame_control;
	info = IEEE80211_SKB_CB(skb);
	sdata = vif_to_sdata(info->control.vif);
	if (sta && !sta->uploaded)
		sta = NULL;

	switch (sdata->vif.type) {
	case NL80211_IFTYPE_MONITOR:
		if (sdata->u.mntr.flags & MONITOR_FLAG_ACTIVE) {
			vif = &sdata->vif;
			break;
		}
		sdata = rcu_dereference(local->monitor_sdata);
		if (sdata) {
			vif = &sdata->vif;
			info->hw_queue =
				vif->hw_queue[skb_get_queue_mapping(skb)];
		} else if (ieee80211_hw_check(&local->hw, QUEUE_CONTROL)) {
			ieee80211_purge_tx_queue(&local->hw, skbs);
			return true;
		} else
			vif = NULL;
		break;
	case NL80211_IFTYPE_AP_VLAN:
		sdata = container_of(sdata->bss,
				     struct ieee80211_sub_if_data, u.ap);
		/* fall through */
	default:
		vif = &sdata->vif;
		break;
	}

	result = ieee80211_tx_frags(local, vif, sta, skbs, txpending);

	ieee80211_tpt_led_trig_tx(local, fc, led_len);

	WARN_ON_ONCE(!skb_queue_empty(skbs));

	return result;
}

/*
 * Invoke TX handlers, return 0 on success and non-zero if the
 * frame was dropped or queued.
 *
 * The handlers are split into an early and late part. The latter is everything
 * that can be sensitive to reordering, and will be deferred to after packets
 * are dequeued from the intermediate queues (when they are enabled).
 */
static int invoke_tx_handlers_early(struct ieee80211_tx_data *tx)
{
	ieee80211_tx_result res = TX_DROP;

#define CALL_TXH(txh) \
	do {				\
		res = txh(tx);		\
		if (res != TX_CONTINUE)	\
			goto txh_done;	\
	} while (0)

	CALL_TXH(ieee80211_tx_h_dynamic_ps);
	CALL_TXH(ieee80211_tx_h_check_assoc);
	CALL_TXH(ieee80211_tx_h_ps_buf);
	CALL_TXH(ieee80211_tx_h_check_control_port_protocol);
	CALL_TXH(ieee80211_tx_h_select_key);
	if (!ieee80211_hw_check(&tx->local->hw, HAS_RATE_CONTROL))
		CALL_TXH(ieee80211_tx_h_rate_ctrl);

 txh_done:
	if (unlikely(res == TX_DROP)) {
		I802_DEBUG_INC(tx->local->tx_handlers_drop);
		if (tx->skb)
			ieee80211_free_txskb(&tx->local->hw, tx->skb);
		else
			ieee80211_purge_tx_queue(&tx->local->hw, &tx->skbs);
		return -1;
	} else if (unlikely(res == TX_QUEUED)) {
		I802_DEBUG_INC(tx->local->tx_handlers_queued);
		return -1;
	}

	return 0;
}

/*
 * Late handlers can be called while the sta lock is held. Handlers that can
 * cause packets to be generated will cause deadlock!
 */
static int invoke_tx_handlers_late(struct ieee80211_tx_data *tx)
{
	struct ieee80211_tx_info *info = IEEE80211_SKB_CB(tx->skb);
	ieee80211_tx_result res = TX_CONTINUE;

	if (unlikely(info->flags & IEEE80211_TX_INTFL_RETRANSMISSION)) {
		__skb_queue_tail(&tx->skbs, tx->skb);
		tx->skb = NULL;
		goto txh_done;
	}

	CALL_TXH(ieee80211_tx_h_michael_mic_add);
	CALL_TXH(ieee80211_tx_h_sequence);
	CALL_TXH(ieee80211_tx_h_fragment);
	/* handlers after fragment must be aware of tx info fragmentation! */
	CALL_TXH(ieee80211_tx_h_stats);
	CALL_TXH(ieee80211_tx_h_encrypt);
	if (!ieee80211_hw_check(&tx->local->hw, HAS_RATE_CONTROL))
		CALL_TXH(ieee80211_tx_h_calculate_duration);
#undef CALL_TXH

 txh_done:
	if (unlikely(res == TX_DROP)) {
		I802_DEBUG_INC(tx->local->tx_handlers_drop);
		if (tx->skb)
			ieee80211_free_txskb(&tx->local->hw, tx->skb);
		else
			ieee80211_purge_tx_queue(&tx->local->hw, &tx->skbs);
		return -1;
	} else if (unlikely(res == TX_QUEUED)) {
		I802_DEBUG_INC(tx->local->tx_handlers_queued);
		return -1;
	}

	return 0;
}

static int invoke_tx_handlers(struct ieee80211_tx_data *tx)
{
	int r = invoke_tx_handlers_early(tx);

	if (r)
		return r;
	return invoke_tx_handlers_late(tx);
}

bool ieee80211_tx_prepare_skb(struct ieee80211_hw *hw,
			      struct ieee80211_vif *vif, struct sk_buff *skb,
			      int band, struct ieee80211_sta **sta)
{
	struct ieee80211_sub_if_data *sdata = vif_to_sdata(vif);
	struct ieee80211_tx_info *info = IEEE80211_SKB_CB(skb);
	struct ieee80211_tx_data tx;
	struct sk_buff *skb2;

	if (ieee80211_tx_prepare(sdata, &tx, NULL, skb) == TX_DROP)
		return false;

	info->band = band;
	info->control.vif = vif;
	info->hw_queue = vif->hw_queue[skb_get_queue_mapping(skb)];

	if (invoke_tx_handlers(&tx))
		return false;

	if (sta) {
		if (tx.sta)
			*sta = &tx.sta->sta;
		else
			*sta = NULL;
	}

	/* this function isn't suitable for fragmented data frames */
	skb2 = __skb_dequeue(&tx.skbs);
	if (WARN_ON(skb2 != skb || !skb_queue_empty(&tx.skbs))) {
		ieee80211_free_txskb(hw, skb2);
		ieee80211_purge_tx_queue(hw, &tx.skbs);
		return false;
	}

	return true;
}
EXPORT_SYMBOL(ieee80211_tx_prepare_skb);

/*
 * Returns false if the frame couldn't be transmitted but was queued instead.
 */
static bool ieee80211_tx(struct ieee80211_sub_if_data *sdata,
			 struct sta_info *sta, struct sk_buff *skb,
			 bool txpending, u32 txdata_flags)
{
	struct ieee80211_local *local = sdata->local;
	struct ieee80211_tx_data tx;
	ieee80211_tx_result res_prepare;
	struct ieee80211_tx_info *info = IEEE80211_SKB_CB(skb);
	bool result = true;
	int led_len;

	if (unlikely(skb->len < 10)) {
		dev_kfree_skb(skb);
		return true;
	}

	/* initialises tx */
	led_len = skb->len;
	res_prepare = ieee80211_tx_prepare(sdata, &tx, sta, skb);

	tx.flags |= txdata_flags;

	if (unlikely(res_prepare == TX_DROP)) {
		ieee80211_free_txskb(&local->hw, skb);
		return true;
	} else if (unlikely(res_prepare == TX_QUEUED)) {
		return true;
	}

	/* set up hw_queue value early */
	if (!(info->flags & IEEE80211_TX_CTL_TX_OFFCHAN) ||
	    !ieee80211_hw_check(&local->hw, QUEUE_CONTROL))
		info->hw_queue =
			sdata->vif.hw_queue[skb_get_queue_mapping(skb)];

	if (invoke_tx_handlers_early(&tx))
		return true;

	if (ieee80211_queue_skb(local, sdata, tx.sta, tx.skb))
		return true;

	if (!invoke_tx_handlers_late(&tx))
		result = __ieee80211_tx(local, &tx.skbs, led_len,
					tx.sta, txpending);

	return result;
}

/* device xmit handlers */

static int ieee80211_skb_resize(struct ieee80211_sub_if_data *sdata,
				struct sk_buff *skb,
				int head_need, bool may_encrypt)
{
	struct ieee80211_local *local = sdata->local;
	struct ieee80211_hdr *hdr;
	bool enc_tailroom;
	int tail_need = 0;

	hdr = (struct ieee80211_hdr *) skb->data;
	enc_tailroom = may_encrypt &&
		       (sdata->crypto_tx_tailroom_needed_cnt ||
			ieee80211_is_mgmt(hdr->frame_control));

	if (enc_tailroom) {
		tail_need = IEEE80211_ENCRYPT_TAILROOM;
		tail_need -= skb_tailroom(skb);
		tail_need = max_t(int, tail_need, 0);
	}

	if (skb_cloned(skb) &&
	    (!ieee80211_hw_check(&local->hw, SUPPORTS_CLONED_SKBS) ||
	     !skb_clone_writable(skb, ETH_HLEN) || enc_tailroom))
		I802_DEBUG_INC(local->tx_expand_skb_head_cloned);
	else if (head_need || tail_need)
		I802_DEBUG_INC(local->tx_expand_skb_head);
	else
		return 0;

	if (pskb_expand_head(skb, head_need, tail_need, GFP_ATOMIC)) {
		wiphy_debug(local->hw.wiphy,
			    "failed to reallocate TX buffer\n");
		return -ENOMEM;
	}

	return 0;
}

void ieee80211_xmit(struct ieee80211_sub_if_data *sdata,
		    struct sta_info *sta, struct sk_buff *skb,
		    u32 txdata_flags)
{
	struct ieee80211_local *local = sdata->local;
	struct ieee80211_tx_info *info = IEEE80211_SKB_CB(skb);
	struct ieee80211_hdr *hdr;
	int headroom;
	bool may_encrypt;

	may_encrypt = !(info->flags & IEEE80211_TX_INTFL_DONT_ENCRYPT);

	headroom = local->tx_headroom;
	if (may_encrypt)
		headroom += sdata->encrypt_headroom;
	headroom -= skb_headroom(skb);
	headroom = max_t(int, 0, headroom);

	if (ieee80211_skb_resize(sdata, skb, headroom, may_encrypt)) {
		ieee80211_free_txskb(&local->hw, skb);
		return;
	}

	hdr = (struct ieee80211_hdr *) skb->data;
	info->control.vif = &sdata->vif;

	if (ieee80211_vif_is_mesh(&sdata->vif)) {
		if (ieee80211_is_data(hdr->frame_control) &&
		    is_unicast_ether_addr(hdr->addr1)) {
			if (mesh_nexthop_resolve(sdata, skb))
				return; /* skb queued: don't free */
		} else {
			ieee80211_mps_set_frame_flags(sdata, NULL, hdr);
		}
	}

	ieee80211_set_qos_hdr(sdata, skb);
	ieee80211_tx(sdata, sta, skb, false, txdata_flags);
}

static bool ieee80211_parse_tx_radiotap(struct ieee80211_local *local,
					struct sk_buff *skb)
{
	struct ieee80211_radiotap_iterator iterator;
	struct ieee80211_radiotap_header *rthdr =
		(struct ieee80211_radiotap_header *) skb->data;
	struct ieee80211_tx_info *info = IEEE80211_SKB_CB(skb);
	struct ieee80211_supported_band *sband =
		local->hw.wiphy->bands[info->band];
	int ret = ieee80211_radiotap_iterator_init(&iterator, rthdr, skb->len,
						   NULL);
	u16 txflags;
	u16 rate = 0;
	bool rate_found = false;
	u8 rate_retries = 0;
	u16 rate_flags = 0;
	u8 mcs_known, mcs_flags, mcs_bw;
	u16 vht_known;
	u8 vht_mcs = 0, vht_nss = 0;
	int i;

	info->flags |= IEEE80211_TX_INTFL_DONT_ENCRYPT |
		       IEEE80211_TX_CTL_DONTFRAG;

	/*
	 * for every radiotap entry that is present
	 * (ieee80211_radiotap_iterator_next returns -ENOENT when no more
	 * entries present, or -EINVAL on error)
	 */

	while (!ret) {
		ret = ieee80211_radiotap_iterator_next(&iterator);

		if (ret)
			continue;

		/* see if this argument is something we can use */
		switch (iterator.this_arg_index) {
		/*
		 * You must take care when dereferencing iterator.this_arg
		 * for multibyte types... the pointer is not aligned.  Use
		 * get_unaligned((type *)iterator.this_arg) to dereference
		 * iterator.this_arg for type "type" safely on all arches.
		*/
		case IEEE80211_RADIOTAP_FLAGS:
			if (*iterator.this_arg & IEEE80211_RADIOTAP_F_FCS) {
				/*
				 * this indicates that the skb we have been
				 * handed has the 32-bit FCS CRC at the end...
				 * we should react to that by snipping it off
				 * because it will be recomputed and added
				 * on transmission
				 */
				if (skb->len < (iterator._max_length + FCS_LEN))
					return false;

				skb_trim(skb, skb->len - FCS_LEN);
			}
			if (*iterator.this_arg & IEEE80211_RADIOTAP_F_WEP)
				info->flags &= ~IEEE80211_TX_INTFL_DONT_ENCRYPT;
			if (*iterator.this_arg & IEEE80211_RADIOTAP_F_FRAG)
				info->flags &= ~IEEE80211_TX_CTL_DONTFRAG;
			break;

		case IEEE80211_RADIOTAP_TX_FLAGS:
			txflags = get_unaligned_le16(iterator.this_arg);
			if (txflags & IEEE80211_RADIOTAP_F_TX_NOACK)
				info->flags |= IEEE80211_TX_CTL_NO_ACK;
			break;

		case IEEE80211_RADIOTAP_RATE:
			rate = *iterator.this_arg;
			rate_flags = 0;
			rate_found = true;
			break;

		case IEEE80211_RADIOTAP_DATA_RETRIES:
			rate_retries = *iterator.this_arg;
			break;

		case IEEE80211_RADIOTAP_MCS:
			mcs_known = iterator.this_arg[0];
			mcs_flags = iterator.this_arg[1];
			if (!(mcs_known & IEEE80211_RADIOTAP_MCS_HAVE_MCS))
				break;

			rate_found = true;
			rate = iterator.this_arg[2];
			rate_flags = IEEE80211_TX_RC_MCS;

			if (mcs_known & IEEE80211_RADIOTAP_MCS_HAVE_GI &&
			    mcs_flags & IEEE80211_RADIOTAP_MCS_SGI)
				rate_flags |= IEEE80211_TX_RC_SHORT_GI;

			mcs_bw = mcs_flags & IEEE80211_RADIOTAP_MCS_BW_MASK;
			if (mcs_known & IEEE80211_RADIOTAP_MCS_HAVE_BW &&
			    mcs_bw == IEEE80211_RADIOTAP_MCS_BW_40)
				rate_flags |= IEEE80211_TX_RC_40_MHZ_WIDTH;
			break;

		case IEEE80211_RADIOTAP_VHT:
			vht_known = get_unaligned_le16(iterator.this_arg);
			rate_found = true;

			rate_flags = IEEE80211_TX_RC_VHT_MCS;
			if ((vht_known & IEEE80211_RADIOTAP_VHT_KNOWN_GI) &&
			    (iterator.this_arg[2] &
			     IEEE80211_RADIOTAP_VHT_FLAG_SGI))
				rate_flags |= IEEE80211_TX_RC_SHORT_GI;
			if (vht_known &
			    IEEE80211_RADIOTAP_VHT_KNOWN_BANDWIDTH) {
				if (iterator.this_arg[3] == 1)
					rate_flags |=
						IEEE80211_TX_RC_40_MHZ_WIDTH;
				else if (iterator.this_arg[3] == 4)
					rate_flags |=
						IEEE80211_TX_RC_80_MHZ_WIDTH;
				else if (iterator.this_arg[3] == 11)
					rate_flags |=
						IEEE80211_TX_RC_160_MHZ_WIDTH;
			}

			vht_mcs = iterator.this_arg[4] >> 4;
			vht_nss = iterator.this_arg[4] & 0xF;
			break;

		/*
		 * Please update the file
		 * Documentation/networking/mac80211-injection.txt
		 * when parsing new fields here.
		 */

		default:
			break;
		}
	}

	if (ret != -ENOENT) /* ie, if we didn't simply run out of fields */
		return false;

	if (rate_found) {
		info->control.flags |= IEEE80211_TX_CTRL_RATE_INJECT;

		for (i = 0; i < IEEE80211_TX_MAX_RATES; i++) {
			info->control.rates[i].idx = -1;
			info->control.rates[i].flags = 0;
			info->control.rates[i].count = 0;
		}

		if (rate_flags & IEEE80211_TX_RC_MCS) {
			info->control.rates[0].idx = rate;
		} else if (rate_flags & IEEE80211_TX_RC_VHT_MCS) {
			ieee80211_rate_set_vht(info->control.rates, vht_mcs,
					       vht_nss);
		} else {
			for (i = 0; i < sband->n_bitrates; i++) {
				if (rate * 5 != sband->bitrates[i].bitrate)
					continue;

				info->control.rates[0].idx = i;
				break;
			}
		}

		if (info->control.rates[0].idx < 0)
			info->control.flags &= ~IEEE80211_TX_CTRL_RATE_INJECT;

		info->control.rates[0].flags = rate_flags;
		info->control.rates[0].count = min_t(u8, rate_retries + 1,
						     local->hw.max_rate_tries);
	}

	/*
	 * remove the radiotap header
	 * iterator->_max_length was sanity-checked against
	 * skb->len by iterator init
	 */
	skb_pull(skb, iterator._max_length);

	return true;
}

netdev_tx_t ieee80211_monitor_start_xmit(struct sk_buff *skb,
					 struct net_device *dev)
{
	struct ieee80211_local *local = wdev_priv(dev->ieee80211_ptr);
	struct ieee80211_chanctx_conf *chanctx_conf;
	struct ieee80211_radiotap_header *prthdr =
		(struct ieee80211_radiotap_header *)skb->data;
	struct ieee80211_tx_info *info = IEEE80211_SKB_CB(skb);
	struct ieee80211_hdr *hdr;
	struct ieee80211_sub_if_data *tmp_sdata, *sdata;
	struct cfg80211_chan_def *chandef;
	u16 len_rthdr;
	int hdrlen;

	/* check for not even having the fixed radiotap header part */
	if (unlikely(skb->len < sizeof(struct ieee80211_radiotap_header)))
		goto fail; /* too short to be possibly valid */

	/* is it a header version we can trust to find length from? */
	if (unlikely(prthdr->it_version))
		goto fail; /* only version 0 is supported */

	/* then there must be a radiotap header with a length we can use */
	len_rthdr = ieee80211_get_radiotap_len(skb->data);

	/* does the skb contain enough to deliver on the alleged length? */
	if (unlikely(skb->len < len_rthdr))
		goto fail; /* skb too short for claimed rt header extent */

	/*
	 * fix up the pointers accounting for the radiotap
	 * header still being in there.  We are being given
	 * a precooked IEEE80211 header so no need for
	 * normal processing
	 */
	skb_set_mac_header(skb, len_rthdr);
	/*
	 * these are just fixed to the end of the rt area since we
	 * don't have any better information and at this point, nobody cares
	 */
	skb_set_network_header(skb, len_rthdr);
	skb_set_transport_header(skb, len_rthdr);

	if (skb->len < len_rthdr + 2)
		goto fail;

	hdr = (struct ieee80211_hdr *)(skb->data + len_rthdr);
	hdrlen = ieee80211_hdrlen(hdr->frame_control);

	if (skb->len < len_rthdr + hdrlen)
		goto fail;

	/*
	 * Initialize skb->protocol if the injected frame is a data frame
	 * carrying a rfc1042 header
	 */
	if (ieee80211_is_data(hdr->frame_control) &&
	    skb->len >= len_rthdr + hdrlen + sizeof(rfc1042_header) + 2) {
		u8 *payload = (u8 *)hdr + hdrlen;

		if (ether_addr_equal(payload, rfc1042_header))
			skb->protocol = cpu_to_be16((payload[6] << 8) |
						    payload[7]);
	}

	/*
	 * Initialize skb->priority for QoS frames. This is put in the TID field
	 * of the frame before passing it to the driver.
	 */
	if (ieee80211_is_data_qos(hdr->frame_control)) {
		u8 *p = ieee80211_get_qos_ctl(hdr);
		skb->priority = *p & IEEE80211_QOS_CTL_TAG1D_MASK;
	}

	memset(info, 0, sizeof(*info));

	info->flags = IEEE80211_TX_CTL_REQ_TX_STATUS |
		      IEEE80211_TX_CTL_INJECTED;

	rcu_read_lock();

	/*
	 * We process outgoing injected frames that have a local address
	 * we handle as though they are non-injected frames.
	 * This code here isn't entirely correct, the local MAC address
	 * isn't always enough to find the interface to use; for proper
	 * VLAN/WDS support we will need a different mechanism (which
	 * likely isn't going to be monitor interfaces).
	 *
	 * This is necessary, for example, for old hostapd versions that
	 * don't use nl80211-based management TX/RX.
	 */
	sdata = IEEE80211_DEV_TO_SUB_IF(dev);

	list_for_each_entry_rcu(tmp_sdata, &local->interfaces, list) {
		if (!ieee80211_sdata_running(tmp_sdata))
			continue;
		if (tmp_sdata->vif.type == NL80211_IFTYPE_MONITOR ||
		    tmp_sdata->vif.type == NL80211_IFTYPE_AP_VLAN ||
		    tmp_sdata->vif.type == NL80211_IFTYPE_WDS)
			continue;
		if (ether_addr_equal(tmp_sdata->vif.addr, hdr->addr2)) {
			sdata = tmp_sdata;
			break;
		}
	}

	chanctx_conf = rcu_dereference(sdata->vif.chanctx_conf);
	if (!chanctx_conf) {
		tmp_sdata = rcu_dereference(local->monitor_sdata);
		if (tmp_sdata)
			chanctx_conf =
				rcu_dereference(tmp_sdata->vif.chanctx_conf);
	}

	if (chanctx_conf)
		chandef = &chanctx_conf->def;
	else if (!local->use_chanctx)
		chandef = &local->_oper_chandef;
	else
		goto fail_rcu;

	/*
	 * Frame injection is not allowed if beaconing is not allowed
	 * or if we need radar detection. Beaconing is usually not allowed when
	 * the mode or operation (Adhoc, AP, Mesh) does not support DFS.
	 * Passive scan is also used in world regulatory domains where
	 * your country is not known and as such it should be treated as
	 * NO TX unless the channel is explicitly allowed in which case
	 * your current regulatory domain would not have the passive scan
	 * flag.
	 *
	 * Since AP mode uses monitor interfaces to inject/TX management
	 * frames we can make AP mode the exception to this rule once it
	 * supports radar detection as its implementation can deal with
	 * radar detection by itself. We can do that later by adding a
	 * monitor flag interfaces used for AP support.
	 */
	if (!cfg80211_reg_can_beacon(local->hw.wiphy, chandef,
				     sdata->vif.type))
		goto fail_rcu;

	info->band = chandef->chan->band;

	/* process and remove the injection radiotap header */
	if (!ieee80211_parse_tx_radiotap(local, skb))
		goto fail_rcu;

	ieee80211_xmit(sdata, NULL, skb, 0);
	rcu_read_unlock();

	return NETDEV_TX_OK;

fail_rcu:
	rcu_read_unlock();
fail:
	dev_kfree_skb(skb);
	return NETDEV_TX_OK; /* meaning, we dealt with the skb */
}

static inline bool ieee80211_is_tdls_setup(struct sk_buff *skb)
{
	u16 ethertype = (skb->data[12] << 8) | skb->data[13];

	return ethertype == ETH_P_TDLS &&
	       skb->len > 14 &&
	       skb->data[14] == WLAN_TDLS_SNAP_RFTYPE;
}

int ieee80211_lookup_ra_sta(struct ieee80211_sub_if_data *sdata,
			    struct sk_buff *skb,
			    struct sta_info **sta_out)
{
	struct sta_info *sta;

	switch (sdata->vif.type) {
	case NL80211_IFTYPE_AP_VLAN:
		sta = rcu_dereference(sdata->u.vlan.sta);
		if (sta) {
			*sta_out = sta;
			return 0;
		} else if (sdata->wdev.use_4addr) {
			return -ENOLINK;
		}
		/* fall through */
	case NL80211_IFTYPE_AP:
	case NL80211_IFTYPE_OCB:
	case NL80211_IFTYPE_ADHOC:
		if (is_multicast_ether_addr(skb->data)) {
			*sta_out = ERR_PTR(-ENOENT);
			return 0;
		}
		sta = sta_info_get_bss(sdata, skb->data);
		break;
	case NL80211_IFTYPE_WDS:
		sta = sta_info_get(sdata, sdata->u.wds.remote_addr);
		break;
#ifdef CONFIG_MAC80211_MESH
	case NL80211_IFTYPE_MESH_POINT:
		/* determined much later */
		*sta_out = NULL;
		return 0;
#endif
	case NL80211_IFTYPE_STATION:
		if (sdata->wdev.wiphy->flags & WIPHY_FLAG_SUPPORTS_TDLS) {
			sta = sta_info_get(sdata, skb->data);
			if (sta && test_sta_flag(sta, WLAN_STA_TDLS_PEER)) {
				if (test_sta_flag(sta,
						  WLAN_STA_TDLS_PEER_AUTH)) {
					*sta_out = sta;
					return 0;
				}

				/*
				 * TDLS link during setup - throw out frames to
				 * peer. Allow TDLS-setup frames to unauthorized
				 * peers for the special case of a link teardown
				 * after a TDLS sta is removed due to being
				 * unreachable.
				 */
				if (!ieee80211_is_tdls_setup(skb))
					return -EINVAL;
			}

		}

		sta = sta_info_get(sdata, sdata->u.mgd.bssid);
		if (!sta)
			return -ENOLINK;
		break;
	default:
		return -EINVAL;
	}

	*sta_out = sta ?: ERR_PTR(-ENOENT);
	return 0;
}

static int ieee80211_store_ack_skb(struct ieee80211_local *local,
				   struct sk_buff *skb,
				   u32 *info_flags)
{
	struct sk_buff *ack_skb = skb_clone_sk(skb);
	u16 info_id = 0;

	if (ack_skb) {
		unsigned long flags;
		int id;

		spin_lock_irqsave(&local->ack_status_lock, flags);
		id = idr_alloc(&local->ack_status_frames, ack_skb,
			       1, 0x2000, GFP_ATOMIC);
		spin_unlock_irqrestore(&local->ack_status_lock, flags);

		if (id >= 0) {
			info_id = id;
			*info_flags |= IEEE80211_TX_CTL_REQ_TX_STATUS;
		} else {
			kfree_skb(ack_skb);
		}
	}

	return info_id;
}

/**
 * ieee80211_build_hdr - build 802.11 header in the given frame
 * @sdata: virtual interface to build the header for
 * @skb: the skb to build the header in
 * @info_flags: skb flags to set
 * @ctrl_flags: info control flags to set
 *
 * This function takes the skb with 802.3 header and reformats the header to
 * the appropriate IEEE 802.11 header based on which interface the packet is
 * being transmitted on.
 *
 * Note that this function also takes care of the TX status request and
 * potential unsharing of the SKB - this needs to be interleaved with the
 * header building.
 *
 * The function requires the read-side RCU lock held
 *
 * Returns: the (possibly reallocated) skb or an ERR_PTR() code
 */
static struct sk_buff *ieee80211_build_hdr(struct ieee80211_sub_if_data *sdata,
					   struct sk_buff *skb, u32 info_flags,
					   struct sta_info *sta, u32 ctrl_flags)
{
	struct ieee80211_local *local = sdata->local;
	struct ieee80211_tx_info *info;
	int head_need;
	u16 ethertype, hdrlen,  meshhdrlen = 0;
	__le16 fc;
	struct ieee80211_hdr hdr;
	struct ieee80211s_hdr mesh_hdr __maybe_unused;
	struct mesh_path __maybe_unused *mppath = NULL, *mpath = NULL;
	const u8 *encaps_data;
	int encaps_len, skip_header_bytes;
	bool wme_sta = false, authorized = false;
	bool tdls_peer;
	bool multicast;
	u16 info_id = 0;
	struct ieee80211_chanctx_conf *chanctx_conf;
	struct ieee80211_sub_if_data *ap_sdata;
	enum nl80211_band band;
	int ret;

	if (IS_ERR(sta))
		sta = NULL;

#ifdef CONFIG_MAC80211_DEBUGFS
	if (local->force_tx_status)
		info_flags |= IEEE80211_TX_CTL_REQ_TX_STATUS;
#endif

	/* convert Ethernet header to proper 802.11 header (based on
	 * operation mode) */
	ethertype = (skb->data[12] << 8) | skb->data[13];
	fc = cpu_to_le16(IEEE80211_FTYPE_DATA | IEEE80211_STYPE_DATA);

	switch (sdata->vif.type) {
	case NL80211_IFTYPE_AP_VLAN:
		if (sdata->wdev.use_4addr) {
			fc |= cpu_to_le16(IEEE80211_FCTL_FROMDS | IEEE80211_FCTL_TODS);
			/* RA TA DA SA */
			memcpy(hdr.addr1, sta->sta.addr, ETH_ALEN);
			memcpy(hdr.addr2, sdata->vif.addr, ETH_ALEN);
			memcpy(hdr.addr3, skb->data, ETH_ALEN);
			memcpy(hdr.addr4, skb->data + ETH_ALEN, ETH_ALEN);
			hdrlen = 30;
			authorized = test_sta_flag(sta, WLAN_STA_AUTHORIZED);
			wme_sta = sta->sta.wme;
		}
		ap_sdata = container_of(sdata->bss, struct ieee80211_sub_if_data,
					u.ap);
		chanctx_conf = rcu_dereference(ap_sdata->vif.chanctx_conf);
		if (!chanctx_conf) {
			ret = -ENOTCONN;
			goto free;
		}
		band = chanctx_conf->def.chan->band;
		if (sdata->wdev.use_4addr)
			break;
		/* fall through */
	case NL80211_IFTYPE_AP:
		if (sdata->vif.type == NL80211_IFTYPE_AP)
			chanctx_conf = rcu_dereference(sdata->vif.chanctx_conf);
		if (!chanctx_conf) {
			ret = -ENOTCONN;
			goto free;
		}
		fc |= cpu_to_le16(IEEE80211_FCTL_FROMDS);
		/* DA BSSID SA */
		memcpy(hdr.addr1, skb->data, ETH_ALEN);
		memcpy(hdr.addr2, sdata->vif.addr, ETH_ALEN);
		memcpy(hdr.addr3, skb->data + ETH_ALEN, ETH_ALEN);
		hdrlen = 24;
		band = chanctx_conf->def.chan->band;
		break;
	case NL80211_IFTYPE_WDS:
		fc |= cpu_to_le16(IEEE80211_FCTL_FROMDS | IEEE80211_FCTL_TODS);
		/* RA TA DA SA */
		memcpy(hdr.addr1, sdata->u.wds.remote_addr, ETH_ALEN);
		memcpy(hdr.addr2, sdata->vif.addr, ETH_ALEN);
		memcpy(hdr.addr3, skb->data, ETH_ALEN);
		memcpy(hdr.addr4, skb->data + ETH_ALEN, ETH_ALEN);
		hdrlen = 30;
		/*
		 * This is the exception! WDS style interfaces are prohibited
		 * when channel contexts are in used so this must be valid
		 */
		band = local->hw.conf.chandef.chan->band;
		break;
#ifdef CONFIG_MAC80211_MESH
	case NL80211_IFTYPE_MESH_POINT:
		if (!is_multicast_ether_addr(skb->data)) {
			struct sta_info *next_hop;
			bool mpp_lookup = true;

			mpath = mesh_path_lookup(sdata, skb->data);
			if (mpath) {
				mpp_lookup = false;
				next_hop = rcu_dereference(mpath->next_hop);
				if (!next_hop ||
				    !(mpath->flags & (MESH_PATH_ACTIVE |
						      MESH_PATH_RESOLVING)))
					mpp_lookup = true;
			}

			if (mpp_lookup) {
				mppath = mpp_path_lookup(sdata, skb->data);
				if (mppath)
					mppath->exp_time = jiffies;
			}

			if (mppath && mpath)
				mesh_path_del(sdata, mpath->dst);
		}

		/*
		 * Use address extension if it is a packet from
		 * another interface or if we know the destination
		 * is being proxied by a portal (i.e. portal address
		 * differs from proxied address)
		 */
		if (ether_addr_equal(sdata->vif.addr, skb->data + ETH_ALEN) &&
		    !(mppath && !ether_addr_equal(mppath->mpp, skb->data))) {
			hdrlen = ieee80211_fill_mesh_addresses(&hdr, &fc,
					skb->data, skb->data + ETH_ALEN);
			meshhdrlen = ieee80211_new_mesh_header(sdata, &mesh_hdr,
							       NULL, NULL);
		} else {
			/* DS -> MBSS (802.11-2012 13.11.3.3).
			 * For unicast with unknown forwarding information,
			 * destination might be in the MBSS or if that fails
			 * forwarded to another mesh gate. In either case
			 * resolution will be handled in ieee80211_xmit(), so
			 * leave the original DA. This also works for mcast */
			const u8 *mesh_da = skb->data;

			if (mppath)
				mesh_da = mppath->mpp;
			else if (mpath)
				mesh_da = mpath->dst;

			hdrlen = ieee80211_fill_mesh_addresses(&hdr, &fc,
					mesh_da, sdata->vif.addr);
			if (is_multicast_ether_addr(mesh_da))
				/* DA TA mSA AE:SA */
				meshhdrlen = ieee80211_new_mesh_header(
						sdata, &mesh_hdr,
						skb->data + ETH_ALEN, NULL);
			else
				/* RA TA mDA mSA AE:DA SA */
				meshhdrlen = ieee80211_new_mesh_header(
						sdata, &mesh_hdr, skb->data,
						skb->data + ETH_ALEN);

		}
		chanctx_conf = rcu_dereference(sdata->vif.chanctx_conf);
		if (!chanctx_conf) {
			ret = -ENOTCONN;
			goto free;
		}
		band = chanctx_conf->def.chan->band;

		/* For injected frames, fill RA right away as nexthop lookup
		 * will be skipped.
		 */
		if ((ctrl_flags & IEEE80211_TX_CTRL_SKIP_MPATH_LOOKUP) &&
		    is_zero_ether_addr(hdr.addr1))
			memcpy(hdr.addr1, skb->data, ETH_ALEN);
		break;
#endif
	case NL80211_IFTYPE_STATION:
		/* we already did checks when looking up the RA STA */
		tdls_peer = test_sta_flag(sta, WLAN_STA_TDLS_PEER);

		if (tdls_peer) {
			/* DA SA BSSID */
			memcpy(hdr.addr1, skb->data, ETH_ALEN);
			memcpy(hdr.addr2, skb->data + ETH_ALEN, ETH_ALEN);
			memcpy(hdr.addr3, sdata->u.mgd.bssid, ETH_ALEN);
			hdrlen = 24;
		}  else if (sdata->u.mgd.use_4addr &&
			    cpu_to_be16(ethertype) != sdata->control_port_protocol) {
			fc |= cpu_to_le16(IEEE80211_FCTL_FROMDS |
					  IEEE80211_FCTL_TODS);
			/* RA TA DA SA */
			memcpy(hdr.addr1, sdata->u.mgd.bssid, ETH_ALEN);
			memcpy(hdr.addr2, sdata->vif.addr, ETH_ALEN);
			memcpy(hdr.addr3, skb->data, ETH_ALEN);
			memcpy(hdr.addr4, skb->data + ETH_ALEN, ETH_ALEN);
			hdrlen = 30;
		} else {
			fc |= cpu_to_le16(IEEE80211_FCTL_TODS);
			/* BSSID SA DA */
			memcpy(hdr.addr1, sdata->u.mgd.bssid, ETH_ALEN);
			memcpy(hdr.addr2, skb->data + ETH_ALEN, ETH_ALEN);
			memcpy(hdr.addr3, skb->data, ETH_ALEN);
			hdrlen = 24;
		}
		chanctx_conf = rcu_dereference(sdata->vif.chanctx_conf);
		if (!chanctx_conf) {
			ret = -ENOTCONN;
			goto free;
		}
		band = chanctx_conf->def.chan->band;
		break;
	case NL80211_IFTYPE_OCB:
		/* DA SA BSSID */
		memcpy(hdr.addr1, skb->data, ETH_ALEN);
		memcpy(hdr.addr2, skb->data + ETH_ALEN, ETH_ALEN);
		eth_broadcast_addr(hdr.addr3);
		hdrlen = 24;
		chanctx_conf = rcu_dereference(sdata->vif.chanctx_conf);
		if (!chanctx_conf) {
			ret = -ENOTCONN;
			goto free;
		}
		band = chanctx_conf->def.chan->band;
		break;
	case NL80211_IFTYPE_ADHOC:
		/* DA SA BSSID */
		memcpy(hdr.addr1, skb->data, ETH_ALEN);
		memcpy(hdr.addr2, skb->data + ETH_ALEN, ETH_ALEN);
		memcpy(hdr.addr3, sdata->u.ibss.bssid, ETH_ALEN);
		hdrlen = 24;
		chanctx_conf = rcu_dereference(sdata->vif.chanctx_conf);
		if (!chanctx_conf) {
			ret = -ENOTCONN;
			goto free;
		}
		band = chanctx_conf->def.chan->band;
		break;
	default:
		ret = -EINVAL;
		goto free;
	}

	multicast = is_multicast_ether_addr(hdr.addr1);

	/* sta is always NULL for mesh */
	if (sta) {
		authorized = test_sta_flag(sta, WLAN_STA_AUTHORIZED);
		wme_sta = sta->sta.wme;
	} else if (ieee80211_vif_is_mesh(&sdata->vif)) {
		/* For mesh, the use of the QoS header is mandatory */
		wme_sta = true;
	}

	/* receiver does QoS (which also means we do) use it */
	if (wme_sta) {
		fc |= cpu_to_le16(IEEE80211_STYPE_QOS_DATA);
		hdrlen += 2;
	}

	/*
	 * Drop unicast frames to unauthorised stations unless they are
	 * EAPOL frames from the local station.
	 */
	if (unlikely(!ieee80211_vif_is_mesh(&sdata->vif) &&
		     (sdata->vif.type != NL80211_IFTYPE_OCB) &&
		     !multicast && !authorized &&
		     (cpu_to_be16(ethertype) != sdata->control_port_protocol ||
		      !ether_addr_equal(sdata->vif.addr, skb->data + ETH_ALEN)))) {
#ifdef CONFIG_MAC80211_VERBOSE_DEBUG
		net_info_ratelimited("%s: dropped frame to %pM (unauthorized port)\n",
				    sdata->name, hdr.addr1);
#endif

		I802_DEBUG_INC(local->tx_handlers_drop_unauth_port);

		ret = -EPERM;
		goto free;
	}

	if (unlikely(!multicast && skb->sk &&
		     skb_shinfo(skb)->tx_flags & SKBTX_WIFI_STATUS))
		info_id = ieee80211_store_ack_skb(local, skb, &info_flags);

	/*
	 * If the skb is shared we need to obtain our own copy.
	 */
	if (skb_shared(skb)) {
		struct sk_buff *tmp_skb = skb;

		/* can't happen -- skb is a clone if info_id != 0 */
		WARN_ON(info_id);

		skb = skb_clone(skb, GFP_ATOMIC);
		kfree_skb(tmp_skb);

		if (!skb) {
			ret = -ENOMEM;
			goto free;
		}
	}

	hdr.frame_control = fc;
	hdr.duration_id = 0;
	hdr.seq_ctrl = 0;

	skip_header_bytes = ETH_HLEN;
	if (ethertype == ETH_P_AARP || ethertype == ETH_P_IPX) {
		encaps_data = bridge_tunnel_header;
		encaps_len = sizeof(bridge_tunnel_header);
		skip_header_bytes -= 2;
	} else if (ethertype >= ETH_P_802_3_MIN) {
		encaps_data = rfc1042_header;
		encaps_len = sizeof(rfc1042_header);
		skip_header_bytes -= 2;
	} else {
		encaps_data = NULL;
		encaps_len = 0;
	}

	skb_pull(skb, skip_header_bytes);
	head_need = hdrlen + encaps_len + meshhdrlen - skb_headroom(skb);

	/*
	 * So we need to modify the skb header and hence need a copy of
	 * that. The head_need variable above doesn't, so far, include
	 * the needed header space that we don't need right away. If we
	 * can, then we don't reallocate right now but only after the
	 * frame arrives at the master device (if it does...)
	 *
	 * If we cannot, however, then we will reallocate to include all
	 * the ever needed space. Also, if we need to reallocate it anyway,
	 * make it big enough for everything we may ever need.
	 */

	if (head_need > 0 || skb_cloned(skb)) {
		head_need += sdata->encrypt_headroom;
		head_need += local->tx_headroom;
		head_need = max_t(int, 0, head_need);
		if (ieee80211_skb_resize(sdata, skb, head_need, true)) {
			ieee80211_free_txskb(&local->hw, skb);
			skb = NULL;
			return ERR_PTR(-ENOMEM);
		}
	}

	if (encaps_data)
		memcpy(skb_push(skb, encaps_len), encaps_data, encaps_len);

#ifdef CONFIG_MAC80211_MESH
	if (meshhdrlen > 0)
		memcpy(skb_push(skb, meshhdrlen), &mesh_hdr, meshhdrlen);
#endif

	if (ieee80211_is_data_qos(fc)) {
		__le16 *qos_control;

		qos_control = skb_push(skb, 2);
		memcpy(skb_push(skb, hdrlen - 2), &hdr, hdrlen - 2);
		/*
		 * Maybe we could actually set some fields here, for now just
		 * initialise to zero to indicate no special operation.
		 */
		*qos_control = 0;
	} else
		memcpy(skb_push(skb, hdrlen), &hdr, hdrlen);

	skb_reset_mac_header(skb);

	info = IEEE80211_SKB_CB(skb);
	memset(info, 0, sizeof(*info));

	info->flags = info_flags;
	info->ack_frame_id = info_id;
	info->band = band;
	info->control.flags = ctrl_flags;

	return skb;
 free:
	kfree_skb(skb);
	return ERR_PTR(ret);
}

/*
 * fast-xmit overview
 *
 * The core idea of this fast-xmit is to remove per-packet checks by checking
 * them out of band. ieee80211_check_fast_xmit() implements the out-of-band
 * checks that are needed to get the sta->fast_tx pointer assigned, after which
 * much less work can be done per packet. For example, fragmentation must be
 * disabled or the fast_tx pointer will not be set. All the conditions are seen
 * in the code here.
 *
 * Once assigned, the fast_tx data structure also caches the per-packet 802.11
 * header and other data to aid packet processing in ieee80211_xmit_fast().
 *
 * The most difficult part of this is that when any of these assumptions
 * change, an external trigger (i.e. a call to ieee80211_clear_fast_xmit(),
 * ieee80211_check_fast_xmit() or friends) is required to reset the data,
 * since the per-packet code no longer checks the conditions. This is reflected
 * by the calls to these functions throughout the rest of the code, and must be
 * maintained if any of the TX path checks change.
 */

void ieee80211_check_fast_xmit(struct sta_info *sta)
{
	struct ieee80211_fast_tx build = {}, *fast_tx = NULL, *old;
	struct ieee80211_local *local = sta->local;
	struct ieee80211_sub_if_data *sdata = sta->sdata;
	struct ieee80211_hdr *hdr = (void *)build.hdr;
	struct ieee80211_chanctx_conf *chanctx_conf;
	__le16 fc;

	if (!ieee80211_hw_check(&local->hw, SUPPORT_FAST_XMIT))
		return;

	/* Locking here protects both the pointer itself, and against concurrent
	 * invocations winning data access races to, e.g., the key pointer that
	 * is used.
	 * Without it, the invocation of this function right after the key
	 * pointer changes wouldn't be sufficient, as another CPU could access
	 * the pointer, then stall, and then do the cache update after the CPU
	 * that invalidated the key.
	 * With the locking, such scenarios cannot happen as the check for the
	 * key and the fast-tx assignment are done atomically, so the CPU that
	 * modifies the key will either wait or other one will see the key
	 * cleared/changed already.
	 */
	spin_lock_bh(&sta->lock);
	if (ieee80211_hw_check(&local->hw, SUPPORTS_PS) &&
	    !ieee80211_hw_check(&local->hw, SUPPORTS_DYNAMIC_PS) &&
	    sdata->vif.type == NL80211_IFTYPE_STATION)
		goto out;

	if (!test_sta_flag(sta, WLAN_STA_AUTHORIZED))
		goto out;

	if (test_sta_flag(sta, WLAN_STA_PS_STA) ||
	    test_sta_flag(sta, WLAN_STA_PS_DRIVER) ||
	    test_sta_flag(sta, WLAN_STA_PS_DELIVER) ||
	    test_sta_flag(sta, WLAN_STA_CLEAR_PS_FILT))
		goto out;

	if (sdata->noack_map)
		goto out;

	/* fast-xmit doesn't handle fragmentation at all */
	if (local->hw.wiphy->frag_threshold != (u32)-1 &&
	    !ieee80211_hw_check(&local->hw, SUPPORTS_TX_FRAG))
		goto out;

	rcu_read_lock();
	chanctx_conf = rcu_dereference(sdata->vif.chanctx_conf);
	if (!chanctx_conf) {
		rcu_read_unlock();
		goto out;
	}
	build.band = chanctx_conf->def.chan->band;
	rcu_read_unlock();

	fc = cpu_to_le16(IEEE80211_FTYPE_DATA | IEEE80211_STYPE_DATA);

	switch (sdata->vif.type) {
	case NL80211_IFTYPE_ADHOC:
		/* DA SA BSSID */
		build.da_offs = offsetof(struct ieee80211_hdr, addr1);
		build.sa_offs = offsetof(struct ieee80211_hdr, addr2);
		memcpy(hdr->addr3, sdata->u.ibss.bssid, ETH_ALEN);
		build.hdr_len = 24;
		break;
	case NL80211_IFTYPE_STATION:
		if (test_sta_flag(sta, WLAN_STA_TDLS_PEER)) {
			/* DA SA BSSID */
			build.da_offs = offsetof(struct ieee80211_hdr, addr1);
			build.sa_offs = offsetof(struct ieee80211_hdr, addr2);
			memcpy(hdr->addr3, sdata->u.mgd.bssid, ETH_ALEN);
			build.hdr_len = 24;
			break;
		}

		if (sdata->u.mgd.use_4addr) {
			/* non-regular ethertype cannot use the fastpath */
			fc |= cpu_to_le16(IEEE80211_FCTL_FROMDS |
					  IEEE80211_FCTL_TODS);
			/* RA TA DA SA */
			memcpy(hdr->addr1, sdata->u.mgd.bssid, ETH_ALEN);
			memcpy(hdr->addr2, sdata->vif.addr, ETH_ALEN);
			build.da_offs = offsetof(struct ieee80211_hdr, addr3);
			build.sa_offs = offsetof(struct ieee80211_hdr, addr4);
			build.hdr_len = 30;
			break;
		}
		fc |= cpu_to_le16(IEEE80211_FCTL_TODS);
		/* BSSID SA DA */
		memcpy(hdr->addr1, sdata->u.mgd.bssid, ETH_ALEN);
		build.da_offs = offsetof(struct ieee80211_hdr, addr3);
		build.sa_offs = offsetof(struct ieee80211_hdr, addr2);
		build.hdr_len = 24;
		break;
	case NL80211_IFTYPE_AP_VLAN:
		if (sdata->wdev.use_4addr) {
			fc |= cpu_to_le16(IEEE80211_FCTL_FROMDS |
					  IEEE80211_FCTL_TODS);
			/* RA TA DA SA */
			memcpy(hdr->addr1, sta->sta.addr, ETH_ALEN);
			memcpy(hdr->addr2, sdata->vif.addr, ETH_ALEN);
			build.da_offs = offsetof(struct ieee80211_hdr, addr3);
			build.sa_offs = offsetof(struct ieee80211_hdr, addr4);
			build.hdr_len = 30;
			break;
		}
		/* fall through */
	case NL80211_IFTYPE_AP:
		fc |= cpu_to_le16(IEEE80211_FCTL_FROMDS);
		/* DA BSSID SA */
		build.da_offs = offsetof(struct ieee80211_hdr, addr1);
		memcpy(hdr->addr2, sdata->vif.addr, ETH_ALEN);
		build.sa_offs = offsetof(struct ieee80211_hdr, addr3);
		build.hdr_len = 24;
		break;
	default:
		/* not handled on fast-xmit */
		goto out;
	}

	if (sta->sta.wme) {
		build.hdr_len += 2;
		fc |= cpu_to_le16(IEEE80211_STYPE_QOS_DATA);
	}

	/* We store the key here so there's no point in using rcu_dereference()
	 * but that's fine because the code that changes the pointers will call
	 * this function after doing so. For a single CPU that would be enough,
	 * for multiple see the comment above.
	 */
	build.key = rcu_access_pointer(sta->ptk[sta->ptk_idx]);
	if (!build.key)
		build.key = rcu_access_pointer(sdata->default_unicast_key);
	if (build.key) {
		bool gen_iv, iv_spc, mmic;

		gen_iv = build.key->conf.flags & IEEE80211_KEY_FLAG_GENERATE_IV;
		iv_spc = build.key->conf.flags & IEEE80211_KEY_FLAG_PUT_IV_SPACE;
		mmic = build.key->conf.flags &
			(IEEE80211_KEY_FLAG_GENERATE_MMIC |
			 IEEE80211_KEY_FLAG_PUT_MIC_SPACE);

		/* don't handle software crypto */
		if (!(build.key->flags & KEY_FLAG_UPLOADED_TO_HARDWARE))
			goto out;

		/* Key is being removed */
		if (build.key->flags & KEY_FLAG_TAINTED)
			goto out;

		switch (build.key->conf.cipher) {
		case WLAN_CIPHER_SUITE_CCMP:
		case WLAN_CIPHER_SUITE_CCMP_256:
			if (gen_iv)
				build.pn_offs = build.hdr_len;
			if (gen_iv || iv_spc)
				build.hdr_len += IEEE80211_CCMP_HDR_LEN;
			break;
		case WLAN_CIPHER_SUITE_GCMP:
		case WLAN_CIPHER_SUITE_GCMP_256:
			if (gen_iv)
				build.pn_offs = build.hdr_len;
			if (gen_iv || iv_spc)
				build.hdr_len += IEEE80211_GCMP_HDR_LEN;
			break;
		case WLAN_CIPHER_SUITE_TKIP:
			/* cannot handle MMIC or IV generation in xmit-fast */
			if (mmic || gen_iv)
				goto out;
			if (iv_spc)
				build.hdr_len += IEEE80211_TKIP_IV_LEN;
			break;
		case WLAN_CIPHER_SUITE_WEP40:
		case WLAN_CIPHER_SUITE_WEP104:
			/* cannot handle IV generation in fast-xmit */
			if (gen_iv)
				goto out;
			if (iv_spc)
				build.hdr_len += IEEE80211_WEP_IV_LEN;
			break;
		case WLAN_CIPHER_SUITE_AES_CMAC:
		case WLAN_CIPHER_SUITE_BIP_CMAC_256:
		case WLAN_CIPHER_SUITE_BIP_GMAC_128:
		case WLAN_CIPHER_SUITE_BIP_GMAC_256:
			WARN(1,
			     "management cipher suite 0x%x enabled for data\n",
			     build.key->conf.cipher);
			goto out;
		default:
			/* we don't know how to generate IVs for this at all */
			if (WARN_ON(gen_iv))
				goto out;
			/* pure hardware keys are OK, of course */
			if (!(build.key->flags & KEY_FLAG_CIPHER_SCHEME))
				break;
			/* cipher scheme might require space allocation */
			if (iv_spc &&
			    build.key->conf.iv_len > IEEE80211_FAST_XMIT_MAX_IV)
				goto out;
			if (iv_spc)
				build.hdr_len += build.key->conf.iv_len;
		}

		fc |= cpu_to_le16(IEEE80211_FCTL_PROTECTED);
	}

	hdr->frame_control = fc;

	memcpy(build.hdr + build.hdr_len,
	       rfc1042_header,  sizeof(rfc1042_header));
	build.hdr_len += sizeof(rfc1042_header);

	fast_tx = kmemdup(&build, sizeof(build), GFP_ATOMIC);
	/* if the kmemdup fails, continue w/o fast_tx */
	if (!fast_tx)
		goto out;

 out:
	/* we might have raced against another call to this function */
	old = rcu_dereference_protected(sta->fast_tx,
					lockdep_is_held(&sta->lock));
	rcu_assign_pointer(sta->fast_tx, fast_tx);
	if (old)
		kfree_rcu(old, rcu_head);
	spin_unlock_bh(&sta->lock);
}

void ieee80211_check_fast_xmit_all(struct ieee80211_local *local)
{
	struct sta_info *sta;

	rcu_read_lock();
	list_for_each_entry_rcu(sta, &local->sta_list, list)
		ieee80211_check_fast_xmit(sta);
	rcu_read_unlock();
}

void ieee80211_check_fast_xmit_iface(struct ieee80211_sub_if_data *sdata)
{
	struct ieee80211_local *local = sdata->local;
	struct sta_info *sta;

	rcu_read_lock();

	list_for_each_entry_rcu(sta, &local->sta_list, list) {
		if (sdata != sta->sdata &&
		    (!sta->sdata->bss || sta->sdata->bss != sdata->bss))
			continue;
		ieee80211_check_fast_xmit(sta);
	}

	rcu_read_unlock();
}

void ieee80211_clear_fast_xmit(struct sta_info *sta)
{
	struct ieee80211_fast_tx *fast_tx;

	spin_lock_bh(&sta->lock);
	fast_tx = rcu_dereference_protected(sta->fast_tx,
					    lockdep_is_held(&sta->lock));
	RCU_INIT_POINTER(sta->fast_tx, NULL);
	spin_unlock_bh(&sta->lock);

	if (fast_tx)
		kfree_rcu(fast_tx, rcu_head);
}

static bool ieee80211_amsdu_realloc_pad(struct ieee80211_local *local,
					struct sk_buff *skb, int headroom)
{
	if (skb_headroom(skb) < headroom) {
		I802_DEBUG_INC(local->tx_expand_skb_head);

		if (pskb_expand_head(skb, headroom, 0, GFP_ATOMIC)) {
			wiphy_debug(local->hw.wiphy,
				    "failed to reallocate TX buffer\n");
			return false;
		}
	}

	return true;
}

static bool ieee80211_amsdu_prepare_head(struct ieee80211_sub_if_data *sdata,
					 struct ieee80211_fast_tx *fast_tx,
					 struct sk_buff *skb)
{
	struct ieee80211_local *local = sdata->local;
	struct ieee80211_tx_info *info = IEEE80211_SKB_CB(skb);
	struct ieee80211_hdr *hdr;
	struct ethhdr *amsdu_hdr;
	int hdr_len = fast_tx->hdr_len - sizeof(rfc1042_header);
	int subframe_len = skb->len - hdr_len;
	void *data;
	u8 *qc, *h_80211_src, *h_80211_dst;
	const u8 *bssid;

	if (info->flags & IEEE80211_TX_CTL_RATE_CTRL_PROBE)
		return false;

	if (info->control.flags & IEEE80211_TX_CTRL_AMSDU)
		return true;

	if (!ieee80211_amsdu_realloc_pad(local, skb, sizeof(*amsdu_hdr)))
		return false;

	data = skb_push(skb, sizeof(*amsdu_hdr));
	memmove(data, data + sizeof(*amsdu_hdr), hdr_len);
	hdr = data;
	amsdu_hdr = data + hdr_len;
	/* h_80211_src/dst is addr* field within hdr */
	h_80211_src = data + fast_tx->sa_offs;
	h_80211_dst = data + fast_tx->da_offs;

	amsdu_hdr->h_proto = cpu_to_be16(subframe_len);
	ether_addr_copy(amsdu_hdr->h_source, h_80211_src);
	ether_addr_copy(amsdu_hdr->h_dest, h_80211_dst);

	/* according to IEEE 802.11-2012 8.3.2 table 8-19, the outer SA/DA
	 * fields needs to be changed to BSSID for A-MSDU frames depending
	 * on FromDS/ToDS values.
	 */
	switch (sdata->vif.type) {
	case NL80211_IFTYPE_STATION:
		bssid = sdata->u.mgd.bssid;
		break;
	case NL80211_IFTYPE_AP:
	case NL80211_IFTYPE_AP_VLAN:
		bssid = sdata->vif.addr;
		break;
	default:
		bssid = NULL;
	}

	if (bssid && ieee80211_has_fromds(hdr->frame_control))
		ether_addr_copy(h_80211_src, bssid);

	if (bssid && ieee80211_has_tods(hdr->frame_control))
		ether_addr_copy(h_80211_dst, bssid);

	qc = ieee80211_get_qos_ctl(hdr);
	*qc |= IEEE80211_QOS_CTL_A_MSDU_PRESENT;

	info->control.flags |= IEEE80211_TX_CTRL_AMSDU;

	return true;
}

static bool ieee80211_amsdu_aggregate(struct ieee80211_sub_if_data *sdata,
				      struct sta_info *sta,
				      struct ieee80211_fast_tx *fast_tx,
				      struct sk_buff *skb)
{
	struct ieee80211_local *local = sdata->local;
	struct fq *fq = &local->fq;
	struct fq_tin *tin;
	struct fq_flow *flow;
	u8 tid = skb->priority & IEEE80211_QOS_CTL_TAG1D_MASK;
	struct ieee80211_txq *txq = sta->sta.txq[tid];
	struct txq_info *txqi;
	struct sk_buff **frag_tail, *head;
	int subframe_len = skb->len - ETH_ALEN;
	u8 max_subframes = sta->sta.max_amsdu_subframes;
	int max_frags = local->hw.max_tx_fragments;
	int max_amsdu_len = sta->sta.max_amsdu_len;
	int orig_truesize;
	u32 flow_idx;
	__be16 len;
	void *data;
	bool ret = false;
	unsigned int orig_len;
	int n = 2, nfrags, pad = 0;
	u16 hdrlen;

	if (!ieee80211_hw_check(&local->hw, TX_AMSDU))
		return false;

	if (skb_is_gso(skb))
		return false;

	if (!txq)
		return false;

	txqi = to_txq_info(txq);
	if (test_bit(IEEE80211_TXQ_NO_AMSDU, &txqi->flags))
		return false;

	if (sta->sta.max_rc_amsdu_len)
		max_amsdu_len = min_t(int, max_amsdu_len,
				      sta->sta.max_rc_amsdu_len);

	if (sta->sta.max_tid_amsdu_len[tid])
		max_amsdu_len = min_t(int, max_amsdu_len,
				      sta->sta.max_tid_amsdu_len[tid]);

	flow_idx = fq_flow_idx(fq, skb);

	spin_lock_bh(&fq->lock);

	/* TODO: Ideally aggregation should be done on dequeue to remain
	 * responsive to environment changes.
	 */

	tin = &txqi->tin;
	flow = fq_flow_classify(fq, tin, flow_idx, skb,
				fq_flow_get_default_func);
	head = skb_peek_tail(&flow->queue);
	if (!head || skb_is_gso(head))
		goto out;

	orig_truesize = head->truesize;
	orig_len = head->len;

	if (skb->len + head->len > max_amsdu_len)
		goto out;

	nfrags = 1 + skb_shinfo(skb)->nr_frags;
	nfrags += 1 + skb_shinfo(head)->nr_frags;
	frag_tail = &skb_shinfo(head)->frag_list;
	while (*frag_tail) {
		nfrags += 1 + skb_shinfo(*frag_tail)->nr_frags;
		frag_tail = &(*frag_tail)->next;
		n++;
	}

	if (max_subframes && n > max_subframes)
		goto out;

	if (max_frags && nfrags > max_frags)
		goto out;

	if (!drv_can_aggregate_in_amsdu(local, head, skb))
		goto out;

	if (!ieee80211_amsdu_prepare_head(sdata, fast_tx, head))
		goto out;

	/*
	 * Pad out the previous subframe to a multiple of 4 by adding the
	 * padding to the next one, that's being added. Note that head->len
	 * is the length of the full A-MSDU, but that works since each time
	 * we add a new subframe we pad out the previous one to a multiple
	 * of 4 and thus it no longer matters in the next round.
	 */
	hdrlen = fast_tx->hdr_len - sizeof(rfc1042_header);
	if ((head->len - hdrlen) & 3)
		pad = 4 - ((head->len - hdrlen) & 3);

	if (!ieee80211_amsdu_realloc_pad(local, skb, sizeof(rfc1042_header) +
						     2 + pad))
		goto out_recalc;

	ret = true;
	data = skb_push(skb, ETH_ALEN + 2);
	memmove(data, data + ETH_ALEN + 2, 2 * ETH_ALEN);

	data += 2 * ETH_ALEN;
	len = cpu_to_be16(subframe_len);
	memcpy(data, &len, 2);
	memcpy(data + 2, rfc1042_header, sizeof(rfc1042_header));

	memset(skb_push(skb, pad), 0, pad);

	head->len += skb->len;
	head->data_len += skb->len;
	*frag_tail = skb;

out_recalc:
	fq->memory_usage += head->truesize - orig_truesize;
	if (head->len != orig_len) {
		flow->backlog += head->len - orig_len;
		tin->backlog_bytes += head->len - orig_len;

		fq_recalc_backlog(fq, tin, flow);
	}
out:
	spin_unlock_bh(&fq->lock);

	return ret;
}

/*
 * Can be called while the sta lock is held. Anything that can cause packets to
 * be generated will cause deadlock!
 */
static void ieee80211_xmit_fast_finish(struct ieee80211_sub_if_data *sdata,
				       struct sta_info *sta, u8 pn_offs,
				       struct ieee80211_key *key,
				       struct sk_buff *skb)
{
	struct ieee80211_tx_info *info = IEEE80211_SKB_CB(skb);
	struct ieee80211_hdr *hdr = (void *)skb->data;
	u8 tid = IEEE80211_NUM_TIDS;

	if (key)
		info->control.hw_key = &key->conf;

	ieee80211_tx_stats(skb->dev, skb->len);

	if (hdr->frame_control & cpu_to_le16(IEEE80211_STYPE_QOS_DATA)) {
		tid = skb->priority & IEEE80211_QOS_CTL_TAG1D_MASK;
		hdr->seq_ctrl = ieee80211_tx_next_seq(sta, tid);
	} else {
		info->flags |= IEEE80211_TX_CTL_ASSIGN_SEQ;
		hdr->seq_ctrl = cpu_to_le16(sdata->sequence_number);
		sdata->sequence_number += 0x10;
	}

	if (skb_shinfo(skb)->gso_size)
		sta->tx_stats.msdu[tid] +=
			DIV_ROUND_UP(skb->len, skb_shinfo(skb)->gso_size);
	else
		sta->tx_stats.msdu[tid]++;

	info->hw_queue = sdata->vif.hw_queue[skb_get_queue_mapping(skb)];

	/* statistics normally done by ieee80211_tx_h_stats (but that
	 * has to consider fragmentation, so is more complex)
	 */
	sta->tx_stats.bytes[skb_get_queue_mapping(skb)] += skb->len;
	sta->tx_stats.packets[skb_get_queue_mapping(skb)]++;

	if (pn_offs) {
		u64 pn;
		u8 *crypto_hdr = skb->data + pn_offs;

		switch (key->conf.cipher) {
		case WLAN_CIPHER_SUITE_CCMP:
		case WLAN_CIPHER_SUITE_CCMP_256:
		case WLAN_CIPHER_SUITE_GCMP:
		case WLAN_CIPHER_SUITE_GCMP_256:
			pn = atomic64_inc_return(&key->conf.tx_pn);
			crypto_hdr[0] = pn;
			crypto_hdr[1] = pn >> 8;
			crypto_hdr[3] = 0x20 | (key->conf.keyidx << 6);
			crypto_hdr[4] = pn >> 16;
			crypto_hdr[5] = pn >> 24;
			crypto_hdr[6] = pn >> 32;
			crypto_hdr[7] = pn >> 40;
			break;
		}
	}
}

static bool ieee80211_xmit_fast(struct ieee80211_sub_if_data *sdata,
				struct sta_info *sta,
				struct ieee80211_fast_tx *fast_tx,
				struct sk_buff *skb)
{
	struct ieee80211_local *local = sdata->local;
	u16 ethertype = (skb->data[12] << 8) | skb->data[13];
	int extra_head = fast_tx->hdr_len - (ETH_HLEN - 2);
	int hw_headroom = sdata->local->hw.extra_tx_headroom;
	struct ethhdr eth;
	struct ieee80211_tx_info *info;
	struct ieee80211_hdr *hdr = (void *)fast_tx->hdr;
	struct ieee80211_tx_data tx;
	ieee80211_tx_result r;
	struct tid_ampdu_tx *tid_tx = NULL;
	u8 tid = IEEE80211_NUM_TIDS;

	/* control port protocol needs a lot of special handling */
	if (cpu_to_be16(ethertype) == sdata->control_port_protocol)
		return false;

	/* only RFC 1042 SNAP */
	if (ethertype < ETH_P_802_3_MIN)
		return false;

	/* don't handle TX status request here either */
	if (skb->sk && skb_shinfo(skb)->tx_flags & SKBTX_WIFI_STATUS)
		return false;

	if (hdr->frame_control & cpu_to_le16(IEEE80211_STYPE_QOS_DATA)) {
		tid = skb->priority & IEEE80211_QOS_CTL_TAG1D_MASK;
		tid_tx = rcu_dereference(sta->ampdu_mlme.tid_tx[tid]);
		if (tid_tx) {
			if (!test_bit(HT_AGG_STATE_OPERATIONAL, &tid_tx->state))
				return false;
			if (tid_tx->timeout)
				tid_tx->last_tx = jiffies;
		}
	}

	/* after this point (skb is modified) we cannot return false */

	if (skb_shared(skb)) {
		struct sk_buff *tmp_skb = skb;

		skb = skb_clone(skb, GFP_ATOMIC);
		kfree_skb(tmp_skb);

		if (!skb)
			return true;
	}

	if ((hdr->frame_control & cpu_to_le16(IEEE80211_STYPE_QOS_DATA)) &&
	    ieee80211_amsdu_aggregate(sdata, sta, fast_tx, skb))
		return true;

	/* will not be crypto-handled beyond what we do here, so use false
	 * as the may-encrypt argument for the resize to not account for
	 * more room than we already have in 'extra_head'
	 */
	if (unlikely(ieee80211_skb_resize(sdata, skb,
					  max_t(int, extra_head + hw_headroom -
						     skb_headroom(skb), 0),
					  false))) {
		kfree_skb(skb);
		return true;
	}

	memcpy(&eth, skb->data, ETH_HLEN - 2);
	hdr = skb_push(skb, extra_head);
	memcpy(skb->data, fast_tx->hdr, fast_tx->hdr_len);
	memcpy(skb->data + fast_tx->da_offs, eth.h_dest, ETH_ALEN);
	memcpy(skb->data + fast_tx->sa_offs, eth.h_source, ETH_ALEN);

	info = IEEE80211_SKB_CB(skb);
	memset(info, 0, sizeof(*info));
	info->band = fast_tx->band;
	info->control.vif = &sdata->vif;
	info->flags = IEEE80211_TX_CTL_FIRST_FRAGMENT |
		      IEEE80211_TX_CTL_DONTFRAG |
		      (tid_tx ? IEEE80211_TX_CTL_AMPDU : 0);
	info->control.flags = IEEE80211_TX_CTRL_FAST_XMIT;

#ifdef CONFIG_MAC80211_DEBUGFS
	if (local->force_tx_status)
		info->flags |= IEEE80211_TX_CTL_REQ_TX_STATUS;
#endif

	if (hdr->frame_control & cpu_to_le16(IEEE80211_STYPE_QOS_DATA)) {
		tid = skb->priority & IEEE80211_QOS_CTL_TAG1D_MASK;
		*ieee80211_get_qos_ctl(hdr) = tid;
	}

	__skb_queue_head_init(&tx.skbs);

	tx.flags = IEEE80211_TX_UNICAST;
	tx.local = local;
	tx.sdata = sdata;
	tx.sta = sta;
	tx.key = fast_tx->key;

	if (!ieee80211_hw_check(&local->hw, HAS_RATE_CONTROL)) {
		tx.skb = skb;
		r = ieee80211_tx_h_rate_ctrl(&tx);
		skb = tx.skb;
		tx.skb = NULL;

		if (r != TX_CONTINUE) {
			if (r != TX_QUEUED)
				kfree_skb(skb);
			return true;
		}
	}

	if (ieee80211_queue_skb(local, sdata, sta, skb))
		return true;

	ieee80211_xmit_fast_finish(sdata, sta, fast_tx->pn_offs,
				   fast_tx->key, skb);

	if (sdata->vif.type == NL80211_IFTYPE_AP_VLAN)
		sdata = container_of(sdata->bss,
				     struct ieee80211_sub_if_data, u.ap);

	__skb_queue_tail(&tx.skbs, skb);
	ieee80211_tx_frags(local, &sdata->vif, sta, &tx.skbs, false);
	return true;
}

struct sk_buff *ieee80211_tx_dequeue(struct ieee80211_hw *hw,
				     struct ieee80211_txq *txq)
{
	struct ieee80211_local *local = hw_to_local(hw);
	struct txq_info *txqi = container_of(txq, struct txq_info, txq);
	struct ieee80211_hdr *hdr;
	struct sk_buff *skb = NULL;
	struct fq *fq = &local->fq;
	struct fq_tin *tin = &txqi->tin;
	struct ieee80211_tx_info *info;
	struct ieee80211_tx_data tx;
	ieee80211_tx_result r;
	struct ieee80211_vif *vif = txq->vif;

	WARN_ON_ONCE(softirq_count() == 0);

	if (!ieee80211_txq_airtime_check(hw, txq))
		return NULL;

begin:
	spin_lock_bh(&fq->lock);

	if (test_bit(IEEE80211_TXQ_STOP, &txqi->flags) ||
	    test_bit(IEEE80211_TXQ_STOP_NETIF_TX, &txqi->flags))
		goto out;

	if (vif->txqs_stopped[ieee80211_ac_from_tid(txq->tid)]) {
		set_bit(IEEE80211_TXQ_STOP_NETIF_TX, &txqi->flags);
		goto out;
	}

	/* Make sure fragments stay together. */
	skb = __skb_dequeue(&txqi->frags);
	if (skb)
		goto out;

	skb = fq_tin_dequeue(fq, tin, fq_tin_dequeue_func);
	if (!skb)
		goto out;

	spin_unlock_bh(&fq->lock);

	hdr = (struct ieee80211_hdr *)skb->data;
	info = IEEE80211_SKB_CB(skb);

	memset(&tx, 0, sizeof(tx));
	__skb_queue_head_init(&tx.skbs);
	tx.local = local;
	tx.skb = skb;
	tx.sdata = vif_to_sdata(info->control.vif);

	if (txq->sta) {
		tx.sta = container_of(txq->sta, struct sta_info, sta);
		/*
		 * Drop unicast frames to unauthorised stations unless they are
		 * EAPOL frames from the local station.
		 */
<<<<<<< HEAD
		if (unlikely(!ieee80211_vif_is_mesh(&tx.sdata->vif) &&
=======
		if (unlikely(ieee80211_is_data(hdr->frame_control) &&
			     !ieee80211_vif_is_mesh(&tx.sdata->vif) &&
>>>>>>> 04d5ce62
			     tx.sdata->vif.type != NL80211_IFTYPE_OCB &&
			     !is_multicast_ether_addr(hdr->addr1) &&
			     !test_sta_flag(tx.sta, WLAN_STA_AUTHORIZED) &&
			     (!(info->control.flags &
				IEEE80211_TX_CTRL_PORT_CTRL_PROTO) ||
			      !ether_addr_equal(tx.sdata->vif.addr,
						hdr->addr2)))) {
			I802_DEBUG_INC(local->tx_handlers_drop_unauth_port);
			ieee80211_free_txskb(&local->hw, skb);
			goto begin;
		}
	}

	/*
	 * The key can be removed while the packet was queued, so need to call
	 * this here to get the current key.
	 */
	r = ieee80211_tx_h_select_key(&tx);
	if (r != TX_CONTINUE) {
		ieee80211_free_txskb(&local->hw, skb);
		goto begin;
	}

	if (test_bit(IEEE80211_TXQ_AMPDU, &txqi->flags))
		info->flags |= IEEE80211_TX_CTL_AMPDU;
	else
		info->flags &= ~IEEE80211_TX_CTL_AMPDU;

	if (info->control.flags & IEEE80211_TX_CTRL_HW_80211_ENCAP)
		goto encap_out;

	if (info->control.flags & IEEE80211_TX_CTRL_FAST_XMIT) {
		struct sta_info *sta = container_of(txq->sta, struct sta_info,
						    sta);
		u8 pn_offs = 0;

		if (tx.key &&
		    (tx.key->conf.flags & IEEE80211_KEY_FLAG_GENERATE_IV))
			pn_offs = ieee80211_hdrlen(hdr->frame_control);

		ieee80211_xmit_fast_finish(sta->sdata, sta, pn_offs,
					   tx.key, skb);
	} else {
		if (invoke_tx_handlers_late(&tx))
			goto begin;

		skb = __skb_dequeue(&tx.skbs);

		if (!skb_queue_empty(&tx.skbs)) {
			spin_lock_bh(&fq->lock);
			skb_queue_splice_tail(&tx.skbs, &txqi->frags);
			spin_unlock_bh(&fq->lock);
		}
	}

	if (skb_has_frag_list(skb) &&
	    !ieee80211_hw_check(&local->hw, TX_FRAG_LIST)) {
		if (skb_linearize(skb)) {
			ieee80211_free_txskb(&local->hw, skb);
			goto begin;
		}
	}

	switch (tx.sdata->vif.type) {
	case NL80211_IFTYPE_MONITOR:
		if (tx.sdata->u.mntr.flags & MONITOR_FLAG_ACTIVE) {
			vif = &tx.sdata->vif;
			break;
		}
		tx.sdata = rcu_dereference(local->monitor_sdata);
		if (tx.sdata) {
			vif = &tx.sdata->vif;
			info->hw_queue =
				vif->hw_queue[skb_get_queue_mapping(skb)];
		} else if (ieee80211_hw_check(&local->hw, QUEUE_CONTROL)) {
			ieee80211_free_txskb(&local->hw, skb);
			goto begin;
		} else {
			vif = NULL;
		}
		break;
	case NL80211_IFTYPE_AP_VLAN:
		tx.sdata = container_of(tx.sdata->bss,
					struct ieee80211_sub_if_data, u.ap);
		/* fall through */
	default:
		vif = &tx.sdata->vif;
		break;
	}

encap_out:
	IEEE80211_SKB_CB(skb)->control.vif = vif;

	if (vif &&
	    wiphy_ext_feature_isset(local->hw.wiphy, NL80211_EXT_FEATURE_AQL)) {
		u32 airtime;

		airtime = ieee80211_calc_expected_tx_airtime(hw, vif, txq->sta,
							     skb->len);
		if (airtime) {
			airtime = ieee80211_info_set_tx_time_est(info, airtime);
			ieee80211_sta_update_pending_airtime(local, tx.sta,
							     txq->ac,
							     airtime,
							     false);
		}
	}

	return skb;

out:
	spin_unlock_bh(&fq->lock);

	return skb;
}
EXPORT_SYMBOL(ieee80211_tx_dequeue);

struct ieee80211_txq *ieee80211_next_txq(struct ieee80211_hw *hw, u8 ac)
{
	struct ieee80211_local *local = hw_to_local(hw);
	struct ieee80211_txq *ret = NULL;
	struct txq_info *txqi = NULL, *head = NULL;
	bool found_eligible_txq = false;

	spin_lock_bh(&local->active_txq_lock[ac]);

 begin:
	txqi = list_first_entry_or_null(&local->active_txqs[ac],
					struct txq_info,
					schedule_order);
	if (!txqi)
		goto out;

	if (txqi == head) {
		if (!found_eligible_txq)
			goto out;
		else
			found_eligible_txq = false;
	}

	if (!head)
		head = txqi;

	if (txqi->txq.sta) {
		struct sta_info *sta = container_of(txqi->txq.sta,
						    struct sta_info, sta);
		bool aql_check = ieee80211_txq_airtime_check(hw, &txqi->txq);
		s64 deficit = sta->airtime[txqi->txq.ac].deficit;

		if (aql_check)
			found_eligible_txq = true;

		if (deficit < 0)
			sta->airtime[txqi->txq.ac].deficit +=
				sta->airtime_weight;

		if (deficit < 0 || !aql_check) {
			list_move_tail(&txqi->schedule_order,
				       &local->active_txqs[txqi->txq.ac]);
			goto begin;
		}
	}


	if (txqi->schedule_round == local->schedule_round[ac])
		goto out;

	list_del_init(&txqi->schedule_order);
	txqi->schedule_round = local->schedule_round[ac];
	ret = &txqi->txq;

out:
	spin_unlock_bh(&local->active_txq_lock[ac]);
	return ret;
}
EXPORT_SYMBOL(ieee80211_next_txq);

void __ieee80211_schedule_txq(struct ieee80211_hw *hw,
			      struct ieee80211_txq *txq,
			      bool force)
{
	struct ieee80211_local *local = hw_to_local(hw);
	struct txq_info *txqi = to_txq_info(txq);

	spin_lock_bh(&local->active_txq_lock[txq->ac]);

	if (list_empty(&txqi->schedule_order) &&
	    (force || !skb_queue_empty(&txqi->frags) ||
	     txqi->tin.backlog_packets)) {
		/* If airtime accounting is active, always enqueue STAs at the
		 * head of the list to ensure that they only get moved to the
		 * back by the airtime DRR scheduler once they have a negative
		 * deficit. A station that already has a negative deficit will
		 * get immediately moved to the back of the list on the next
		 * call to ieee80211_next_txq().
		 */
		if (txqi->txq.sta &&
		    wiphy_ext_feature_isset(local->hw.wiphy,
					    NL80211_EXT_FEATURE_AIRTIME_FAIRNESS))
			list_add(&txqi->schedule_order,
				 &local->active_txqs[txq->ac]);
		else
			list_add_tail(&txqi->schedule_order,
				      &local->active_txqs[txq->ac]);
	}

	spin_unlock_bh(&local->active_txq_lock[txq->ac]);
}
EXPORT_SYMBOL(__ieee80211_schedule_txq);

bool ieee80211_txq_airtime_check(struct ieee80211_hw *hw,
				 struct ieee80211_txq *txq)
{
	struct sta_info *sta;
	struct ieee80211_local *local = hw_to_local(hw);

	if (!wiphy_ext_feature_isset(local->hw.wiphy, NL80211_EXT_FEATURE_AQL))
		return true;

	if (!txq->sta)
		return true;

	sta = container_of(txq->sta, struct sta_info, sta);
	if (atomic_read(&sta->airtime[txq->ac].aql_tx_pending) <
	    sta->airtime[txq->ac].aql_limit_low)
		return true;

	if (atomic_read(&local->aql_total_pending_airtime) <
	    local->aql_threshold &&
	    atomic_read(&sta->airtime[txq->ac].aql_tx_pending) <
	    sta->airtime[txq->ac].aql_limit_high)
		return true;

	return false;
}
EXPORT_SYMBOL(ieee80211_txq_airtime_check);

bool ieee80211_txq_may_transmit(struct ieee80211_hw *hw,
				struct ieee80211_txq *txq)
{
	struct ieee80211_local *local = hw_to_local(hw);
	struct txq_info *iter, *tmp, *txqi = to_txq_info(txq);
	struct sta_info *sta;
	u8 ac = txq->ac;

	spin_lock_bh(&local->active_txq_lock[ac]);

	if (!txqi->txq.sta)
		goto out;

	if (list_empty(&txqi->schedule_order))
		goto out;

	list_for_each_entry_safe(iter, tmp, &local->active_txqs[ac],
				 schedule_order) {
		if (iter == txqi)
			break;

		if (!iter->txq.sta) {
			list_move_tail(&iter->schedule_order,
				       &local->active_txqs[ac]);
			continue;
		}
		sta = container_of(iter->txq.sta, struct sta_info, sta);
		if (sta->airtime[ac].deficit < 0)
			sta->airtime[ac].deficit += sta->airtime_weight;
		list_move_tail(&iter->schedule_order, &local->active_txqs[ac]);
	}

	sta = container_of(txqi->txq.sta, struct sta_info, sta);
	if (sta->airtime[ac].deficit >= 0)
		goto out;

	sta->airtime[ac].deficit += sta->airtime_weight;
	list_move_tail(&txqi->schedule_order, &local->active_txqs[ac]);
	spin_unlock_bh(&local->active_txq_lock[ac]);

	return false;
out:
	if (!list_empty(&txqi->schedule_order))
		list_del_init(&txqi->schedule_order);
	spin_unlock_bh(&local->active_txq_lock[ac]);

	return true;
}
EXPORT_SYMBOL(ieee80211_txq_may_transmit);

void ieee80211_txq_schedule_start(struct ieee80211_hw *hw, u8 ac)
{
	struct ieee80211_local *local = hw_to_local(hw);

	spin_lock_bh(&local->active_txq_lock[ac]);
	local->schedule_round[ac]++;
	spin_unlock_bh(&local->active_txq_lock[ac]);
}
EXPORT_SYMBOL(ieee80211_txq_schedule_start);

void __ieee80211_subif_start_xmit(struct sk_buff *skb,
				  struct net_device *dev,
				  u32 info_flags,
				  u32 ctrl_flags)
{
	struct ieee80211_sub_if_data *sdata = IEEE80211_DEV_TO_SUB_IF(dev);
	struct ieee80211_local *local = sdata->local;
	struct sta_info *sta;
	struct sk_buff *next;

	if (unlikely(skb->len < ETH_HLEN)) {
		kfree_skb(skb);
		return;
	}

	rcu_read_lock();

	if (ieee80211_lookup_ra_sta(sdata, skb, &sta))
		goto out_free;

	if (IS_ERR(sta))
		sta = NULL;

	if (local->ops->wake_tx_queue) {
		u16 queue = __ieee80211_select_queue(sdata, sta, skb);
		skb_set_queue_mapping(skb, queue);
	}

	if (sta) {
		struct ieee80211_fast_tx *fast_tx;

		sk_pacing_shift_update(skb->sk, sdata->local->hw.tx_sk_pacing_shift);

		fast_tx = rcu_dereference(sta->fast_tx);

		if (fast_tx &&
		    ieee80211_xmit_fast(sdata, sta, fast_tx, skb))
			goto out;
	}

	if (skb_is_gso(skb)) {
		struct sk_buff *segs;

		segs = skb_gso_segment(skb, 0);
		if (IS_ERR(segs)) {
			goto out_free;
		} else if (segs) {
			consume_skb(skb);
			skb = segs;
		}
	} else {
		/* we cannot process non-linear frames on this path */
		if (skb_linearize(skb)) {
			kfree_skb(skb);
			goto out;
		}

		/* the frame could be fragmented, software-encrypted, and other
		 * things so we cannot really handle checksum offload with it -
		 * fix it up in software before we handle anything else.
		 */
		if (skb->ip_summed == CHECKSUM_PARTIAL) {
			skb_set_transport_header(skb,
						 skb_checksum_start_offset(skb));
			if (skb_checksum_help(skb))
				goto out_free;
		}
	}

	skb_list_walk_safe(skb, skb, next) {
		skb_mark_not_on_list(skb);

		skb = ieee80211_build_hdr(sdata, skb, info_flags,
					  sta, ctrl_flags);
		if (IS_ERR(skb)) {
			kfree_skb_list(next);
			goto out;
		}

		ieee80211_tx_stats(dev, skb->len);

		ieee80211_xmit(sdata, sta, skb, 0);
	}
	goto out;
 out_free:
	kfree_skb(skb);
 out:
	rcu_read_unlock();
}

static int ieee80211_change_da(struct sk_buff *skb, struct sta_info *sta)
{
	struct ethhdr *eth;
	int err;

	err = skb_ensure_writable(skb, ETH_HLEN);
	if (unlikely(err))
		return err;

	eth = (void *)skb->data;
	ether_addr_copy(eth->h_dest, sta->sta.addr);

	return 0;
}

static bool ieee80211_multicast_to_unicast(struct sk_buff *skb,
					   struct net_device *dev)
{
	struct ieee80211_sub_if_data *sdata = IEEE80211_DEV_TO_SUB_IF(dev);
	const struct ethhdr *eth = (void *)skb->data;
	const struct vlan_ethhdr *ethvlan = (void *)skb->data;
	__be16 ethertype;

	if (likely(!is_multicast_ether_addr(eth->h_dest)))
		return false;

	switch (sdata->vif.type) {
	case NL80211_IFTYPE_AP_VLAN:
		if (sdata->u.vlan.sta)
			return false;
		if (sdata->wdev.use_4addr)
			return false;
		/* fall through */
	case NL80211_IFTYPE_AP:
		/* check runtime toggle for this bss */
		if (!sdata->bss->multicast_to_unicast)
			return false;
		break;
	default:
		return false;
	}

	/* multicast to unicast conversion only for some payload */
	ethertype = eth->h_proto;
	if (ethertype == htons(ETH_P_8021Q) && skb->len >= VLAN_ETH_HLEN)
		ethertype = ethvlan->h_vlan_encapsulated_proto;
	switch (ethertype) {
	case htons(ETH_P_ARP):
	case htons(ETH_P_IP):
	case htons(ETH_P_IPV6):
		break;
	default:
		return false;
	}

	return true;
}

static void
ieee80211_convert_to_unicast(struct sk_buff *skb, struct net_device *dev,
			     struct sk_buff_head *queue)
{
	struct ieee80211_sub_if_data *sdata = IEEE80211_DEV_TO_SUB_IF(dev);
	struct ieee80211_local *local = sdata->local;
	const struct ethhdr *eth = (struct ethhdr *)skb->data;
	struct sta_info *sta, *first = NULL;
	struct sk_buff *cloned_skb;

	rcu_read_lock();

	list_for_each_entry_rcu(sta, &local->sta_list, list) {
		if (sdata != sta->sdata)
			/* AP-VLAN mismatch */
			continue;
		if (unlikely(ether_addr_equal(eth->h_source, sta->sta.addr)))
			/* do not send back to source */
			continue;
		if (!first) {
			first = sta;
			continue;
		}
		cloned_skb = skb_clone(skb, GFP_ATOMIC);
		if (!cloned_skb)
			goto multicast;
		if (unlikely(ieee80211_change_da(cloned_skb, sta))) {
			dev_kfree_skb(cloned_skb);
			goto multicast;
		}
		__skb_queue_tail(queue, cloned_skb);
	}

	if (likely(first)) {
		if (unlikely(ieee80211_change_da(skb, first)))
			goto multicast;
		__skb_queue_tail(queue, skb);
	} else {
		/* no STA connected, drop */
		kfree_skb(skb);
		skb = NULL;
	}

	goto out;
multicast:
	__skb_queue_purge(queue);
	__skb_queue_tail(queue, skb);
out:
	rcu_read_unlock();
}

/**
 * ieee80211_subif_start_xmit - netif start_xmit function for 802.3 vifs
 * @skb: packet to be sent
 * @dev: incoming interface
 *
 * On failure skb will be freed.
 */
netdev_tx_t ieee80211_subif_start_xmit(struct sk_buff *skb,
				       struct net_device *dev)
{
	if (unlikely(ieee80211_multicast_to_unicast(skb, dev))) {
		struct sk_buff_head queue;

		__skb_queue_head_init(&queue);
		ieee80211_convert_to_unicast(skb, dev, &queue);
		while ((skb = __skb_dequeue(&queue)))
			__ieee80211_subif_start_xmit(skb, dev, 0, 0);
	} else {
		__ieee80211_subif_start_xmit(skb, dev, 0, 0);
	}

	return NETDEV_TX_OK;
}

static bool ieee80211_tx_8023(struct ieee80211_sub_if_data *sdata,
			      struct sk_buff *skb, int led_len,
			      struct sta_info *sta,
			      bool txpending)
{
	struct ieee80211_local *local = sdata->local;
	struct ieee80211_tx_control control = {};
	struct ieee80211_tx_info *info = IEEE80211_SKB_CB(skb);
	struct ieee80211_sta *pubsta = NULL;
	unsigned long flags;
	int q = info->hw_queue;

	if (ieee80211_queue_skb(local, sdata, sta, skb))
		return true;

	spin_lock_irqsave(&local->queue_stop_reason_lock, flags);

	if (local->queue_stop_reasons[q] ||
	    (!txpending && !skb_queue_empty(&local->pending[q]))) {
		if (txpending)
			skb_queue_head(&local->pending[q], skb);
		else
			skb_queue_tail(&local->pending[q], skb);

		spin_unlock_irqrestore(&local->queue_stop_reason_lock, flags);

		return false;
	}

	spin_unlock_irqrestore(&local->queue_stop_reason_lock, flags);

	if (sta && sta->uploaded)
		pubsta = &sta->sta;

	control.sta = pubsta;

	drv_tx(local, &control, skb);

	return true;
}

static void ieee80211_8023_xmit(struct ieee80211_sub_if_data *sdata,
				struct net_device *dev, struct sta_info *sta,
				struct sk_buff *skb)
{
	struct ieee80211_tx_info *info = IEEE80211_SKB_CB(skb);
	struct ethhdr *ehdr = (struct ethhdr *)skb->data;
	struct ieee80211_local *local = sdata->local;
	bool authorized = false;
	bool multicast;
	unsigned char *ra = ehdr->h_dest;

	if (IS_ERR(sta) || (sta && !sta->uploaded))
		sta = NULL;

	if (sdata->vif.type == NL80211_IFTYPE_STATION &&
	    (!sta || !test_sta_flag(sta, WLAN_STA_TDLS_PEER)))
		ra = sdata->u.mgd.bssid;

	if (!is_valid_ether_addr(ra))
		goto out_free;

	multicast = is_multicast_ether_addr(ra);

	if (sta)
		authorized = test_sta_flag(sta, WLAN_STA_AUTHORIZED);

	if (!multicast && !authorized &&
	    (ehdr->h_proto != sdata->control_port_protocol ||
	     !ether_addr_equal(sdata->vif.addr, ehdr->h_source)))
		goto out_free;

	if (multicast && sdata->vif.type == NL80211_IFTYPE_AP &&
	    !atomic_read(&sdata->u.ap.num_mcast_sta))
		goto out_free;

	if (unlikely(test_bit(SCAN_SW_SCANNING, &local->scanning)) &&
	    test_bit(SDATA_STATE_OFFCHANNEL, &sdata->state))
		goto out_free;

	if (unlikely(!multicast && skb->sk &&
		     skb_shinfo(skb)->tx_flags & SKBTX_WIFI_STATUS))
		ieee80211_store_ack_skb(local, skb, &info->flags);

	memset(info, 0, sizeof(*info));

	if (unlikely(sdata->control_port_protocol == ehdr->h_proto)) {
		if (sdata->control_port_no_encrypt)
			info->flags |= IEEE80211_TX_INTFL_DONT_ENCRYPT;
		info->control.flags |= IEEE80211_TX_CTRL_PORT_CTRL_PROTO;
	}

	if (multicast)
		info->flags |= IEEE80211_TX_CTL_NO_ACK;

	info->hw_queue = sdata->vif.hw_queue[skb_get_queue_mapping(skb)];

	ieee80211_tx_stats(dev, skb->len);

	if (sta) {
		sta->tx_stats.bytes[skb_get_queue_mapping(skb)] += skb->len;
		sta->tx_stats.packets[skb_get_queue_mapping(skb)]++;
	}

	if (sdata->vif.type == NL80211_IFTYPE_AP_VLAN)
		sdata = container_of(sdata->bss,
				     struct ieee80211_sub_if_data, u.ap);

	info->control.flags |= IEEE80211_TX_CTRL_HW_80211_ENCAP;
	info->control.vif = &sdata->vif;

	ieee80211_tx_8023(sdata, skb, skb->len, sta, false);

	return;

out_free:
	kfree_skb(skb);
}

netdev_tx_t ieee80211_subif_start_xmit_8023(struct sk_buff *skb,
					    struct net_device *dev)
{
	struct ieee80211_sub_if_data *sdata = IEEE80211_DEV_TO_SUB_IF(dev);
	struct sta_info *sta;

	if (WARN_ON(!sdata->hw_80211_encap)) {
		kfree_skb(skb);
		return NETDEV_TX_OK;
	}

	if (unlikely(skb->len < ETH_HLEN)) {
		kfree_skb(skb);
		return NETDEV_TX_OK;
	}

	rcu_read_lock();

	if (ieee80211_lookup_ra_sta(sdata, skb, &sta))
		kfree_skb(skb);
	else
		ieee80211_8023_xmit(sdata, dev, sta, skb);

	rcu_read_unlock();

	return NETDEV_TX_OK;
}

struct sk_buff *
ieee80211_build_data_template(struct ieee80211_sub_if_data *sdata,
			      struct sk_buff *skb, u32 info_flags)
{
	struct ieee80211_hdr *hdr;
	struct ieee80211_tx_data tx = {
		.local = sdata->local,
		.sdata = sdata,
	};
	struct sta_info *sta;

	rcu_read_lock();

	if (ieee80211_lookup_ra_sta(sdata, skb, &sta)) {
		kfree_skb(skb);
		skb = ERR_PTR(-EINVAL);
		goto out;
	}

	skb = ieee80211_build_hdr(sdata, skb, info_flags, sta, 0);
	if (IS_ERR(skb))
		goto out;

	hdr = (void *)skb->data;
	tx.sta = sta_info_get(sdata, hdr->addr1);
	tx.skb = skb;

	if (ieee80211_tx_h_select_key(&tx) != TX_CONTINUE) {
		rcu_read_unlock();
		kfree_skb(skb);
		return ERR_PTR(-EINVAL);
	}

out:
	rcu_read_unlock();
	return skb;
}

/*
 * ieee80211_clear_tx_pending may not be called in a context where
 * it is possible that it packets could come in again.
 */
void ieee80211_clear_tx_pending(struct ieee80211_local *local)
{
	struct sk_buff *skb;
	int i;

	for (i = 0; i < local->hw.queues; i++) {
		while ((skb = skb_dequeue(&local->pending[i])) != NULL)
			ieee80211_free_txskb(&local->hw, skb);
	}
}

/*
 * Returns false if the frame couldn't be transmitted but was queued instead,
 * which in this case means re-queued -- take as an indication to stop sending
 * more pending frames.
 */
static bool ieee80211_tx_pending_skb(struct ieee80211_local *local,
				     struct sk_buff *skb)
{
	struct ieee80211_tx_info *info = IEEE80211_SKB_CB(skb);
	struct ieee80211_sub_if_data *sdata;
	struct sta_info *sta;
	struct ieee80211_hdr *hdr;
	bool result;
	struct ieee80211_chanctx_conf *chanctx_conf;

	sdata = vif_to_sdata(info->control.vif);

	if (info->flags & IEEE80211_TX_INTFL_NEED_TXPROCESSING) {
		chanctx_conf = rcu_dereference(sdata->vif.chanctx_conf);
		if (unlikely(!chanctx_conf)) {
			dev_kfree_skb(skb);
			return true;
		}
		info->band = chanctx_conf->def.chan->band;
		result = ieee80211_tx(sdata, NULL, skb, true, 0);
	} else if (info->control.flags & IEEE80211_TX_CTRL_HW_80211_ENCAP) {
		if (ieee80211_lookup_ra_sta(sdata, skb, &sta)) {
			dev_kfree_skb(skb);
			return true;
		}

		if (IS_ERR(sta) || (sta && !sta->uploaded))
			sta = NULL;

		result = ieee80211_tx_8023(sdata, skb, skb->len, sta, true);
	} else {
		struct sk_buff_head skbs;

		__skb_queue_head_init(&skbs);
		__skb_queue_tail(&skbs, skb);

		hdr = (struct ieee80211_hdr *)skb->data;
		sta = sta_info_get(sdata, hdr->addr1);

		result = __ieee80211_tx(local, &skbs, skb->len, sta, true);
	}

	return result;
}

/*
 * Transmit all pending packets. Called from tasklet.
 */
void ieee80211_tx_pending(unsigned long data)
{
	struct ieee80211_local *local = (struct ieee80211_local *)data;
	unsigned long flags;
	int i;
	bool txok;

	rcu_read_lock();

	spin_lock_irqsave(&local->queue_stop_reason_lock, flags);
	for (i = 0; i < local->hw.queues; i++) {
		/*
		 * If queue is stopped by something other than due to pending
		 * frames, or we have no pending frames, proceed to next queue.
		 */
		if (local->queue_stop_reasons[i] ||
		    skb_queue_empty(&local->pending[i]))
			continue;

		while (!skb_queue_empty(&local->pending[i])) {
			struct sk_buff *skb = __skb_dequeue(&local->pending[i]);
			struct ieee80211_tx_info *info = IEEE80211_SKB_CB(skb);

			if (WARN_ON(!info->control.vif)) {
				ieee80211_free_txskb(&local->hw, skb);
				continue;
			}

			spin_unlock_irqrestore(&local->queue_stop_reason_lock,
						flags);

			txok = ieee80211_tx_pending_skb(local, skb);
			spin_lock_irqsave(&local->queue_stop_reason_lock,
					  flags);
			if (!txok)
				break;
		}

		if (skb_queue_empty(&local->pending[i]))
			ieee80211_propagate_queue_wake(local, i);
	}
	spin_unlock_irqrestore(&local->queue_stop_reason_lock, flags);

	rcu_read_unlock();
}

/* functions for drivers to get certain frames */

static void __ieee80211_beacon_add_tim(struct ieee80211_sub_if_data *sdata,
				       struct ps_data *ps, struct sk_buff *skb,
				       bool is_template)
{
	u8 *pos, *tim;
	int aid0 = 0;
	int i, have_bits = 0, n1, n2;

	/* Generate bitmap for TIM only if there are any STAs in power save
	 * mode. */
	if (atomic_read(&ps->num_sta_ps) > 0)
		/* in the hope that this is faster than
		 * checking byte-for-byte */
		have_bits = !bitmap_empty((unsigned long *)ps->tim,
					  IEEE80211_MAX_AID+1);
	if (!is_template) {
		if (ps->dtim_count == 0)
			ps->dtim_count = sdata->vif.bss_conf.dtim_period - 1;
		else
			ps->dtim_count--;
	}

	tim = pos = skb_put(skb, 6);
	*pos++ = WLAN_EID_TIM;
	*pos++ = 4;
	*pos++ = ps->dtim_count;
	*pos++ = sdata->vif.bss_conf.dtim_period;

	if (ps->dtim_count == 0 && !skb_queue_empty(&ps->bc_buf))
		aid0 = 1;

	ps->dtim_bc_mc = aid0 == 1;

	if (have_bits) {
		/* Find largest even number N1 so that bits numbered 1 through
		 * (N1 x 8) - 1 in the bitmap are 0 and number N2 so that bits
		 * (N2 + 1) x 8 through 2007 are 0. */
		n1 = 0;
		for (i = 0; i < IEEE80211_MAX_TIM_LEN; i++) {
			if (ps->tim[i]) {
				n1 = i & 0xfe;
				break;
			}
		}
		n2 = n1;
		for (i = IEEE80211_MAX_TIM_LEN - 1; i >= n1; i--) {
			if (ps->tim[i]) {
				n2 = i;
				break;
			}
		}

		/* Bitmap control */
		*pos++ = n1 | aid0;
		/* Part Virt Bitmap */
		skb_put(skb, n2 - n1);
		memcpy(pos, ps->tim + n1, n2 - n1 + 1);

		tim[1] = n2 - n1 + 4;
	} else {
		*pos++ = aid0; /* Bitmap control */
		*pos++ = 0; /* Part Virt Bitmap */
	}
}

static int ieee80211_beacon_add_tim(struct ieee80211_sub_if_data *sdata,
				    struct ps_data *ps, struct sk_buff *skb,
				    bool is_template)
{
	struct ieee80211_local *local = sdata->local;

	/*
	 * Not very nice, but we want to allow the driver to call
	 * ieee80211_beacon_get() as a response to the set_tim()
	 * callback. That, however, is already invoked under the
	 * sta_lock to guarantee consistent and race-free update
	 * of the tim bitmap in mac80211 and the driver.
	 */
	if (local->tim_in_locked_section) {
		__ieee80211_beacon_add_tim(sdata, ps, skb, is_template);
	} else {
		spin_lock_bh(&local->tim_lock);
		__ieee80211_beacon_add_tim(sdata, ps, skb, is_template);
		spin_unlock_bh(&local->tim_lock);
	}

	return 0;
}

static void ieee80211_set_csa(struct ieee80211_sub_if_data *sdata,
			      struct beacon_data *beacon)
{
	struct probe_resp *resp;
	u8 *beacon_data;
	size_t beacon_data_len;
	int i;
	u8 count = beacon->csa_current_counter;

	switch (sdata->vif.type) {
	case NL80211_IFTYPE_AP:
		beacon_data = beacon->tail;
		beacon_data_len = beacon->tail_len;
		break;
	case NL80211_IFTYPE_ADHOC:
		beacon_data = beacon->head;
		beacon_data_len = beacon->head_len;
		break;
	case NL80211_IFTYPE_MESH_POINT:
		beacon_data = beacon->head;
		beacon_data_len = beacon->head_len;
		break;
	default:
		return;
	}

	rcu_read_lock();
	for (i = 0; i < IEEE80211_MAX_CSA_COUNTERS_NUM; ++i) {
		resp = rcu_dereference(sdata->u.ap.probe_resp);

		if (beacon->csa_counter_offsets[i]) {
			if (WARN_ON_ONCE(beacon->csa_counter_offsets[i] >=
					 beacon_data_len)) {
				rcu_read_unlock();
				return;
			}

			beacon_data[beacon->csa_counter_offsets[i]] = count;
		}

		if (sdata->vif.type == NL80211_IFTYPE_AP && resp)
			resp->data[resp->csa_counter_offsets[i]] = count;
	}
	rcu_read_unlock();
}

static u8 __ieee80211_csa_update_counter(struct beacon_data *beacon)
{
	beacon->csa_current_counter--;

	/* the counter should never reach 0 */
	WARN_ON_ONCE(!beacon->csa_current_counter);

	return beacon->csa_current_counter;
}

u8 ieee80211_csa_update_counter(struct ieee80211_vif *vif)
{
	struct ieee80211_sub_if_data *sdata = vif_to_sdata(vif);
	struct beacon_data *beacon = NULL;
	u8 count = 0;

	rcu_read_lock();

	if (sdata->vif.type == NL80211_IFTYPE_AP)
		beacon = rcu_dereference(sdata->u.ap.beacon);
	else if (sdata->vif.type == NL80211_IFTYPE_ADHOC)
		beacon = rcu_dereference(sdata->u.ibss.presp);
	else if (ieee80211_vif_is_mesh(&sdata->vif))
		beacon = rcu_dereference(sdata->u.mesh.beacon);

	if (!beacon)
		goto unlock;

	count = __ieee80211_csa_update_counter(beacon);

unlock:
	rcu_read_unlock();
	return count;
}
EXPORT_SYMBOL(ieee80211_csa_update_counter);

void ieee80211_csa_set_counter(struct ieee80211_vif *vif, u8 counter)
{
	struct ieee80211_sub_if_data *sdata = vif_to_sdata(vif);
	struct beacon_data *beacon = NULL;

	rcu_read_lock();

	if (sdata->vif.type == NL80211_IFTYPE_AP)
		beacon = rcu_dereference(sdata->u.ap.beacon);
	else if (sdata->vif.type == NL80211_IFTYPE_ADHOC)
		beacon = rcu_dereference(sdata->u.ibss.presp);
	else if (ieee80211_vif_is_mesh(&sdata->vif))
		beacon = rcu_dereference(sdata->u.mesh.beacon);

	if (!beacon)
		goto unlock;

	if (counter < beacon->csa_current_counter)
		beacon->csa_current_counter = counter;

unlock:
	rcu_read_unlock();
}
EXPORT_SYMBOL(ieee80211_csa_set_counter);

bool ieee80211_csa_is_complete(struct ieee80211_vif *vif)
{
	struct ieee80211_sub_if_data *sdata = vif_to_sdata(vif);
	struct beacon_data *beacon = NULL;
	u8 *beacon_data;
	size_t beacon_data_len;
	int ret = false;

	if (!ieee80211_sdata_running(sdata))
		return false;

	rcu_read_lock();
	if (vif->type == NL80211_IFTYPE_AP) {
		struct ieee80211_if_ap *ap = &sdata->u.ap;

		beacon = rcu_dereference(ap->beacon);
		if (WARN_ON(!beacon || !beacon->tail))
			goto out;
		beacon_data = beacon->tail;
		beacon_data_len = beacon->tail_len;
	} else if (vif->type == NL80211_IFTYPE_ADHOC) {
		struct ieee80211_if_ibss *ifibss = &sdata->u.ibss;

		beacon = rcu_dereference(ifibss->presp);
		if (!beacon)
			goto out;

		beacon_data = beacon->head;
		beacon_data_len = beacon->head_len;
	} else if (vif->type == NL80211_IFTYPE_MESH_POINT) {
		struct ieee80211_if_mesh *ifmsh = &sdata->u.mesh;

		beacon = rcu_dereference(ifmsh->beacon);
		if (!beacon)
			goto out;

		beacon_data = beacon->head;
		beacon_data_len = beacon->head_len;
	} else {
		WARN_ON(1);
		goto out;
	}

	if (!beacon->csa_counter_offsets[0])
		goto out;

	if (WARN_ON_ONCE(beacon->csa_counter_offsets[0] > beacon_data_len))
		goto out;

	if (beacon_data[beacon->csa_counter_offsets[0]] == 1)
		ret = true;
 out:
	rcu_read_unlock();

	return ret;
}
EXPORT_SYMBOL(ieee80211_csa_is_complete);

static int ieee80211_beacon_protect(struct sk_buff *skb,
				    struct ieee80211_local *local,
				    struct ieee80211_sub_if_data *sdata)
{
	ieee80211_tx_result res;
	struct ieee80211_tx_data tx;
	struct sk_buff *check_skb;

	memset(&tx, 0, sizeof(tx));
	tx.key = rcu_dereference(sdata->default_beacon_key);
	if (!tx.key)
		return 0;
	tx.local = local;
	tx.sdata = sdata;
	__skb_queue_head_init(&tx.skbs);
	__skb_queue_tail(&tx.skbs, skb);
	res = ieee80211_tx_h_encrypt(&tx);
	check_skb = __skb_dequeue(&tx.skbs);
	/* we may crash after this, but it'd be a bug in crypto */
	WARN_ON(check_skb != skb);
	if (WARN_ON_ONCE(res != TX_CONTINUE))
		return -EINVAL;

	return 0;
}

static struct sk_buff *
__ieee80211_beacon_get(struct ieee80211_hw *hw,
		       struct ieee80211_vif *vif,
		       struct ieee80211_mutable_offsets *offs,
		       bool is_template)
{
	struct ieee80211_local *local = hw_to_local(hw);
	struct beacon_data *beacon = NULL;
	struct sk_buff *skb = NULL;
	struct ieee80211_tx_info *info;
	struct ieee80211_sub_if_data *sdata = NULL;
	enum nl80211_band band;
	struct ieee80211_tx_rate_control txrc;
	struct ieee80211_chanctx_conf *chanctx_conf;
	int csa_off_base = 0;

	rcu_read_lock();

	sdata = vif_to_sdata(vif);
	chanctx_conf = rcu_dereference(sdata->vif.chanctx_conf);

	if (!ieee80211_sdata_running(sdata) || !chanctx_conf)
		goto out;

	if (offs)
		memset(offs, 0, sizeof(*offs));

	if (sdata->vif.type == NL80211_IFTYPE_AP) {
		struct ieee80211_if_ap *ap = &sdata->u.ap;

		beacon = rcu_dereference(ap->beacon);
		if (beacon) {
			if (beacon->csa_counter_offsets[0]) {
				if (!is_template)
					__ieee80211_csa_update_counter(beacon);

				ieee80211_set_csa(sdata, beacon);
			}

			/*
			 * headroom, head length,
			 * tail length and maximum TIM length
			 */
			skb = dev_alloc_skb(local->tx_headroom +
					    beacon->head_len +
					    beacon->tail_len + 256 +
					    local->hw.extra_beacon_tailroom);
			if (!skb)
				goto out;

			skb_reserve(skb, local->tx_headroom);
			skb_put_data(skb, beacon->head, beacon->head_len);

			ieee80211_beacon_add_tim(sdata, &ap->ps, skb,
						 is_template);

			if (offs) {
				offs->tim_offset = beacon->head_len;
				offs->tim_length = skb->len - beacon->head_len;

				/* for AP the csa offsets are from tail */
				csa_off_base = skb->len;
			}

			if (beacon->tail)
				skb_put_data(skb, beacon->tail,
					     beacon->tail_len);

			if (ieee80211_beacon_protect(skb, local, sdata) < 0)
				goto out;
		} else
			goto out;
	} else if (sdata->vif.type == NL80211_IFTYPE_ADHOC) {
		struct ieee80211_if_ibss *ifibss = &sdata->u.ibss;
		struct ieee80211_hdr *hdr;

		beacon = rcu_dereference(ifibss->presp);
		if (!beacon)
			goto out;

		if (beacon->csa_counter_offsets[0]) {
			if (!is_template)
				__ieee80211_csa_update_counter(beacon);

			ieee80211_set_csa(sdata, beacon);
		}

		skb = dev_alloc_skb(local->tx_headroom + beacon->head_len +
				    local->hw.extra_beacon_tailroom);
		if (!skb)
			goto out;
		skb_reserve(skb, local->tx_headroom);
		skb_put_data(skb, beacon->head, beacon->head_len);

		hdr = (struct ieee80211_hdr *) skb->data;
		hdr->frame_control = cpu_to_le16(IEEE80211_FTYPE_MGMT |
						 IEEE80211_STYPE_BEACON);
	} else if (ieee80211_vif_is_mesh(&sdata->vif)) {
		struct ieee80211_if_mesh *ifmsh = &sdata->u.mesh;

		beacon = rcu_dereference(ifmsh->beacon);
		if (!beacon)
			goto out;

		if (beacon->csa_counter_offsets[0]) {
			if (!is_template)
				/* TODO: For mesh csa_counter is in TU, so
				 * decrementing it by one isn't correct, but
				 * for now we leave it consistent with overall
				 * mac80211's behavior.
				 */
				__ieee80211_csa_update_counter(beacon);

			ieee80211_set_csa(sdata, beacon);
		}

		if (ifmsh->sync_ops)
			ifmsh->sync_ops->adjust_tsf(sdata, beacon);

		skb = dev_alloc_skb(local->tx_headroom +
				    beacon->head_len +
				    256 + /* TIM IE */
				    beacon->tail_len +
				    local->hw.extra_beacon_tailroom);
		if (!skb)
			goto out;
		skb_reserve(skb, local->tx_headroom);
		skb_put_data(skb, beacon->head, beacon->head_len);
		ieee80211_beacon_add_tim(sdata, &ifmsh->ps, skb, is_template);

		if (offs) {
			offs->tim_offset = beacon->head_len;
			offs->tim_length = skb->len - beacon->head_len;
		}

		skb_put_data(skb, beacon->tail, beacon->tail_len);
	} else {
		WARN_ON(1);
		goto out;
	}

	/* CSA offsets */
	if (offs && beacon) {
		int i;

		for (i = 0; i < IEEE80211_MAX_CSA_COUNTERS_NUM; i++) {
			u16 csa_off = beacon->csa_counter_offsets[i];

			if (!csa_off)
				continue;

			offs->csa_counter_offs[i] = csa_off_base + csa_off;
		}
	}

	band = chanctx_conf->def.chan->band;

	info = IEEE80211_SKB_CB(skb);

	info->flags |= IEEE80211_TX_INTFL_DONT_ENCRYPT;
	info->flags |= IEEE80211_TX_CTL_NO_ACK;
	info->band = band;

	memset(&txrc, 0, sizeof(txrc));
	txrc.hw = hw;
	txrc.sband = local->hw.wiphy->bands[band];
	txrc.bss_conf = &sdata->vif.bss_conf;
	txrc.skb = skb;
	txrc.reported_rate.idx = -1;
	txrc.rate_idx_mask = sdata->rc_rateidx_mask[band];
	txrc.bss = true;
	rate_control_get_rate(sdata, NULL, &txrc);

	info->control.vif = vif;

	info->flags |= IEEE80211_TX_CTL_CLEAR_PS_FILT |
			IEEE80211_TX_CTL_ASSIGN_SEQ |
			IEEE80211_TX_CTL_FIRST_FRAGMENT;
 out:
	rcu_read_unlock();
	return skb;

}

struct sk_buff *
ieee80211_beacon_get_template(struct ieee80211_hw *hw,
			      struct ieee80211_vif *vif,
			      struct ieee80211_mutable_offsets *offs)
{
	return __ieee80211_beacon_get(hw, vif, offs, true);
}
EXPORT_SYMBOL(ieee80211_beacon_get_template);

struct sk_buff *ieee80211_beacon_get_tim(struct ieee80211_hw *hw,
					 struct ieee80211_vif *vif,
					 u16 *tim_offset, u16 *tim_length)
{
	struct ieee80211_mutable_offsets offs = {};
	struct sk_buff *bcn = __ieee80211_beacon_get(hw, vif, &offs, false);
	struct sk_buff *copy;
	struct ieee80211_supported_band *sband;
	int shift;

	if (!bcn)
		return bcn;

	if (tim_offset)
		*tim_offset = offs.tim_offset;

	if (tim_length)
		*tim_length = offs.tim_length;

	if (ieee80211_hw_check(hw, BEACON_TX_STATUS) ||
	    !hw_to_local(hw)->monitors)
		return bcn;

	/* send a copy to monitor interfaces */
	copy = skb_copy(bcn, GFP_ATOMIC);
	if (!copy)
		return bcn;

	shift = ieee80211_vif_get_shift(vif);
	sband = ieee80211_get_sband(vif_to_sdata(vif));
	if (!sband)
		return bcn;

	ieee80211_tx_monitor(hw_to_local(hw), copy, sband, 1, shift, false,
			     NULL);

	return bcn;
}
EXPORT_SYMBOL(ieee80211_beacon_get_tim);

struct sk_buff *ieee80211_proberesp_get(struct ieee80211_hw *hw,
					struct ieee80211_vif *vif)
{
	struct ieee80211_if_ap *ap = NULL;
	struct sk_buff *skb = NULL;
	struct probe_resp *presp = NULL;
	struct ieee80211_hdr *hdr;
	struct ieee80211_sub_if_data *sdata = vif_to_sdata(vif);

	if (sdata->vif.type != NL80211_IFTYPE_AP)
		return NULL;

	rcu_read_lock();

	ap = &sdata->u.ap;
	presp = rcu_dereference(ap->probe_resp);
	if (!presp)
		goto out;

	skb = dev_alloc_skb(presp->len);
	if (!skb)
		goto out;

	skb_put_data(skb, presp->data, presp->len);

	hdr = (struct ieee80211_hdr *) skb->data;
	memset(hdr->addr1, 0, sizeof(hdr->addr1));

out:
	rcu_read_unlock();
	return skb;
}
EXPORT_SYMBOL(ieee80211_proberesp_get);

struct sk_buff *ieee80211_pspoll_get(struct ieee80211_hw *hw,
				     struct ieee80211_vif *vif)
{
	struct ieee80211_sub_if_data *sdata;
	struct ieee80211_if_managed *ifmgd;
	struct ieee80211_pspoll *pspoll;
	struct ieee80211_local *local;
	struct sk_buff *skb;

	if (WARN_ON(vif->type != NL80211_IFTYPE_STATION))
		return NULL;

	sdata = vif_to_sdata(vif);
	ifmgd = &sdata->u.mgd;
	local = sdata->local;

	skb = dev_alloc_skb(local->hw.extra_tx_headroom + sizeof(*pspoll));
	if (!skb)
		return NULL;

	skb_reserve(skb, local->hw.extra_tx_headroom);

	pspoll = skb_put_zero(skb, sizeof(*pspoll));
	pspoll->frame_control = cpu_to_le16(IEEE80211_FTYPE_CTL |
					    IEEE80211_STYPE_PSPOLL);
	pspoll->aid = cpu_to_le16(ifmgd->aid);

	/* aid in PS-Poll has its two MSBs each set to 1 */
	pspoll->aid |= cpu_to_le16(1 << 15 | 1 << 14);

	memcpy(pspoll->bssid, ifmgd->bssid, ETH_ALEN);
	memcpy(pspoll->ta, vif->addr, ETH_ALEN);

	return skb;
}
EXPORT_SYMBOL(ieee80211_pspoll_get);

struct sk_buff *ieee80211_nullfunc_get(struct ieee80211_hw *hw,
				       struct ieee80211_vif *vif,
				       bool qos_ok)
{
	struct ieee80211_hdr_3addr *nullfunc;
	struct ieee80211_sub_if_data *sdata;
	struct ieee80211_if_managed *ifmgd;
	struct ieee80211_local *local;
	struct sk_buff *skb;
	bool qos = false;

	if (WARN_ON(vif->type != NL80211_IFTYPE_STATION))
		return NULL;

	sdata = vif_to_sdata(vif);
	ifmgd = &sdata->u.mgd;
	local = sdata->local;

	if (qos_ok) {
		struct sta_info *sta;

		rcu_read_lock();
		sta = sta_info_get(sdata, ifmgd->bssid);
		qos = sta && sta->sta.wme;
		rcu_read_unlock();
	}

	skb = dev_alloc_skb(local->hw.extra_tx_headroom +
			    sizeof(*nullfunc) + 2);
	if (!skb)
		return NULL;

	skb_reserve(skb, local->hw.extra_tx_headroom);

	nullfunc = skb_put_zero(skb, sizeof(*nullfunc));
	nullfunc->frame_control = cpu_to_le16(IEEE80211_FTYPE_DATA |
					      IEEE80211_STYPE_NULLFUNC |
					      IEEE80211_FCTL_TODS);
	if (qos) {
		__le16 qoshdr = cpu_to_le16(7);

		BUILD_BUG_ON((IEEE80211_STYPE_QOS_NULLFUNC |
			      IEEE80211_STYPE_NULLFUNC) !=
			     IEEE80211_STYPE_QOS_NULLFUNC);
		nullfunc->frame_control |=
			cpu_to_le16(IEEE80211_STYPE_QOS_NULLFUNC);
		skb->priority = 7;
		skb_set_queue_mapping(skb, IEEE80211_AC_VO);
		skb_put_data(skb, &qoshdr, sizeof(qoshdr));
	}

	memcpy(nullfunc->addr1, ifmgd->bssid, ETH_ALEN);
	memcpy(nullfunc->addr2, vif->addr, ETH_ALEN);
	memcpy(nullfunc->addr3, ifmgd->bssid, ETH_ALEN);

	return skb;
}
EXPORT_SYMBOL(ieee80211_nullfunc_get);

struct sk_buff *ieee80211_probereq_get(struct ieee80211_hw *hw,
				       const u8 *src_addr,
				       const u8 *ssid, size_t ssid_len,
				       size_t tailroom)
{
	struct ieee80211_local *local = hw_to_local(hw);
	struct ieee80211_hdr_3addr *hdr;
	struct sk_buff *skb;
	size_t ie_ssid_len;
	u8 *pos;

	ie_ssid_len = 2 + ssid_len;

	skb = dev_alloc_skb(local->hw.extra_tx_headroom + sizeof(*hdr) +
			    ie_ssid_len + tailroom);
	if (!skb)
		return NULL;

	skb_reserve(skb, local->hw.extra_tx_headroom);

	hdr = skb_put_zero(skb, sizeof(*hdr));
	hdr->frame_control = cpu_to_le16(IEEE80211_FTYPE_MGMT |
					 IEEE80211_STYPE_PROBE_REQ);
	eth_broadcast_addr(hdr->addr1);
	memcpy(hdr->addr2, src_addr, ETH_ALEN);
	eth_broadcast_addr(hdr->addr3);

	pos = skb_put(skb, ie_ssid_len);
	*pos++ = WLAN_EID_SSID;
	*pos++ = ssid_len;
	if (ssid_len)
		memcpy(pos, ssid, ssid_len);
	pos += ssid_len;

	return skb;
}
EXPORT_SYMBOL(ieee80211_probereq_get);

void ieee80211_rts_get(struct ieee80211_hw *hw, struct ieee80211_vif *vif,
		       const void *frame, size_t frame_len,
		       const struct ieee80211_tx_info *frame_txctl,
		       struct ieee80211_rts *rts)
{
	const struct ieee80211_hdr *hdr = frame;

	rts->frame_control =
	    cpu_to_le16(IEEE80211_FTYPE_CTL | IEEE80211_STYPE_RTS);
	rts->duration = ieee80211_rts_duration(hw, vif, frame_len,
					       frame_txctl);
	memcpy(rts->ra, hdr->addr1, sizeof(rts->ra));
	memcpy(rts->ta, hdr->addr2, sizeof(rts->ta));
}
EXPORT_SYMBOL(ieee80211_rts_get);

void ieee80211_ctstoself_get(struct ieee80211_hw *hw, struct ieee80211_vif *vif,
			     const void *frame, size_t frame_len,
			     const struct ieee80211_tx_info *frame_txctl,
			     struct ieee80211_cts *cts)
{
	const struct ieee80211_hdr *hdr = frame;

	cts->frame_control =
	    cpu_to_le16(IEEE80211_FTYPE_CTL | IEEE80211_STYPE_CTS);
	cts->duration = ieee80211_ctstoself_duration(hw, vif,
						     frame_len, frame_txctl);
	memcpy(cts->ra, hdr->addr1, sizeof(cts->ra));
}
EXPORT_SYMBOL(ieee80211_ctstoself_get);

struct sk_buff *
ieee80211_get_buffered_bc(struct ieee80211_hw *hw,
			  struct ieee80211_vif *vif)
{
	struct ieee80211_local *local = hw_to_local(hw);
	struct sk_buff *skb = NULL;
	struct ieee80211_tx_data tx;
	struct ieee80211_sub_if_data *sdata;
	struct ps_data *ps;
	struct ieee80211_tx_info *info;
	struct ieee80211_chanctx_conf *chanctx_conf;

	sdata = vif_to_sdata(vif);

	rcu_read_lock();
	chanctx_conf = rcu_dereference(sdata->vif.chanctx_conf);

	if (!chanctx_conf)
		goto out;

	if (sdata->vif.type == NL80211_IFTYPE_AP) {
		struct beacon_data *beacon =
				rcu_dereference(sdata->u.ap.beacon);

		if (!beacon || !beacon->head)
			goto out;

		ps = &sdata->u.ap.ps;
	} else if (ieee80211_vif_is_mesh(&sdata->vif)) {
		ps = &sdata->u.mesh.ps;
	} else {
		goto out;
	}

	if (ps->dtim_count != 0 || !ps->dtim_bc_mc)
		goto out; /* send buffered bc/mc only after DTIM beacon */

	while (1) {
		skb = skb_dequeue(&ps->bc_buf);
		if (!skb)
			goto out;
		local->total_ps_buffered--;

		if (!skb_queue_empty(&ps->bc_buf) && skb->len >= 2) {
			struct ieee80211_hdr *hdr =
				(struct ieee80211_hdr *) skb->data;
			/* more buffered multicast/broadcast frames ==> set
			 * MoreData flag in IEEE 802.11 header to inform PS
			 * STAs */
			hdr->frame_control |=
				cpu_to_le16(IEEE80211_FCTL_MOREDATA);
		}

		if (sdata->vif.type == NL80211_IFTYPE_AP)
			sdata = IEEE80211_DEV_TO_SUB_IF(skb->dev);
		if (!ieee80211_tx_prepare(sdata, &tx, NULL, skb))
			break;
		ieee80211_free_txskb(hw, skb);
	}

	info = IEEE80211_SKB_CB(skb);

	tx.flags |= IEEE80211_TX_PS_BUFFERED;
	info->band = chanctx_conf->def.chan->band;

	if (invoke_tx_handlers(&tx))
		skb = NULL;
 out:
	rcu_read_unlock();

	return skb;
}
EXPORT_SYMBOL(ieee80211_get_buffered_bc);

int ieee80211_reserve_tid(struct ieee80211_sta *pubsta, u8 tid)
{
	struct sta_info *sta = container_of(pubsta, struct sta_info, sta);
	struct ieee80211_sub_if_data *sdata = sta->sdata;
	struct ieee80211_local *local = sdata->local;
	int ret;
	u32 queues;

	lockdep_assert_held(&local->sta_mtx);

	/* only some cases are supported right now */
	switch (sdata->vif.type) {
	case NL80211_IFTYPE_STATION:
	case NL80211_IFTYPE_AP:
	case NL80211_IFTYPE_AP_VLAN:
		break;
	default:
		WARN_ON(1);
		return -EINVAL;
	}

	if (WARN_ON(tid >= IEEE80211_NUM_UPS))
		return -EINVAL;

	if (sta->reserved_tid == tid) {
		ret = 0;
		goto out;
	}

	if (sta->reserved_tid != IEEE80211_TID_UNRESERVED) {
		sdata_err(sdata, "TID reservation already active\n");
		ret = -EALREADY;
		goto out;
	}

	ieee80211_stop_vif_queues(sdata->local, sdata,
				  IEEE80211_QUEUE_STOP_REASON_RESERVE_TID);

	synchronize_net();

	/* Tear down BA sessions so we stop aggregating on this TID */
	if (ieee80211_hw_check(&local->hw, AMPDU_AGGREGATION)) {
		set_sta_flag(sta, WLAN_STA_BLOCK_BA);
		__ieee80211_stop_tx_ba_session(sta, tid,
					       AGG_STOP_LOCAL_REQUEST);
	}

	queues = BIT(sdata->vif.hw_queue[ieee802_1d_to_ac[tid]]);
	__ieee80211_flush_queues(local, sdata, queues, false);

	sta->reserved_tid = tid;

	ieee80211_wake_vif_queues(local, sdata,
				  IEEE80211_QUEUE_STOP_REASON_RESERVE_TID);

	if (ieee80211_hw_check(&local->hw, AMPDU_AGGREGATION))
		clear_sta_flag(sta, WLAN_STA_BLOCK_BA);

	ret = 0;
 out:
	return ret;
}
EXPORT_SYMBOL(ieee80211_reserve_tid);

void ieee80211_unreserve_tid(struct ieee80211_sta *pubsta, u8 tid)
{
	struct sta_info *sta = container_of(pubsta, struct sta_info, sta);
	struct ieee80211_sub_if_data *sdata = sta->sdata;

	lockdep_assert_held(&sdata->local->sta_mtx);

	/* only some cases are supported right now */
	switch (sdata->vif.type) {
	case NL80211_IFTYPE_STATION:
	case NL80211_IFTYPE_AP:
	case NL80211_IFTYPE_AP_VLAN:
		break;
	default:
		WARN_ON(1);
		return;
	}

	if (tid != sta->reserved_tid) {
		sdata_err(sdata, "TID to unreserve (%d) isn't reserved\n", tid);
		return;
	}

	sta->reserved_tid = IEEE80211_TID_UNRESERVED;
}
EXPORT_SYMBOL(ieee80211_unreserve_tid);

void __ieee80211_tx_skb_tid_band(struct ieee80211_sub_if_data *sdata,
				 struct sk_buff *skb, int tid,
				 enum nl80211_band band, u32 txdata_flags)
{
	int ac = ieee80211_ac_from_tid(tid);

	skb_reset_mac_header(skb);
	skb_set_queue_mapping(skb, ac);
	skb->priority = tid;

	skb->dev = sdata->dev;

	/*
	 * The other path calling ieee80211_xmit is from the tasklet,
	 * and while we can handle concurrent transmissions locking
	 * requirements are that we do not come into tx with bhs on.
	 */
	local_bh_disable();
	IEEE80211_SKB_CB(skb)->band = band;
	ieee80211_xmit(sdata, NULL, skb, txdata_flags);
	local_bh_enable();
}

int ieee80211_tx_control_port(struct wiphy *wiphy, struct net_device *dev,
			      const u8 *buf, size_t len,
			      const u8 *dest, __be16 proto, bool unencrypted)
{
	struct ieee80211_sub_if_data *sdata = IEEE80211_DEV_TO_SUB_IF(dev);
	struct ieee80211_local *local = sdata->local;
	struct sk_buff *skb;
	struct ethhdr *ehdr;
	u32 ctrl_flags = 0;
	u32 flags;

	/* Only accept CONTROL_PORT_PROTOCOL configured in CONNECT/ASSOCIATE
	 * or Pre-Authentication
	 */
	if (proto != sdata->control_port_protocol &&
	    proto != cpu_to_be16(ETH_P_PREAUTH))
		return -EINVAL;

	if (proto == sdata->control_port_protocol)
		ctrl_flags |= IEEE80211_TX_CTRL_PORT_CTRL_PROTO;

	if (unencrypted)
		flags = IEEE80211_TX_INTFL_DONT_ENCRYPT;
	else
		flags = 0;

	skb = dev_alloc_skb(local->hw.extra_tx_headroom +
			    sizeof(struct ethhdr) + len);
	if (!skb)
		return -ENOMEM;

	skb_reserve(skb, local->hw.extra_tx_headroom + sizeof(struct ethhdr));

	skb_put_data(skb, buf, len);

	ehdr = skb_push(skb, sizeof(struct ethhdr));
	memcpy(ehdr->h_dest, dest, ETH_ALEN);
	memcpy(ehdr->h_source, sdata->vif.addr, ETH_ALEN);
	ehdr->h_proto = proto;

	skb->dev = dev;
	skb->protocol = htons(ETH_P_802_3);
	skb_reset_network_header(skb);
	skb_reset_mac_header(skb);

	local_bh_disable();
	__ieee80211_subif_start_xmit(skb, skb->dev, flags, ctrl_flags);
	local_bh_enable();

	return 0;
}

int ieee80211_probe_mesh_link(struct wiphy *wiphy, struct net_device *dev,
			      const u8 *buf, size_t len)
{
	struct ieee80211_sub_if_data *sdata = IEEE80211_DEV_TO_SUB_IF(dev);
	struct ieee80211_local *local = sdata->local;
	struct sk_buff *skb;

	skb = dev_alloc_skb(local->hw.extra_tx_headroom + len +
			    30 + /* header size */
			    18); /* 11s header size */
	if (!skb)
		return -ENOMEM;

	skb_reserve(skb, local->hw.extra_tx_headroom);
	skb_put_data(skb, buf, len);

	skb->dev = dev;
	skb->protocol = htons(ETH_P_802_3);
	skb_reset_network_header(skb);
	skb_reset_mac_header(skb);

	local_bh_disable();
	__ieee80211_subif_start_xmit(skb, skb->dev, 0,
				     IEEE80211_TX_CTRL_SKIP_MPATH_LOOKUP);
	local_bh_enable();

	return 0;
}<|MERGE_RESOLUTION|>--- conflicted
+++ resolved
@@ -5,11 +5,7 @@
  * Copyright 2006-2007	Jiri Benc <jbenc@suse.cz>
  * Copyright 2007	Johannes Berg <johannes@sipsolutions.net>
  * Copyright 2013-2014  Intel Mobile Communications GmbH
-<<<<<<< HEAD
- * Copyright (C) 2018, 2020 Intel Corporation
-=======
  * Copyright (C) 2018-2020 Intel Corporation
->>>>>>> 04d5ce62
  *
  * Transmit and frame generation functions.
  */
@@ -3615,12 +3611,8 @@
 		 * Drop unicast frames to unauthorised stations unless they are
 		 * EAPOL frames from the local station.
 		 */
-<<<<<<< HEAD
-		if (unlikely(!ieee80211_vif_is_mesh(&tx.sdata->vif) &&
-=======
 		if (unlikely(ieee80211_is_data(hdr->frame_control) &&
 			     !ieee80211_vif_is_mesh(&tx.sdata->vif) &&
->>>>>>> 04d5ce62
 			     tx.sdata->vif.type != NL80211_IFTYPE_OCB &&
 			     !is_multicast_ether_addr(hdr->addr1) &&
 			     !test_sta_flag(tx.sta, WLAN_STA_AUTHORIZED) &&
