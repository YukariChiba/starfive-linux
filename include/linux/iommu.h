/*
 * Copyright (C) 2007-2008 Advanced Micro Devices, Inc.
 * Author: Joerg Roedel <joerg.roedel@amd.com>
 *
 * This program is free software; you can redistribute it and/or modify it
 * under the terms of the GNU General Public License version 2 as published
 * by the Free Software Foundation.
 *
 * This program is distributed in the hope that it will be useful,
 * but WITHOUT ANY WARRANTY; without even the implied warranty of
 * MERCHANTABILITY or FITNESS FOR A PARTICULAR PURPOSE.  See the
 * GNU General Public License for more details.
 *
 * You should have received a copy of the GNU General Public License
 * along with this program; if not, write to the Free Software
 * Foundation, Inc., 59 Temple Place, Suite 330, Boston, MA  02111-1307 USA
 */

#ifndef __LINUX_IOMMU_H
#define __LINUX_IOMMU_H

#include <linux/scatterlist.h>
#include <linux/device.h>
#include <linux/types.h>
#include <linux/errno.h>
#include <linux/err.h>
#include <linux/of.h>

#define IOMMU_READ	(1 << 0)
#define IOMMU_WRITE	(1 << 1)
#define IOMMU_CACHE	(1 << 2) /* DMA cache coherency */
#define IOMMU_NOEXEC	(1 << 3)
#define IOMMU_MMIO	(1 << 4) /* e.g. things like MSI doorbells */
/*
 * Where the bus hardware includes a privilege level as part of its access type
 * markings, and certain devices are capable of issuing transactions marked as
 * either 'supervisor' or 'user', the IOMMU_PRIV flag requests that the other
 * given permission flags only apply to accesses at the higher privilege level,
 * and that unprivileged transactions should have as little access as possible.
 * This would usually imply the same permissions as kernel mappings on the CPU,
 * if the IOMMU page table format is equivalent.
 */
#define IOMMU_PRIV	(1 << 5)

struct iommu_ops;
struct iommu_group;
struct bus_type;
struct device;
struct iommu_domain;
struct notifier_block;
struct iommu_sva;

/* iommu fault flags */
#define IOMMU_FAULT_READ	0x0
#define IOMMU_FAULT_WRITE	0x1

typedef int (*iommu_fault_handler_t)(struct iommu_domain *,
			struct device *, unsigned long, int, void *);
typedef int (*iommu_mm_exit_handler_t)(struct device *dev, struct iommu_sva *,
				       void *);

struct iommu_domain_geometry {
	dma_addr_t aperture_start; /* First address that can be mapped    */
	dma_addr_t aperture_end;   /* Last address that can be mapped     */
	bool force_aperture;       /* DMA only allowed in mappable range? */
};

/* Domain feature flags */
#define __IOMMU_DOMAIN_PAGING	(1U << 0)  /* Support for iommu_map/unmap */
#define __IOMMU_DOMAIN_DMA_API	(1U << 1)  /* Domain for use in DMA-API
					      implementation              */
#define __IOMMU_DOMAIN_PT	(1U << 2)  /* Domain is identity mapped   */

/*
 * This are the possible domain-types
 *
 *	IOMMU_DOMAIN_BLOCKED	- All DMA is blocked, can be used to isolate
 *				  devices
 *	IOMMU_DOMAIN_IDENTITY	- DMA addresses are system physical addresses
 *	IOMMU_DOMAIN_UNMANAGED	- DMA mappings managed by IOMMU-API user, used
 *				  for VMs
 *	IOMMU_DOMAIN_DMA	- Internally used for DMA-API implementations.
 *				  This flag allows IOMMU drivers to implement
 *				  certain optimizations for these domains
 */
#define IOMMU_DOMAIN_BLOCKED	(0U)
#define IOMMU_DOMAIN_IDENTITY	(__IOMMU_DOMAIN_PT)
#define IOMMU_DOMAIN_UNMANAGED	(__IOMMU_DOMAIN_PAGING)
#define IOMMU_DOMAIN_DMA	(__IOMMU_DOMAIN_PAGING |	\
				 __IOMMU_DOMAIN_DMA_API)

struct iommu_domain {
	unsigned type;
	const struct iommu_ops *ops;
	unsigned long pgsize_bitmap;	/* Bitmap of page sizes in use */
	iommu_fault_handler_t handler;
	void *handler_token;
	struct iommu_domain_geometry geometry;
	void *iova_cookie;
};

enum iommu_cap {
	IOMMU_CAP_CACHE_COHERENCY,	/* IOMMU can enforce cache coherent DMA
					   transactions */
	IOMMU_CAP_INTR_REMAP,		/* IOMMU supports interrupt isolation */
	IOMMU_CAP_NOEXEC,		/* IOMMU_NOEXEC flag */
};

/*
 * Following constraints are specifc to FSL_PAMUV1:
 *  -aperture must be power of 2, and naturally aligned
 *  -number of windows must be power of 2, and address space size
 *   of each window is determined by aperture size / # of windows
 *  -the actual size of the mapped region of a window must be power
 *   of 2 starting with 4KB and physical address must be naturally
 *   aligned.
 * DOMAIN_ATTR_FSL_PAMUV1 corresponds to the above mentioned contraints.
 * The caller can invoke iommu_domain_get_attr to check if the underlying
 * iommu implementation supports these constraints.
 */

enum iommu_attr {
	DOMAIN_ATTR_GEOMETRY,
	DOMAIN_ATTR_PAGING,
	DOMAIN_ATTR_WINDOWS,
	DOMAIN_ATTR_FSL_PAMU_STASH,
	DOMAIN_ATTR_FSL_PAMU_ENABLE,
	DOMAIN_ATTR_FSL_PAMUV1,
	DOMAIN_ATTR_NESTING,	/* two stages of translation */
	DOMAIN_ATTR_DMA_USE_FLUSH_QUEUE,
	DOMAIN_ATTR_MAX,
};

/* These are the possible reserved region types */
enum iommu_resv_type {
	/* Memory regions which must be mapped 1:1 at all times */
	IOMMU_RESV_DIRECT,
	/* Arbitrary "never map this or give it to a device" address ranges */
	IOMMU_RESV_RESERVED,
	/* Hardware MSI region (untranslated) */
	IOMMU_RESV_MSI,
	/* Software-managed MSI translation window */
	IOMMU_RESV_SW_MSI,
};

/**
 * struct iommu_resv_region - descriptor for a reserved memory region
 * @list: Linked list pointers
 * @start: System physical start address of the region
 * @length: Length of the region in bytes
 * @prot: IOMMU Protection flags (READ/WRITE/...)
 * @type: Type of the reserved region
 */
struct iommu_resv_region {
	struct list_head	list;
	phys_addr_t		start;
	size_t			length;
	int			prot;
	enum iommu_resv_type	type;
};

/* Per device IOMMU features */
enum iommu_dev_features {
	IOMMU_DEV_FEAT_AUX,	/* Aux-domain feature */
	IOMMU_DEV_FEAT_SVA,	/* Shared Virtual Addresses */
};

#define IOMMU_PASID_INVALID	(-1U)

/**
 * struct iommu_sva_ops - device driver callbacks for an SVA context
 *
 * @mm_exit: called when the mm is about to be torn down by exit_mmap. After
 *           @mm_exit returns, the device must not issue any more transaction
 *           with the PASID given as argument.
 *
 *           The @mm_exit handler is allowed to sleep. Be careful about the
 *           locks taken in @mm_exit, because they might lead to deadlocks if
 *           they are also held when dropping references to the mm. Consider the
 *           following call chain:
 *           mutex_lock(A); mmput(mm) -> exit_mm() -> @mm_exit() -> mutex_lock(A)
 *           Using mmput_async() prevents this scenario.
 *
 */
struct iommu_sva_ops {
	iommu_mm_exit_handler_t mm_exit;
};

#ifdef CONFIG_IOMMU_API

/**
 * struct iommu_ops - iommu ops and capabilities
 * @capable: check capability
 * @domain_alloc: allocate iommu domain
 * @domain_free: free iommu domain
 * @attach_dev: attach device to an iommu domain
 * @detach_dev: detach device from an iommu domain
 * @map: map a physically contiguous memory region to an iommu domain
 * @unmap: unmap a physically contiguous memory region from an iommu domain
 * @flush_iotlb_all: Synchronously flush all hardware TLBs for this domain
 * @iotlb_range_add: Add a given iova range to the flush queue for this domain
 * @iotlb_sync_map: Sync mappings created recently using @map to the hardware
 * @iotlb_sync: Flush all queued ranges from the hardware TLBs and empty flush
 *            queue
 * @iova_to_phys: translate iova to physical address
 * @add_device: add device to iommu grouping
 * @remove_device: remove device from iommu grouping
 * @device_group: find iommu group for a particular device
 * @domain_get_attr: Query domain attributes
 * @domain_set_attr: Change domain attributes
 * @get_resv_regions: Request list of reserved regions for a device
 * @put_resv_regions: Free list of reserved regions for a device
 * @apply_resv_region: Temporary helper call-back for iova reserved ranges
 * @domain_window_enable: Configure and enable a particular window for a domain
 * @domain_window_disable: Disable a particular window for a domain
 * @of_xlate: add OF master IDs to iommu grouping
 * @is_attach_deferred: Check if domain attach should be deferred from iommu
 *                      driver init to device driver init (default no)
 * @dev_has/enable/disable_feat: per device entries to check/enable/disable
 *                               iommu specific features.
 * @dev_feat_enabled: check enabled feature
 * @aux_attach/detach_dev: aux-domain specific attach/detach entries.
 * @aux_get_pasid: get the pasid given an aux-domain
 * @sva_bind: Bind process address space to device
 * @sva_unbind: Unbind process address space from device
 * @sva_get_pasid: Get PASID associated to a SVA handle
 * @pgsize_bitmap: bitmap of all possible supported page sizes
 */
struct iommu_ops {
	bool (*capable)(enum iommu_cap);

	/* Domain allocation and freeing by the iommu driver */
	struct iommu_domain *(*domain_alloc)(unsigned iommu_domain_type);
	void (*domain_free)(struct iommu_domain *);

	int (*attach_dev)(struct iommu_domain *domain, struct device *dev);
	void (*detach_dev)(struct iommu_domain *domain, struct device *dev);
	int (*map)(struct iommu_domain *domain, unsigned long iova,
		   phys_addr_t paddr, size_t size, int prot);
	size_t (*unmap)(struct iommu_domain *domain, unsigned long iova,
		     size_t size);
	void (*flush_iotlb_all)(struct iommu_domain *domain);
	void (*iotlb_range_add)(struct iommu_domain *domain,
				unsigned long iova, size_t size);
	void (*iotlb_sync_map)(struct iommu_domain *domain);
	void (*iotlb_sync)(struct iommu_domain *domain);
	phys_addr_t (*iova_to_phys)(struct iommu_domain *domain, dma_addr_t iova);
	int (*add_device)(struct device *dev);
	void (*remove_device)(struct device *dev);
	struct iommu_group *(*device_group)(struct device *dev);
	int (*domain_get_attr)(struct iommu_domain *domain,
			       enum iommu_attr attr, void *data);
	int (*domain_set_attr)(struct iommu_domain *domain,
			       enum iommu_attr attr, void *data);

	/* Request/Free a list of reserved regions for a device */
	void (*get_resv_regions)(struct device *dev, struct list_head *list);
	void (*put_resv_regions)(struct device *dev, struct list_head *list);
	void (*apply_resv_region)(struct device *dev,
				  struct iommu_domain *domain,
				  struct iommu_resv_region *region);

	/* Window handling functions */
	int (*domain_window_enable)(struct iommu_domain *domain, u32 wnd_nr,
				    phys_addr_t paddr, u64 size, int prot);
	void (*domain_window_disable)(struct iommu_domain *domain, u32 wnd_nr);

	int (*of_xlate)(struct device *dev, struct of_phandle_args *args);
	bool (*is_attach_deferred)(struct iommu_domain *domain, struct device *dev);

	/* Per device IOMMU features */
	bool (*dev_has_feat)(struct device *dev, enum iommu_dev_features f);
	bool (*dev_feat_enabled)(struct device *dev, enum iommu_dev_features f);
	int (*dev_enable_feat)(struct device *dev, enum iommu_dev_features f);
	int (*dev_disable_feat)(struct device *dev, enum iommu_dev_features f);

	/* Aux-domain specific attach/detach entries */
	int (*aux_attach_dev)(struct iommu_domain *domain, struct device *dev);
	void (*aux_detach_dev)(struct iommu_domain *domain, struct device *dev);
	int (*aux_get_pasid)(struct iommu_domain *domain, struct device *dev);

	struct iommu_sva *(*sva_bind)(struct device *dev, struct mm_struct *mm,
				      void *drvdata);
	void (*sva_unbind)(struct iommu_sva *handle);
	int (*sva_get_pasid)(struct iommu_sva *handle);

	unsigned long pgsize_bitmap;
};

/**
 * struct iommu_device - IOMMU core representation of one IOMMU hardware
 *			 instance
 * @list: Used by the iommu-core to keep a list of registered iommus
 * @ops: iommu-ops for talking to this iommu
 * @dev: struct device for sysfs handling
 */
struct iommu_device {
	struct list_head list;
	const struct iommu_ops *ops;
	struct fwnode_handle *fwnode;
	struct device *dev;
};

int  iommu_device_register(struct iommu_device *iommu);
void iommu_device_unregister(struct iommu_device *iommu);
int  iommu_device_sysfs_add(struct iommu_device *iommu,
			    struct device *parent,
			    const struct attribute_group **groups,
			    const char *fmt, ...) __printf(4, 5);
void iommu_device_sysfs_remove(struct iommu_device *iommu);
int  iommu_device_link(struct iommu_device   *iommu, struct device *link);
void iommu_device_unlink(struct iommu_device *iommu, struct device *link);

static inline void iommu_device_set_ops(struct iommu_device *iommu,
					const struct iommu_ops *ops)
{
	iommu->ops = ops;
}

static inline void iommu_device_set_fwnode(struct iommu_device *iommu,
					   struct fwnode_handle *fwnode)
{
	iommu->fwnode = fwnode;
}

static inline struct iommu_device *dev_to_iommu_device(struct device *dev)
{
	return (struct iommu_device *)dev_get_drvdata(dev);
}

#define IOMMU_GROUP_NOTIFY_ADD_DEVICE		1 /* Device added */
#define IOMMU_GROUP_NOTIFY_DEL_DEVICE		2 /* Pre Device removed */
#define IOMMU_GROUP_NOTIFY_BIND_DRIVER		3 /* Pre Driver bind */
#define IOMMU_GROUP_NOTIFY_BOUND_DRIVER		4 /* Post Driver bind */
#define IOMMU_GROUP_NOTIFY_UNBIND_DRIVER	5 /* Pre Driver unbind */
#define IOMMU_GROUP_NOTIFY_UNBOUND_DRIVER	6 /* Post Driver unbind */

extern int bus_set_iommu(struct bus_type *bus, const struct iommu_ops *ops);
extern bool iommu_present(struct bus_type *bus);
extern bool iommu_capable(struct bus_type *bus, enum iommu_cap cap);
extern struct iommu_domain *iommu_domain_alloc(struct bus_type *bus);
extern struct iommu_group *iommu_group_get_by_id(int id);
extern void iommu_domain_free(struct iommu_domain *domain);
extern int iommu_attach_device(struct iommu_domain *domain,
			       struct device *dev);
extern void iommu_detach_device(struct iommu_domain *domain,
				struct device *dev);
extern struct iommu_domain *iommu_get_domain_for_dev(struct device *dev);
extern struct iommu_domain *iommu_get_dma_domain(struct device *dev);
extern int iommu_map(struct iommu_domain *domain, unsigned long iova,
		     phys_addr_t paddr, size_t size, int prot);
extern size_t iommu_unmap(struct iommu_domain *domain, unsigned long iova,
			  size_t size);
extern size_t iommu_unmap_fast(struct iommu_domain *domain,
			       unsigned long iova, size_t size);
extern size_t iommu_map_sg(struct iommu_domain *domain, unsigned long iova,
			   struct scatterlist *sg,unsigned int nents, int prot);
extern phys_addr_t iommu_iova_to_phys(struct iommu_domain *domain, dma_addr_t iova);
extern void iommu_set_fault_handler(struct iommu_domain *domain,
			iommu_fault_handler_t handler, void *token);

extern void iommu_get_resv_regions(struct device *dev, struct list_head *list);
extern void iommu_put_resv_regions(struct device *dev, struct list_head *list);
extern int iommu_request_dm_for_dev(struct device *dev);
extern struct iommu_resv_region *
iommu_alloc_resv_region(phys_addr_t start, size_t length, int prot,
			enum iommu_resv_type type);
extern int iommu_get_group_resv_regions(struct iommu_group *group,
					struct list_head *head);

extern int iommu_attach_group(struct iommu_domain *domain,
			      struct iommu_group *group);
extern void iommu_detach_group(struct iommu_domain *domain,
			       struct iommu_group *group);
extern struct iommu_group *iommu_group_alloc(void);
extern void *iommu_group_get_iommudata(struct iommu_group *group);
extern void iommu_group_set_iommudata(struct iommu_group *group,
				      void *iommu_data,
				      void (*release)(void *iommu_data));
extern int iommu_group_set_name(struct iommu_group *group, const char *name);
extern int iommu_group_add_device(struct iommu_group *group,
				  struct device *dev);
extern void iommu_group_remove_device(struct device *dev);
extern int iommu_group_for_each_dev(struct iommu_group *group, void *data,
				    int (*fn)(struct device *, void *));
extern struct iommu_group *iommu_group_get(struct device *dev);
extern struct iommu_group *iommu_group_ref_get(struct iommu_group *group);
extern void iommu_group_put(struct iommu_group *group);
extern int iommu_group_register_notifier(struct iommu_group *group,
					 struct notifier_block *nb);
extern int iommu_group_unregister_notifier(struct iommu_group *group,
					   struct notifier_block *nb);
extern int iommu_group_id(struct iommu_group *group);
extern struct iommu_group *iommu_group_get_for_dev(struct device *dev);
extern struct iommu_domain *iommu_group_default_domain(struct iommu_group *);

extern int iommu_domain_get_attr(struct iommu_domain *domain, enum iommu_attr,
				 void *data);
extern int iommu_domain_set_attr(struct iommu_domain *domain, enum iommu_attr,
				 void *data);

/* Window handling function prototypes */
extern int iommu_domain_window_enable(struct iommu_domain *domain, u32 wnd_nr,
				      phys_addr_t offset, u64 size,
				      int prot);
extern void iommu_domain_window_disable(struct iommu_domain *domain, u32 wnd_nr);

extern int report_iommu_fault(struct iommu_domain *domain, struct device *dev,
			      unsigned long iova, int flags);

static inline void iommu_flush_tlb_all(struct iommu_domain *domain)
{
	if (domain->ops->flush_iotlb_all)
		domain->ops->flush_iotlb_all(domain);
}

static inline void iommu_tlb_range_add(struct iommu_domain *domain,
				       unsigned long iova, size_t size)
{
	if (domain->ops->iotlb_range_add)
		domain->ops->iotlb_range_add(domain, iova, size);
}

static inline void iommu_tlb_sync(struct iommu_domain *domain)
{
	if (domain->ops->iotlb_sync)
		domain->ops->iotlb_sync(domain);
}

/* PCI device grouping function */
extern struct iommu_group *pci_device_group(struct device *dev);
/* Generic device grouping function */
extern struct iommu_group *generic_device_group(struct device *dev);
/* FSL-MC device grouping function */
struct iommu_group *fsl_mc_device_group(struct device *dev);

/**
 * struct iommu_fwspec - per-device IOMMU instance data
 * @ops: ops for this device's IOMMU
 * @iommu_fwnode: firmware handle for this device's IOMMU
 * @iommu_priv: IOMMU driver private data for this device
 * @num_ids: number of associated device IDs
 * @ids: IDs which this device may present to the IOMMU
 */
struct iommu_fwspec {
	const struct iommu_ops	*ops;
	struct fwnode_handle	*iommu_fwnode;
	void			*iommu_priv;
	u32			flags;
	unsigned int		num_ids;
	u32			ids[1];
};

<<<<<<< HEAD
/* ATS is supported */
#define IOMMU_FWSPEC_PCI_RC_ATS			(1 << 0)
=======
/**
 * struct iommu_sva - handle to a device-mm bond
 */
struct iommu_sva {
	struct device			*dev;
	const struct iommu_sva_ops	*ops;
};
>>>>>>> 26b25a2b

int iommu_fwspec_init(struct device *dev, struct fwnode_handle *iommu_fwnode,
		      const struct iommu_ops *ops);
void iommu_fwspec_free(struct device *dev);
int iommu_fwspec_add_ids(struct device *dev, u32 *ids, int num_ids);
const struct iommu_ops *iommu_ops_from_fwnode(struct fwnode_handle *fwnode);

static inline struct iommu_fwspec *dev_iommu_fwspec_get(struct device *dev)
{
	return dev->iommu_fwspec;
}

static inline void dev_iommu_fwspec_set(struct device *dev,
					struct iommu_fwspec *fwspec)
{
	dev->iommu_fwspec = fwspec;
}

int iommu_probe_device(struct device *dev);
void iommu_release_device(struct device *dev);

bool iommu_dev_has_feature(struct device *dev, enum iommu_dev_features f);
int iommu_dev_enable_feature(struct device *dev, enum iommu_dev_features f);
int iommu_dev_disable_feature(struct device *dev, enum iommu_dev_features f);
bool iommu_dev_feature_enabled(struct device *dev, enum iommu_dev_features f);
int iommu_aux_attach_device(struct iommu_domain *domain, struct device *dev);
void iommu_aux_detach_device(struct iommu_domain *domain, struct device *dev);
int iommu_aux_get_pasid(struct iommu_domain *domain, struct device *dev);

struct iommu_sva *iommu_sva_bind_device(struct device *dev,
					struct mm_struct *mm,
					void *drvdata);
void iommu_sva_unbind_device(struct iommu_sva *handle);
int iommu_sva_set_ops(struct iommu_sva *handle,
		      const struct iommu_sva_ops *ops);
int iommu_sva_get_pasid(struct iommu_sva *handle);

#else /* CONFIG_IOMMU_API */

struct iommu_ops {};
struct iommu_group {};
struct iommu_fwspec {};
struct iommu_device {};

static inline bool iommu_present(struct bus_type *bus)
{
	return false;
}

static inline bool iommu_capable(struct bus_type *bus, enum iommu_cap cap)
{
	return false;
}

static inline struct iommu_domain *iommu_domain_alloc(struct bus_type *bus)
{
	return NULL;
}

static inline struct iommu_group *iommu_group_get_by_id(int id)
{
	return NULL;
}

static inline void iommu_domain_free(struct iommu_domain *domain)
{
}

static inline int iommu_attach_device(struct iommu_domain *domain,
				      struct device *dev)
{
	return -ENODEV;
}

static inline void iommu_detach_device(struct iommu_domain *domain,
				       struct device *dev)
{
}

static inline struct iommu_domain *iommu_get_domain_for_dev(struct device *dev)
{
	return NULL;
}

static inline int iommu_map(struct iommu_domain *domain, unsigned long iova,
			    phys_addr_t paddr, size_t size, int prot)
{
	return -ENODEV;
}

static inline size_t iommu_unmap(struct iommu_domain *domain,
				 unsigned long iova, size_t size)
{
	return 0;
}

static inline size_t iommu_unmap_fast(struct iommu_domain *domain,
				      unsigned long iova, int gfp_order)
{
	return 0;
}

static inline size_t iommu_map_sg(struct iommu_domain *domain,
				  unsigned long iova, struct scatterlist *sg,
				  unsigned int nents, int prot)
{
	return 0;
}

static inline void iommu_flush_tlb_all(struct iommu_domain *domain)
{
}

static inline void iommu_tlb_range_add(struct iommu_domain *domain,
				       unsigned long iova, size_t size)
{
}

static inline void iommu_tlb_sync(struct iommu_domain *domain)
{
}

static inline int iommu_domain_window_enable(struct iommu_domain *domain,
					     u32 wnd_nr, phys_addr_t paddr,
					     u64 size, int prot)
{
	return -ENODEV;
}

static inline void iommu_domain_window_disable(struct iommu_domain *domain,
					       u32 wnd_nr)
{
}

static inline phys_addr_t iommu_iova_to_phys(struct iommu_domain *domain, dma_addr_t iova)
{
	return 0;
}

static inline void iommu_set_fault_handler(struct iommu_domain *domain,
				iommu_fault_handler_t handler, void *token)
{
}

static inline void iommu_get_resv_regions(struct device *dev,
					struct list_head *list)
{
}

static inline void iommu_put_resv_regions(struct device *dev,
					struct list_head *list)
{
}

static inline int iommu_get_group_resv_regions(struct iommu_group *group,
					       struct list_head *head)
{
	return -ENODEV;
}

static inline int iommu_request_dm_for_dev(struct device *dev)
{
	return -ENODEV;
}

static inline int iommu_attach_group(struct iommu_domain *domain,
				     struct iommu_group *group)
{
	return -ENODEV;
}

static inline void iommu_detach_group(struct iommu_domain *domain,
				      struct iommu_group *group)
{
}

static inline struct iommu_group *iommu_group_alloc(void)
{
	return ERR_PTR(-ENODEV);
}

static inline void *iommu_group_get_iommudata(struct iommu_group *group)
{
	return NULL;
}

static inline void iommu_group_set_iommudata(struct iommu_group *group,
					     void *iommu_data,
					     void (*release)(void *iommu_data))
{
}

static inline int iommu_group_set_name(struct iommu_group *group,
				       const char *name)
{
	return -ENODEV;
}

static inline int iommu_group_add_device(struct iommu_group *group,
					 struct device *dev)
{
	return -ENODEV;
}

static inline void iommu_group_remove_device(struct device *dev)
{
}

static inline int iommu_group_for_each_dev(struct iommu_group *group,
					   void *data,
					   int (*fn)(struct device *, void *))
{
	return -ENODEV;
}

static inline struct iommu_group *iommu_group_get(struct device *dev)
{
	return NULL;
}

static inline void iommu_group_put(struct iommu_group *group)
{
}

static inline int iommu_group_register_notifier(struct iommu_group *group,
						struct notifier_block *nb)
{
	return -ENODEV;
}

static inline int iommu_group_unregister_notifier(struct iommu_group *group,
						  struct notifier_block *nb)
{
	return 0;
}

static inline int iommu_group_id(struct iommu_group *group)
{
	return -ENODEV;
}

static inline int iommu_domain_get_attr(struct iommu_domain *domain,
					enum iommu_attr attr, void *data)
{
	return -EINVAL;
}

static inline int iommu_domain_set_attr(struct iommu_domain *domain,
					enum iommu_attr attr, void *data)
{
	return -EINVAL;
}

static inline int  iommu_device_register(struct iommu_device *iommu)
{
	return -ENODEV;
}

static inline void iommu_device_set_ops(struct iommu_device *iommu,
					const struct iommu_ops *ops)
{
}

static inline void iommu_device_set_fwnode(struct iommu_device *iommu,
					   struct fwnode_handle *fwnode)
{
}

static inline struct iommu_device *dev_to_iommu_device(struct device *dev)
{
	return NULL;
}

static inline void iommu_device_unregister(struct iommu_device *iommu)
{
}

static inline int  iommu_device_sysfs_add(struct iommu_device *iommu,
					  struct device *parent,
					  const struct attribute_group **groups,
					  const char *fmt, ...)
{
	return -ENODEV;
}

static inline void iommu_device_sysfs_remove(struct iommu_device *iommu)
{
}

static inline int iommu_device_link(struct device *dev, struct device *link)
{
	return -EINVAL;
}

static inline void iommu_device_unlink(struct device *dev, struct device *link)
{
}

static inline int iommu_fwspec_init(struct device *dev,
				    struct fwnode_handle *iommu_fwnode,
				    const struct iommu_ops *ops)
{
	return -ENODEV;
}

static inline void iommu_fwspec_free(struct device *dev)
{
}

static inline int iommu_fwspec_add_ids(struct device *dev, u32 *ids,
				       int num_ids)
{
	return -ENODEV;
}

static inline
const struct iommu_ops *iommu_ops_from_fwnode(struct fwnode_handle *fwnode)
{
	return NULL;
}

static inline bool
iommu_dev_has_feature(struct device *dev, enum iommu_dev_features feat)
{
	return false;
}

static inline bool
iommu_dev_feature_enabled(struct device *dev, enum iommu_dev_features feat)
{
	return false;
}

static inline int
iommu_dev_enable_feature(struct device *dev, enum iommu_dev_features feat)
{
	return -ENODEV;
}

static inline int
iommu_dev_disable_feature(struct device *dev, enum iommu_dev_features feat)
{
	return -ENODEV;
}

static inline int
iommu_aux_attach_device(struct iommu_domain *domain, struct device *dev)
{
	return -ENODEV;
}

static inline void
iommu_aux_detach_device(struct iommu_domain *domain, struct device *dev)
{
}

static inline int
iommu_aux_get_pasid(struct iommu_domain *domain, struct device *dev)
{
	return -ENODEV;
}

static inline struct iommu_sva *
iommu_sva_bind_device(struct device *dev, struct mm_struct *mm, void *drvdata)
{
	return NULL;
}

static inline void iommu_sva_unbind_device(struct iommu_sva *handle)
{
}

static inline int iommu_sva_set_ops(struct iommu_sva *handle,
				    const struct iommu_sva_ops *ops)
{
	return -EINVAL;
}

static inline int iommu_sva_get_pasid(struct iommu_sva *handle)
{
	return IOMMU_PASID_INVALID;
}

#endif /* CONFIG_IOMMU_API */

#ifdef CONFIG_IOMMU_DEBUGFS
extern	struct dentry *iommu_debugfs_dir;
void iommu_debugfs_setup(void);
#else
static inline void iommu_debugfs_setup(void) {}
#endif

#endif /* __LINUX_IOMMU_H */<|MERGE_RESOLUTION|>--- conflicted
+++ resolved
@@ -451,10 +451,9 @@
 	u32			ids[1];
 };
 
-<<<<<<< HEAD
 /* ATS is supported */
 #define IOMMU_FWSPEC_PCI_RC_ATS			(1 << 0)
-=======
+
 /**
  * struct iommu_sva - handle to a device-mm bond
  */
@@ -462,7 +461,6 @@
 	struct device			*dev;
 	const struct iommu_sva_ops	*ops;
 };
->>>>>>> 26b25a2b
 
 int iommu_fwspec_init(struct device *dev, struct fwnode_handle *iommu_fwnode,
 		      const struct iommu_ops *ops);
