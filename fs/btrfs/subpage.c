--- conflicted
+++ resolved
@@ -135,22 +135,6 @@
 struct btrfs_subpage *btrfs_alloc_subpage(const struct btrfs_fs_info *fs_info,
 					  enum btrfs_subpage_type type)
 {
-<<<<<<< HEAD
-	if (fs_info->sectorsize == PAGE_SIZE)
-		return 0;
-
-	*ret = kzalloc(sizeof(struct btrfs_subpage), GFP_NOFS);
-	if (!*ret)
-		return -ENOMEM;
-	spin_lock_init(&(*ret)->lock);
-	if (type == BTRFS_SUBPAGE_METADATA) {
-		atomic_set(&(*ret)->eb_refs, 0);
-	} else {
-		atomic_set(&(*ret)->readers, 0);
-		atomic_set(&(*ret)->writers, 0);
-	}
-	return 0;
-=======
 	struct btrfs_subpage *ret;
 	unsigned int real_size;
 
@@ -170,7 +154,6 @@
 		atomic_set(&ret->writers, 0);
 	}
 	return ret;
->>>>>>> df0cc57e
 }
 
 void btrfs_free_subpage(struct btrfs_subpage *subpage)
@@ -266,7 +249,6 @@
 	 * As we want the atomic_sub_and_test() to be always executed.
 	 */
 	if (is_data && last)
-<<<<<<< HEAD
 		unlock_page(page);
 }
 
@@ -276,8 +258,16 @@
 	u32 orig_len = *len;
 
 	*start = max_t(u64, page_offset(page), orig_start);
-	*len = min_t(u64, page_offset(page) + PAGE_SIZE,
-		     orig_start + orig_len) - *start;
+	/*
+	 * For certain call sites like btrfs_drop_pages(), we may have pages
+	 * beyond the target range. In that case, just set @len to 0, subpage
+	 * helpers can handle @len == 0 without any problem.
+	 */
+	if (page_offset(page) >= orig_start + orig_len)
+		*len = 0;
+	else
+		*len = min_t(u64, page_offset(page) + PAGE_SIZE,
+			     orig_start + orig_len) - *start;
 }
 
 void btrfs_subpage_start_writer(const struct btrfs_fs_info *fs_info,
@@ -301,6 +291,16 @@
 	const int nbits = (len >> fs_info->sectorsize_bits);
 
 	btrfs_subpage_assert(fs_info, page, start, len);
+
+	/*
+	 * We have call sites passing @lock_page into
+	 * extent_clear_unlock_delalloc() for compression path.
+	 *
+	 * This @locked_page is locked by plain lock_page(), thus its
+	 * subpage::writers is 0.  Handle them in a special way.
+	 */
+	if (atomic_read(&subpage->writers) == 0)
+		return true;
 
 	ASSERT(atomic_read(&subpage->writers) >= nbits);
 	return atomic_sub_and_test(nbits, &subpage->writers);
@@ -340,99 +340,6 @@
 		return unlock_page(page);
 	btrfs_subpage_clamp_range(page, &start, &len);
 	if (btrfs_subpage_end_and_test_writer(fs_info, page, start, len))
-=======
->>>>>>> df0cc57e
-		unlock_page(page);
-}
-
-static void btrfs_subpage_clamp_range(struct page *page, u64 *start, u32 *len)
-{
-	u64 orig_start = *start;
-	u32 orig_len = *len;
-
-	*start = max_t(u64, page_offset(page), orig_start);
-	/*
-	 * For certain call sites like btrfs_drop_pages(), we may have pages
-	 * beyond the target range. In that case, just set @len to 0, subpage
-	 * helpers can handle @len == 0 without any problem.
-	 */
-	if (page_offset(page) >= orig_start + orig_len)
-		*len = 0;
-	else
-		*len = min_t(u64, page_offset(page) + PAGE_SIZE,
-			     orig_start + orig_len) - *start;
-}
-
-void btrfs_subpage_start_writer(const struct btrfs_fs_info *fs_info,
-		struct page *page, u64 start, u32 len)
-{
-	struct btrfs_subpage *subpage = (struct btrfs_subpage *)page->private;
-	const int nbits = (len >> fs_info->sectorsize_bits);
-	int ret;
-
-	btrfs_subpage_assert(fs_info, page, start, len);
-
-	ASSERT(atomic_read(&subpage->readers) == 0);
-	ret = atomic_add_return(nbits, &subpage->writers);
-	ASSERT(ret == nbits);
-}
-
-bool btrfs_subpage_end_and_test_writer(const struct btrfs_fs_info *fs_info,
-		struct page *page, u64 start, u32 len)
-{
-	struct btrfs_subpage *subpage = (struct btrfs_subpage *)page->private;
-	const int nbits = (len >> fs_info->sectorsize_bits);
-
-	btrfs_subpage_assert(fs_info, page, start, len);
-
-	/*
-	 * We have call sites passing @lock_page into
-	 * extent_clear_unlock_delalloc() for compression path.
-	 *
-	 * This @locked_page is locked by plain lock_page(), thus its
-	 * subpage::writers is 0.  Handle them in a special way.
-	 */
-	if (atomic_read(&subpage->writers) == 0)
-		return true;
-
-	ASSERT(atomic_read(&subpage->writers) >= nbits);
-	return atomic_sub_and_test(nbits, &subpage->writers);
-}
-
-/*
- * Lock a page for delalloc page writeback.
- *
- * Return -EAGAIN if the page is not properly initialized.
- * Return 0 with the page locked, and writer counter updated.
- *
- * Even with 0 returned, the page still need extra check to make sure
- * it's really the correct page, as the caller is using
- * find_get_pages_contig(), which can race with page invalidating.
- */
-int btrfs_page_start_writer_lock(const struct btrfs_fs_info *fs_info,
-		struct page *page, u64 start, u32 len)
-{
-	if (unlikely(!fs_info) || fs_info->sectorsize == PAGE_SIZE) {
-		lock_page(page);
-		return 0;
-	}
-	lock_page(page);
-	if (!PagePrivate(page) || !page->private) {
-		unlock_page(page);
-		return -EAGAIN;
-	}
-	btrfs_subpage_clamp_range(page, &start, &len);
-	btrfs_subpage_start_writer(fs_info, page, start, len);
-	return 0;
-}
-
-void btrfs_page_end_writer_lock(const struct btrfs_fs_info *fs_info,
-		struct page *page, u64 start, u32 len)
-{
-	if (unlikely(!fs_info) || fs_info->sectorsize == PAGE_SIZE)
-		return unlock_page(page);
-	btrfs_subpage_clamp_range(page, &start, &len);
-	if (btrfs_subpage_end_and_test_writer(fs_info, page, start, len))
 		unlock_page(page);
 }
 
@@ -610,13 +517,6 @@
 	unsigned long flags;
 
 	spin_lock_irqsave(&subpage->lock, flags);
-<<<<<<< HEAD
-	subpage->writeback_bitmap &= ~tmp;
-	if (subpage->writeback_bitmap == 0) {
-		ASSERT(PageWriteback(page));
-		end_page_writeback(page);
-	}
-=======
 	bitmap_clear(subpage->bitmaps, start_bit, len >> fs_info->sectorsize_bits);
 	if (subpage_test_bitmap_all_zero(fs_info, subpage, writeback)) {
 		ASSERT(PageWriteback(page));
@@ -680,36 +580,9 @@
 	spin_lock_irqsave(&subpage->lock, flags);
 	bitmap_clear(subpage->bitmaps, start_bit, len >> fs_info->sectorsize_bits);
 	ClearPageChecked(page);
->>>>>>> df0cc57e
-	spin_unlock_irqrestore(&subpage->lock, flags);
-}
-
-void btrfs_subpage_set_ordered(const struct btrfs_fs_info *fs_info,
-		struct page *page, u64 start, u32 len)
-{
-	struct btrfs_subpage *subpage = (struct btrfs_subpage *)page->private;
-	const u16 tmp = btrfs_subpage_calc_bitmap(fs_info, page, start, len);
-	unsigned long flags;
-
-	spin_lock_irqsave(&subpage->lock, flags);
-	subpage->ordered_bitmap |= tmp;
-	SetPageOrdered(page);
-	spin_unlock_irqrestore(&subpage->lock, flags);
-}
-
-void btrfs_subpage_clear_ordered(const struct btrfs_fs_info *fs_info,
-		struct page *page, u64 start, u32 len)
-{
-	struct btrfs_subpage *subpage = (struct btrfs_subpage *)page->private;
-	const u16 tmp = btrfs_subpage_calc_bitmap(fs_info, page, start, len);
-	unsigned long flags;
-
-	spin_lock_irqsave(&subpage->lock, flags);
-	subpage->ordered_bitmap &= ~tmp;
-	if (subpage->ordered_bitmap == 0)
-		ClearPageOrdered(page);
-	spin_unlock_irqrestore(&subpage->lock, flags);
-}
+	spin_unlock_irqrestore(&subpage->lock, flags);
+}
+
 /*
  * Unlike set/clear which is dependent on each page status, for test all bits
  * are tested in the same way.
@@ -735,10 +608,7 @@
 IMPLEMENT_BTRFS_SUBPAGE_TEST_OP(dirty);
 IMPLEMENT_BTRFS_SUBPAGE_TEST_OP(writeback);
 IMPLEMENT_BTRFS_SUBPAGE_TEST_OP(ordered);
-<<<<<<< HEAD
-=======
 IMPLEMENT_BTRFS_SUBPAGE_TEST_OP(checked);
->>>>>>> df0cc57e
 
 /*
  * Note that, in selftests (extent-io-tests), we can have empty fs_info passed
@@ -809,10 +679,7 @@
 			 PageWriteback);
 IMPLEMENT_BTRFS_PAGE_OPS(ordered, SetPageOrdered, ClearPageOrdered,
 			 PageOrdered);
-<<<<<<< HEAD
-=======
 IMPLEMENT_BTRFS_PAGE_OPS(checked, SetPageChecked, ClearPageChecked, PageChecked);
->>>>>>> df0cc57e
 
 /*
  * Make sure not only the page dirty bit is cleared, but also subpage dirty bit
@@ -831,9 +698,6 @@
 		return;
 
 	ASSERT(PagePrivate(page) && page->private);
-<<<<<<< HEAD
-	ASSERT(subpage->dirty_bitmap == 0);
-=======
 	ASSERT(subpage_test_bitmap_all_zero(fs_info, subpage, dirty));
 }
 
@@ -878,5 +742,4 @@
 
 	/* Have writers, use proper subpage helper to end it */
 	btrfs_page_end_writer_lock(fs_info, page, start, len);
->>>>>>> df0cc57e
 }