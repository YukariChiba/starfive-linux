/* SPDX-License-Identifier: GPL-2.0-only */
/*
 * oxfw.h - a part of driver for OXFW970/971 based devices
 *
 * Copyright (c) Clemens Ladisch <clemens@ladisch.de>
 */

#include <linux/device.h>
#include <linux/firewire.h>
#include <linux/firewire-constants.h>
#include <linux/module.h>
#include <linux/mod_devicetable.h>
#include <linux/mutex.h>
#include <linux/slab.h>
#include <linux/compat.h>
#include <linux/sched/signal.h>

#include <sound/control.h>
#include <sound/core.h>
#include <sound/initval.h>
#include <sound/pcm.h>
#include <sound/pcm_params.h>
#include <sound/info.h>
#include <sound/rawmidi.h>
#include <sound/firewire.h>
#include <sound/hwdep.h>

#include "../lib.h"
#include "../fcp.h"
#include "../packets-buffer.h"
#include "../iso-resources.h"
#include "../amdtp-am824.h"
#include "../cmp.h"

enum snd_oxfw_quirk {
	// Postpone transferring packets during handling asynchronous transaction. As a result,
	// next isochronous packet includes more events than one packet can include.
	SND_OXFW_QUIRK_JUMBO_PAYLOAD = 0x01,
	// The dbs field of CIP header in tx packet is wrong.
	SND_OXFW_QUIRK_WRONG_DBS = 0x02,
	// Blocking transmission mode is used.
	SND_OXFW_QUIRK_BLOCKING_TRANSMISSION = 0x04,
	// Stanton SCS1.d and SCS1.m support unique transaction.
	SND_OXFW_QUIRK_SCS_TRANSACTION = 0x08,
	// Apogee Duet FireWire ignores data blocks in packet with NO_INFO for audio data
	// processing, while output level meter moves. Any value in syt field of packet takes
	// the device to process audio data even if the value is invalid in a point of
	// IEC 61883-1/6.
	SND_OXFW_QUIRK_IGNORE_NO_INFO_PACKET = 0x10,
<<<<<<< HEAD
=======
	// Loud Technologies Mackie Onyx 1640i seems to configure OXFW971 ASIC so that it decides
	// event frequency according to events in received isochronous packets. The device looks to
	// performs media clock recovery voluntarily. In the recovery, the packets with NO_INFO
	// are ignored, thus driver should transfer packets with timestamp.
	SND_OXFW_QUIRK_VOLUNTARY_RECOVERY = 0x20,
>>>>>>> df0cc57e
};

/* This is an arbitrary number for convinience. */
#define	SND_OXFW_STREAM_FORMAT_ENTRIES	10
struct snd_oxfw {
	struct snd_card *card;
	struct fw_unit *unit;
	struct mutex mutex;
	spinlock_t lock;

	// The combination of snd_oxfw_quirk enumeration-constants.
	unsigned int quirks;
	bool has_output;
	bool has_input;
	u8 *tx_stream_formats[SND_OXFW_STREAM_FORMAT_ENTRIES];
	u8 *rx_stream_formats[SND_OXFW_STREAM_FORMAT_ENTRIES];
	bool assumed;
	struct cmp_connection out_conn;
	struct cmp_connection in_conn;
	struct amdtp_stream tx_stream;
	struct amdtp_stream rx_stream;
	unsigned int substreams_count;

	unsigned int midi_input_ports;
	unsigned int midi_output_ports;

	int dev_lock_count;
	bool dev_lock_changed;
	wait_queue_head_t hwdep_wait;

	void *spec;

	struct amdtp_domain domain;
};

/*
 * AV/C Stream Format Information Specification 1.1 Working Draft
 * (Apr 2005, 1394TA)
 */
int avc_stream_set_format(struct fw_unit *unit, enum avc_general_plug_dir dir,
			  unsigned int pid, u8 *format, unsigned int len);
int avc_stream_get_format(struct fw_unit *unit,
			  enum avc_general_plug_dir dir, unsigned int pid,
			  u8 *buf, unsigned int *len, unsigned int eid);
static inline int
avc_stream_get_format_single(struct fw_unit *unit,
			     enum avc_general_plug_dir dir, unsigned int pid,
			     u8 *buf, unsigned int *len)
{
	return avc_stream_get_format(unit, dir, pid, buf, len, 0xff);
}
static inline int
avc_stream_get_format_list(struct fw_unit *unit,
			   enum avc_general_plug_dir dir, unsigned int pid,
			   u8 *buf, unsigned int *len,
			   unsigned int eid)
{
	return avc_stream_get_format(unit, dir, pid, buf, len, eid);
}

/*
 * AV/C Digital Interface Command Set General Specification 4.2
 * (Sep 2004, 1394TA)
 */
int avc_general_inquiry_sig_fmt(struct fw_unit *unit, unsigned int rate,
				enum avc_general_plug_dir dir,
				unsigned short pid);

int snd_oxfw_stream_init_duplex(struct snd_oxfw *oxfw);
int snd_oxfw_stream_reserve_duplex(struct snd_oxfw *oxfw,
				   struct amdtp_stream *stream,
				   unsigned int rate, unsigned int pcm_channels,
				   unsigned int frames_per_period,
				   unsigned int frames_per_buffer);
int snd_oxfw_stream_start_duplex(struct snd_oxfw *oxfw);
void snd_oxfw_stream_stop_duplex(struct snd_oxfw *oxfw);
void snd_oxfw_stream_destroy_duplex(struct snd_oxfw *oxfw);
void snd_oxfw_stream_update_duplex(struct snd_oxfw *oxfw);

struct snd_oxfw_stream_formation {
	unsigned int rate;
	unsigned int pcm;
	unsigned int midi;
};
int snd_oxfw_stream_parse_format(u8 *format,
				 struct snd_oxfw_stream_formation *formation);
int snd_oxfw_stream_get_current_formation(struct snd_oxfw *oxfw,
				enum avc_general_plug_dir dir,
				struct snd_oxfw_stream_formation *formation);

int snd_oxfw_stream_discover(struct snd_oxfw *oxfw);

void snd_oxfw_stream_lock_changed(struct snd_oxfw *oxfw);
int snd_oxfw_stream_lock_try(struct snd_oxfw *oxfw);
void snd_oxfw_stream_lock_release(struct snd_oxfw *oxfw);

int snd_oxfw_create_pcm(struct snd_oxfw *oxfw);

void snd_oxfw_proc_init(struct snd_oxfw *oxfw);

int snd_oxfw_create_midi(struct snd_oxfw *oxfw);

int snd_oxfw_create_hwdep(struct snd_oxfw *oxfw);

int snd_oxfw_add_spkr(struct snd_oxfw *oxfw, bool is_lacie);
int snd_oxfw_scs1x_add(struct snd_oxfw *oxfw);
void snd_oxfw_scs1x_update(struct snd_oxfw *oxfw);<|MERGE_RESOLUTION|>--- conflicted
+++ resolved
@@ -47,14 +47,11 @@
 	// the device to process audio data even if the value is invalid in a point of
 	// IEC 61883-1/6.
 	SND_OXFW_QUIRK_IGNORE_NO_INFO_PACKET = 0x10,
-<<<<<<< HEAD
-=======
 	// Loud Technologies Mackie Onyx 1640i seems to configure OXFW971 ASIC so that it decides
 	// event frequency according to events in received isochronous packets. The device looks to
 	// performs media clock recovery voluntarily. In the recovery, the packets with NO_INFO
 	// are ignored, thus driver should transfer packets with timestamp.
 	SND_OXFW_QUIRK_VOLUNTARY_RECOVERY = 0x20,
->>>>>>> df0cc57e
 };
 
 /* This is an arbitrary number for convinience. */
