# SPDX-License-Identifier: GPL-2.0
%YAML 1.2
---
$id: http://devicetree.org/schemas/arm/qcom.yaml#
$schema: http://devicetree.org/meta-schemas/core.yaml#

title: QCOM device tree bindings

maintainers:
  - Stephen Boyd <sboyd@codeaurora.org>

description: |
  Some qcom based bootloaders identify the dtb blob based on a set of
  device properties like SoC and platform and revisions of those components.
  To support this scheme, we encode this information into the board compatible
  string.

  Each board must specify a top-level board compatible string with the following
  format:

  	compatible = "qcom,<SoC>[-<soc_version>][-<foundry_id>]-<board>[/<subtype>][-<board_version>]"

  The 'SoC' and 'board' elements are required. All other elements are optional.

  The 'SoC' element must be one of the following strings:

        apq8016
        apq8026
        apq8074
        apq8084
        apq8096
        ipq6018
        ipq8074
        mdm9615
        msm8226
        msm8916
        msm8974
        msm8992
        msm8994
        msm8996
        sa8155p
        sa8540p
        sc7180
        sc7280
        sc8180x
        sc8280xp
        sdm630
        sdm632
        sdm660
        sdm845
        sdx55
        sdx65
        sm7225
        sm8150
        sm8250
        sm8350
        sm8450

  The 'board' element must be one of the following strings:

        adp
        cdp
        cp01-c1
        dragonboard
        hk01
        hk10-c1
        hk10-c2
        idp
        liquid
        mtp
        qrd
        sbc

  The 'soc_version' and 'board_version' elements take the form of v<Major>.<Minor>
  where the minor number may be omitted when it's zero, i.e.  v1.0 is the same
  as v1. If all versions of the 'board_version' elements match, then a
  wildcard '*' should be used, e.g. 'v*'.

  The 'foundry_id' and 'subtype' elements are one or more digits from 0 to 9.

  Examples:

  	"qcom,msm8916-v1-cdp-pm8916-v2.1"

  A CDP board with an msm8916 SoC, version 1 paired with a pm8916 PMIC of version
  2.1.

  	"qcom,apq8074-v2.0-2-dragonboard/1-v0.1"

  A dragonboard board v0.1 of subtype 1 with an apq8074 SoC version 2, made in
  foundry 2.

properties:
  $nodename:
    const: "/"
  compatible:
    oneOf:
      - items:
          - enum:
              - qcom,apq8016-sbc
          - const: qcom,apq8016

      - items:
          - enum:
              - asus,sparrow
              - lg,lenok
          - const: qcom,apq8026

      - items:
          - enum:
              - asus,nexus7-flo
              - lg,nexus4-mako
              - sony,xperia-yuga
              - qcom,apq8064-cm-qs600
              - qcom,apq8064-ifc6410
          - const: qcom,apq8064

      - items:
          - enum:
              - qcom,apq8074-dragonboard
          - const: qcom,apq8074

      - items:
          - enum:
              - qcom,apq8060-dragonboard
              - qcom,msm8660-surf
          - const: qcom,msm8660

      - items:
          - enum:
              - qcom,apq8084-mtp
              - qcom,apq8084-sbc
          - const: qcom,apq8084

      - items:
          - enum:
              - samsung,s3ve3g
          - const: qcom,msm8226

      - items:
          - enum:
              - qcom,msm8960-cdp
          - const: qcom,msm8960

      - items:
          - enum:
              - fairphone,fp2
              - lge,hammerhead
              - samsung,klte
              - sony,xperia-amami
              - sony,xperia-castor
              - sony,xperia-honami
          - const: qcom,msm8974

      - items:
          - enum:
              - alcatel,idol347
          - const: qcom,msm8916-mtp/1
          - const: qcom,msm8916-mtp
          - const: qcom,msm8916

      - items:
          - enum:
              - longcheer,l8150
              - samsung,a3u-eur
              - samsung,a5u-eur
          - const: qcom,msm8916

      - items:
          - enum:
              - sony,karin_windy
              - sony,karin-row
              - sony,satsuki-row
              - sony,sumire-row
              - sony,suzuran-row
              - qcom,msm8994
          - const: qcom,apq8094

      - items:
          - enum:
              - arrow,apq8096-db820c
              - inforce,ifc6640
          - const: qcom,apq8096-sbc
          - const: qcom,apq8096

      - items:
          - enum:
              - qcom,msm8996-mtp
              - sony,dora-row
              - sony,kagura-row
              - sony,keyaki-row
              - xiaomi,gemini
              - xiaomi,scorpio
          - const: qcom,msm8996

      - items:
          - enum:
              - qcom,ipq4019-ap-dk01.1-c1
              - qcom,ipq4019-ap-dk04.1-c3
              - qcom,ipq4019-ap-dk07.1-c1
              - qcom,ipq4019-ap-dk07.1-c2
              - qcom,ipq4019-dk04.1-c1
          - const: qcom,ipq4019

      - items:
          - enum:
              - qcom,ipq8064-ap148
          - const: qcom,ipq8064

      - items:
          - enum:
              - qcom,ipq8074-hk01
              - qcom,ipq8074-hk10-c1
              - qcom,ipq8074-hk10-c2
          - const: qcom,ipq8074

      - items:
          - enum:
              - qcom,sc7180-idp
          - const: qcom,sc7180

      - items:
          - enum:
              - qcom,sc7280-crd
              - qcom,sc7280-idp
              - qcom,sc7280-idp2
              - google,hoglin
              - google,piglin
              - google,senor
          - const: qcom,sc7280

      - items:
          - enum:
<<<<<<< HEAD
=======
              - lenovo,flex-5g
              - microsoft,surface-prox
              - qcom,sc8180x-primus
          - const: qcom,sc8180x

      - items:
          - enum:
              - qcom,sc8280xp-qrd
          - const: qcom,sc8280xp

      - items:
          - enum:
>>>>>>> 88084a3d
              - fairphone,fp3
          - const: qcom,sdm632

      - items:
          - enum:
              - xiaomi,lavender
          - const: qcom,sdm660

      - items:
          - enum:
              - qcom,sdx55-mtp
              - qcom,sdx55-telit-fn980-tlb
              - qcom,sdx55-t55
          - const: qcom,sdx55

      - items:
          - enum:
              - qcom,sdx65-mtp
          - const: qcom,sdx65

      - items:
          - enum:
              - qcom,ipq6018-cp01
              - qcom,ipq6018-cp01-c1
          - const: qcom,ipq6018

      - items:
          - enum:
              - qcom,sa8155p-adp
          - const: qcom,sa8155p

      - items:
          - enum:
              - qcom,sa8295p-adp
          - const: qcom,sa8540p

      - items:
          - enum:
              - fairphone,fp4
          - const: qcom,sm7225

      - items:
          - enum:
              - qcom,sm8150-mtp
          - const: qcom,sm8150

      - items:
          - enum:
              - qcom,qrb5165-rb5
              - qcom,sm8250-mtp
          - const: qcom,sm8250

      - items:
          - enum:
              - qcom,sm8350-hdk
              - qcom,sm8350-mtp
          - const: qcom,sm8350

      - items:
          - enum:
              - qcom,sm8450-hdk
              - qcom,sm8450-qrd
          - const: qcom,sm8450

additionalProperties: true

...<|MERGE_RESOLUTION|>--- conflicted
+++ resolved
@@ -231,8 +231,6 @@
 
       - items:
           - enum:
-<<<<<<< HEAD
-=======
               - lenovo,flex-5g
               - microsoft,surface-prox
               - qcom,sc8180x-primus
@@ -245,7 +243,6 @@
 
       - items:
           - enum:
->>>>>>> 88084a3d
               - fairphone,fp3
           - const: qcom,sdm632
 
