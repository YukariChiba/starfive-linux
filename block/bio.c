// SPDX-License-Identifier: GPL-2.0
/*
 * Copyright (C) 2001 Jens Axboe <axboe@kernel.dk>
 */
#include <linux/mm.h>
#include <linux/swap.h>
#include <linux/bio.h>
#include <linux/blkdev.h>
#include <linux/uio.h>
#include <linux/iocontext.h>
#include <linux/slab.h>
#include <linux/init.h>
#include <linux/kernel.h>
#include <linux/export.h>
#include <linux/mempool.h>
#include <linux/workqueue.h>
#include <linux/cgroup.h>
#include <linux/blk-cgroup.h>
#include <linux/highmem.h>
#include <linux/sched/sysctl.h>
#include <linux/blk-crypto.h>
#include <linux/xarray.h>

#include <trace/events/block.h>
#include "blk.h"
#include "blk-rq-qos.h"

struct bio_alloc_cache {
	struct bio		*free_list;
	unsigned int		nr;
};

static struct biovec_slab {
	int nr_vecs;
	char *name;
	struct kmem_cache *slab;
} bvec_slabs[] __read_mostly = {
	{ .nr_vecs = 16, .name = "biovec-16" },
	{ .nr_vecs = 64, .name = "biovec-64" },
	{ .nr_vecs = 128, .name = "biovec-128" },
	{ .nr_vecs = BIO_MAX_VECS, .name = "biovec-max" },
};

static struct biovec_slab *biovec_slab(unsigned short nr_vecs)
{
	switch (nr_vecs) {
	/* smaller bios use inline vecs */
	case 5 ... 16:
		return &bvec_slabs[0];
	case 17 ... 64:
		return &bvec_slabs[1];
	case 65 ... 128:
		return &bvec_slabs[2];
	case 129 ... BIO_MAX_VECS:
		return &bvec_slabs[3];
	default:
		BUG();
		return NULL;
	}
}

/*
 * fs_bio_set is the bio_set containing bio and iovec memory pools used by
 * IO code that does not need private memory pools.
 */
struct bio_set fs_bio_set;
EXPORT_SYMBOL(fs_bio_set);

/*
 * Our slab pool management
 */
struct bio_slab {
	struct kmem_cache *slab;
	unsigned int slab_ref;
	unsigned int slab_size;
	char name[8];
};
static DEFINE_MUTEX(bio_slab_lock);
static DEFINE_XARRAY(bio_slabs);

static struct bio_slab *create_bio_slab(unsigned int size)
{
	struct bio_slab *bslab = kzalloc(sizeof(*bslab), GFP_KERNEL);

	if (!bslab)
		return NULL;

	snprintf(bslab->name, sizeof(bslab->name), "bio-%d", size);
	bslab->slab = kmem_cache_create(bslab->name, size,
			ARCH_KMALLOC_MINALIGN,
			SLAB_HWCACHE_ALIGN | SLAB_TYPESAFE_BY_RCU, NULL);
	if (!bslab->slab)
		goto fail_alloc_slab;

	bslab->slab_ref = 1;
	bslab->slab_size = size;

	if (!xa_err(xa_store(&bio_slabs, size, bslab, GFP_KERNEL)))
		return bslab;

	kmem_cache_destroy(bslab->slab);

fail_alloc_slab:
	kfree(bslab);
	return NULL;
}

static inline unsigned int bs_bio_slab_size(struct bio_set *bs)
{
	return bs->front_pad + sizeof(struct bio) + bs->back_pad;
}

static struct kmem_cache *bio_find_or_create_slab(struct bio_set *bs)
{
	unsigned int size = bs_bio_slab_size(bs);
	struct bio_slab *bslab;

	mutex_lock(&bio_slab_lock);
	bslab = xa_load(&bio_slabs, size);
	if (bslab)
		bslab->slab_ref++;
	else
		bslab = create_bio_slab(size);
	mutex_unlock(&bio_slab_lock);

	if (bslab)
		return bslab->slab;
	return NULL;
}

static void bio_put_slab(struct bio_set *bs)
{
	struct bio_slab *bslab = NULL;
	unsigned int slab_size = bs_bio_slab_size(bs);

	mutex_lock(&bio_slab_lock);

	bslab = xa_load(&bio_slabs, slab_size);
	if (WARN(!bslab, KERN_ERR "bio: unable to find slab!\n"))
		goto out;

	WARN_ON_ONCE(bslab->slab != bs->bio_slab);

	WARN_ON(!bslab->slab_ref);

	if (--bslab->slab_ref)
		goto out;

	xa_erase(&bio_slabs, slab_size);

	kmem_cache_destroy(bslab->slab);
	kfree(bslab);

out:
	mutex_unlock(&bio_slab_lock);
}

void bvec_free(mempool_t *pool, struct bio_vec *bv, unsigned short nr_vecs)
{
	BUG_ON(nr_vecs > BIO_MAX_VECS);

	if (nr_vecs == BIO_MAX_VECS)
		mempool_free(bv, pool);
	else if (nr_vecs > BIO_INLINE_VECS)
		kmem_cache_free(biovec_slab(nr_vecs)->slab, bv);
}

/*
 * Make the first allocation restricted and don't dump info on allocation
 * failures, since we'll fall back to the mempool in case of failure.
 */
static inline gfp_t bvec_alloc_gfp(gfp_t gfp)
{
	return (gfp & ~(__GFP_DIRECT_RECLAIM | __GFP_IO)) |
		__GFP_NOMEMALLOC | __GFP_NORETRY | __GFP_NOWARN;
}

struct bio_vec *bvec_alloc(mempool_t *pool, unsigned short *nr_vecs,
		gfp_t gfp_mask)
{
	struct biovec_slab *bvs = biovec_slab(*nr_vecs);

	if (WARN_ON_ONCE(!bvs))
		return NULL;

	/*
	 * Upgrade the nr_vecs request to take full advantage of the allocation.
	 * We also rely on this in the bvec_free path.
	 */
	*nr_vecs = bvs->nr_vecs;

	/*
	 * Try a slab allocation first for all smaller allocations.  If that
	 * fails and __GFP_DIRECT_RECLAIM is set retry with the mempool.
	 * The mempool is sized to handle up to BIO_MAX_VECS entries.
	 */
	if (*nr_vecs < BIO_MAX_VECS) {
		struct bio_vec *bvl;

		bvl = kmem_cache_alloc(bvs->slab, bvec_alloc_gfp(gfp_mask));
		if (likely(bvl) || !(gfp_mask & __GFP_DIRECT_RECLAIM))
			return bvl;
		*nr_vecs = BIO_MAX_VECS;
	}

	return mempool_alloc(pool, gfp_mask);
}

void bio_uninit(struct bio *bio)
{
#ifdef CONFIG_BLK_CGROUP
	if (bio->bi_blkg) {
		blkg_put(bio->bi_blkg);
		bio->bi_blkg = NULL;
	}
#endif
	if (bio_integrity(bio))
		bio_integrity_free(bio);

	bio_crypt_free_ctx(bio);
}
EXPORT_SYMBOL(bio_uninit);

static void bio_free(struct bio *bio)
{
	struct bio_set *bs = bio->bi_pool;
	void *p;

	bio_uninit(bio);

	if (bs) {
		bvec_free(&bs->bvec_pool, bio->bi_io_vec, bio->bi_max_vecs);

		/*
		 * If we have front padding, adjust the bio pointer before freeing
		 */
		p = bio;
		p -= bs->front_pad;

		mempool_free(p, &bs->bio_pool);
	} else {
		/* Bio was allocated by bio_kmalloc() */
		kfree(bio);
	}
}

/*
 * Users of this function have their own bio allocation. Subsequently,
 * they must remember to pair any call to bio_init() with bio_uninit()
 * when IO has completed, or when the bio is released.
 */
void bio_init(struct bio *bio, struct bio_vec *table,
	      unsigned short max_vecs)
{
	bio->bi_next = NULL;
	bio->bi_bdev = NULL;
	bio->bi_opf = 0;
	bio->bi_flags = 0;
	bio->bi_ioprio = 0;
	bio->bi_write_hint = 0;
	bio->bi_status = 0;
	bio->bi_iter.bi_sector = 0;
	bio->bi_iter.bi_size = 0;
	bio->bi_iter.bi_idx = 0;
	bio->bi_iter.bi_bvec_done = 0;
	bio->bi_end_io = NULL;
	bio->bi_private = NULL;
#ifdef CONFIG_BLK_CGROUP
	bio->bi_blkg = NULL;
	bio->bi_issue.value = 0;
#ifdef CONFIG_BLK_CGROUP_IOCOST
	bio->bi_iocost_cost = 0;
#endif
#endif
#ifdef CONFIG_BLK_INLINE_ENCRYPTION
	bio->bi_crypt_context = NULL;
#endif
#ifdef CONFIG_BLK_DEV_INTEGRITY
	bio->bi_integrity = NULL;
#endif
	bio->bi_vcnt = 0;

	atomic_set(&bio->__bi_remaining, 1);
	atomic_set(&bio->__bi_cnt, 1);
	bio->bi_cookie = BLK_QC_T_NONE;

	bio->bi_max_vecs = max_vecs;
	bio->bi_io_vec = table;
	bio->bi_pool = NULL;
}
EXPORT_SYMBOL(bio_init);

/**
 * bio_reset - reinitialize a bio
 * @bio:	bio to reset
 *
 * Description:
 *   After calling bio_reset(), @bio will be in the same state as a freshly
 *   allocated bio returned bio bio_alloc_bioset() - the only fields that are
 *   preserved are the ones that are initialized by bio_alloc_bioset(). See
 *   comment in struct bio.
 */
void bio_reset(struct bio *bio)
{
	bio_uninit(bio);
	memset(bio, 0, BIO_RESET_BYTES);
	atomic_set(&bio->__bi_remaining, 1);
}
EXPORT_SYMBOL(bio_reset);

static struct bio *__bio_chain_endio(struct bio *bio)
{
	struct bio *parent = bio->bi_private;

	if (bio->bi_status && !parent->bi_status)
		parent->bi_status = bio->bi_status;
	bio_put(bio);
	return parent;
}

static void bio_chain_endio(struct bio *bio)
{
	bio_endio(__bio_chain_endio(bio));
}

/**
 * bio_chain - chain bio completions
 * @bio: the target bio
 * @parent: the parent bio of @bio
 *
 * The caller won't have a bi_end_io called when @bio completes - instead,
 * @parent's bi_end_io won't be called until both @parent and @bio have
 * completed; the chained bio will also be freed when it completes.
 *
 * The caller must not set bi_private or bi_end_io in @bio.
 */
void bio_chain(struct bio *bio, struct bio *parent)
{
	BUG_ON(bio->bi_private || bio->bi_end_io);

	bio->bi_private = parent;
	bio->bi_end_io	= bio_chain_endio;
	bio_inc_remaining(parent);
}
EXPORT_SYMBOL(bio_chain);

static void bio_alloc_rescue(struct work_struct *work)
{
	struct bio_set *bs = container_of(work, struct bio_set, rescue_work);
	struct bio *bio;

	while (1) {
		spin_lock(&bs->rescue_lock);
		bio = bio_list_pop(&bs->rescue_list);
		spin_unlock(&bs->rescue_lock);

		if (!bio)
			break;

		submit_bio_noacct(bio);
	}
}

static void punt_bios_to_rescuer(struct bio_set *bs)
{
	struct bio_list punt, nopunt;
	struct bio *bio;

	if (WARN_ON_ONCE(!bs->rescue_workqueue))
		return;
	/*
	 * In order to guarantee forward progress we must punt only bios that
	 * were allocated from this bio_set; otherwise, if there was a bio on
	 * there for a stacking driver higher up in the stack, processing it
	 * could require allocating bios from this bio_set, and doing that from
	 * our own rescuer would be bad.
	 *
	 * Since bio lists are singly linked, pop them all instead of trying to
	 * remove from the middle of the list:
	 */

	bio_list_init(&punt);
	bio_list_init(&nopunt);

	while ((bio = bio_list_pop(&current->bio_list[0])))
		bio_list_add(bio->bi_pool == bs ? &punt : &nopunt, bio);
	current->bio_list[0] = nopunt;

	bio_list_init(&nopunt);
	while ((bio = bio_list_pop(&current->bio_list[1])))
		bio_list_add(bio->bi_pool == bs ? &punt : &nopunt, bio);
	current->bio_list[1] = nopunt;

	spin_lock(&bs->rescue_lock);
	bio_list_merge(&bs->rescue_list, &punt);
	spin_unlock(&bs->rescue_lock);

	queue_work(bs->rescue_workqueue, &bs->rescue_work);
}

/**
 * bio_alloc_bioset - allocate a bio for I/O
 * @gfp_mask:   the GFP_* mask given to the slab allocator
 * @nr_iovecs:	number of iovecs to pre-allocate
 * @bs:		the bio_set to allocate from.
 *
 * Allocate a bio from the mempools in @bs.
 *
 * If %__GFP_DIRECT_RECLAIM is set then bio_alloc will always be able to
 * allocate a bio.  This is due to the mempool guarantees.  To make this work,
 * callers must never allocate more than 1 bio at a time from the general pool.
 * Callers that need to allocate more than 1 bio must always submit the
 * previously allocated bio for IO before attempting to allocate a new one.
 * Failure to do so can cause deadlocks under memory pressure.
 *
 * Note that when running under submit_bio_noacct() (i.e. any block driver),
 * bios are not submitted until after you return - see the code in
 * submit_bio_noacct() that converts recursion into iteration, to prevent
 * stack overflows.
 *
 * This would normally mean allocating multiple bios under submit_bio_noacct()
 * would be susceptible to deadlocks, but we have
 * deadlock avoidance code that resubmits any blocked bios from a rescuer
 * thread.
 *
 * However, we do not guarantee forward progress for allocations from other
 * mempools. Doing multiple allocations from the same mempool under
 * submit_bio_noacct() should be avoided - instead, use bio_set's front_pad
 * for per bio allocations.
 *
 * Returns: Pointer to new bio on success, NULL on failure.
 */
struct bio *bio_alloc_bioset(gfp_t gfp_mask, unsigned short nr_iovecs,
			     struct bio_set *bs)
{
	gfp_t saved_gfp = gfp_mask;
	struct bio *bio;
	void *p;

	/* should not use nobvec bioset for nr_iovecs > 0 */
	if (WARN_ON_ONCE(!mempool_initialized(&bs->bvec_pool) && nr_iovecs > 0))
		return NULL;

	/*
	 * submit_bio_noacct() converts recursion to iteration; this means if
	 * we're running beneath it, any bios we allocate and submit will not be
	 * submitted (and thus freed) until after we return.
	 *
	 * This exposes us to a potential deadlock if we allocate multiple bios
	 * from the same bio_set() while running underneath submit_bio_noacct().
	 * If we were to allocate multiple bios (say a stacking block driver
	 * that was splitting bios), we would deadlock if we exhausted the
	 * mempool's reserve.
	 *
	 * We solve this, and guarantee forward progress, with a rescuer
	 * workqueue per bio_set. If we go to allocate and there are bios on
	 * current->bio_list, we first try the allocation without
	 * __GFP_DIRECT_RECLAIM; if that fails, we punt those bios we would be
	 * blocking to the rescuer workqueue before we retry with the original
	 * gfp_flags.
	 */
	if (current->bio_list &&
	    (!bio_list_empty(&current->bio_list[0]) ||
	     !bio_list_empty(&current->bio_list[1])) &&
	    bs->rescue_workqueue)
		gfp_mask &= ~__GFP_DIRECT_RECLAIM;

	p = mempool_alloc(&bs->bio_pool, gfp_mask);
	if (!p && gfp_mask != saved_gfp) {
		punt_bios_to_rescuer(bs);
		gfp_mask = saved_gfp;
		p = mempool_alloc(&bs->bio_pool, gfp_mask);
	}
	if (unlikely(!p))
		return NULL;

	bio = p + bs->front_pad;
	if (nr_iovecs > BIO_INLINE_VECS) {
		struct bio_vec *bvl = NULL;

		bvl = bvec_alloc(&bs->bvec_pool, &nr_iovecs, gfp_mask);
		if (!bvl && gfp_mask != saved_gfp) {
			punt_bios_to_rescuer(bs);
			gfp_mask = saved_gfp;
			bvl = bvec_alloc(&bs->bvec_pool, &nr_iovecs, gfp_mask);
		}
		if (unlikely(!bvl))
			goto err_free;

		bio_init(bio, bvl, nr_iovecs);
	} else if (nr_iovecs) {
		bio_init(bio, bio->bi_inline_vecs, BIO_INLINE_VECS);
	} else {
		bio_init(bio, NULL, 0);
	}

	bio->bi_pool = bs;
	return bio;

err_free:
	mempool_free(p, &bs->bio_pool);
	return NULL;
}
EXPORT_SYMBOL(bio_alloc_bioset);

/**
 * bio_kmalloc - kmalloc a bio for I/O
 * @gfp_mask:   the GFP_* mask given to the slab allocator
 * @nr_iovecs:	number of iovecs to pre-allocate
 *
 * Use kmalloc to allocate and initialize a bio.
 *
 * Returns: Pointer to new bio on success, NULL on failure.
 */
struct bio *bio_kmalloc(gfp_t gfp_mask, unsigned short nr_iovecs)
{
	struct bio *bio;

	if (nr_iovecs > UIO_MAXIOV)
		return NULL;

	bio = kmalloc(struct_size(bio, bi_inline_vecs, nr_iovecs), gfp_mask);
	if (unlikely(!bio))
		return NULL;
	bio_init(bio, nr_iovecs ? bio->bi_inline_vecs : NULL, nr_iovecs);
	bio->bi_pool = NULL;
	return bio;
}
EXPORT_SYMBOL(bio_kmalloc);

void zero_fill_bio(struct bio *bio)
{
	struct bio_vec bv;
	struct bvec_iter iter;

	bio_for_each_segment(bv, bio, iter)
		memzero_bvec(&bv);
}
EXPORT_SYMBOL(zero_fill_bio);

/**
 * bio_truncate - truncate the bio to small size of @new_size
 * @bio:	the bio to be truncated
 * @new_size:	new size for truncating the bio
 *
 * Description:
 *   Truncate the bio to new size of @new_size. If bio_op(bio) is
 *   REQ_OP_READ, zero the truncated part. This function should only
 *   be used for handling corner cases, such as bio eod.
 */
static void bio_truncate(struct bio *bio, unsigned new_size)
{
	struct bio_vec bv;
	struct bvec_iter iter;
	unsigned int done = 0;
	bool truncated = false;

	if (new_size >= bio->bi_iter.bi_size)
		return;

	if (bio_op(bio) != REQ_OP_READ)
		goto exit;

	bio_for_each_segment(bv, bio, iter) {
		if (done + bv.bv_len > new_size) {
			unsigned offset;

			if (!truncated)
				offset = new_size - done;
			else
				offset = 0;
			zero_user(bv.bv_page, bv.bv_offset + offset,
				  bv.bv_len - offset);
			truncated = true;
		}
		done += bv.bv_len;
	}

 exit:
	/*
	 * Don't touch bvec table here and make it really immutable, since
	 * fs bio user has to retrieve all pages via bio_for_each_segment_all
	 * in its .end_bio() callback.
	 *
	 * It is enough to truncate bio by updating .bi_size since we can make
	 * correct bvec with the updated .bi_size for drivers.
	 */
	bio->bi_iter.bi_size = new_size;
}

/**
 * guard_bio_eod - truncate a BIO to fit the block device
 * @bio:	bio to truncate
 *
 * This allows us to do IO even on the odd last sectors of a device, even if the
 * block size is some multiple of the physical sector size.
 *
 * We'll just truncate the bio to the size of the device, and clear the end of
 * the buffer head manually.  Truly out-of-range accesses will turn into actual
 * I/O errors, this only handles the "we need to be able to do I/O at the final
 * sector" case.
 */
void guard_bio_eod(struct bio *bio)
{
	sector_t maxsector = bdev_nr_sectors(bio->bi_bdev);

	if (!maxsector)
		return;

	/*
	 * If the *whole* IO is past the end of the device,
	 * let it through, and the IO layer will turn it into
	 * an EIO.
	 */
	if (unlikely(bio->bi_iter.bi_sector >= maxsector))
		return;

	maxsector -= bio->bi_iter.bi_sector;
	if (likely((bio->bi_iter.bi_size >> 9) <= maxsector))
		return;

	bio_truncate(bio, maxsector << 9);
}

#define ALLOC_CACHE_MAX		512
#define ALLOC_CACHE_SLACK	 64

static void bio_alloc_cache_prune(struct bio_alloc_cache *cache,
				  unsigned int nr)
{
	unsigned int i = 0;
	struct bio *bio;

	while ((bio = cache->free_list) != NULL) {
		cache->free_list = bio->bi_next;
		cache->nr--;
		bio_free(bio);
		if (++i == nr)
			break;
	}
}

static int bio_cpu_dead(unsigned int cpu, struct hlist_node *node)
{
	struct bio_set *bs;

	bs = hlist_entry_safe(node, struct bio_set, cpuhp_dead);
	if (bs->cache) {
		struct bio_alloc_cache *cache = per_cpu_ptr(bs->cache, cpu);

		bio_alloc_cache_prune(cache, -1U);
	}
	return 0;
}

static void bio_alloc_cache_destroy(struct bio_set *bs)
{
	int cpu;

	if (!bs->cache)
		return;

	cpuhp_state_remove_instance_nocalls(CPUHP_BIO_DEAD, &bs->cpuhp_dead);
	for_each_possible_cpu(cpu) {
		struct bio_alloc_cache *cache;

		cache = per_cpu_ptr(bs->cache, cpu);
		bio_alloc_cache_prune(cache, -1U);
	}
	free_percpu(bs->cache);
}

/**
 * bio_put - release a reference to a bio
 * @bio:   bio to release reference to
 *
 * Description:
 *   Put a reference to a &struct bio, either one you have gotten with
 *   bio_alloc, bio_get or bio_clone_*. The last put of a bio will free it.
 **/
void bio_put(struct bio *bio)
{
	if (unlikely(bio_flagged(bio, BIO_REFFED))) {
		BUG_ON(!atomic_read(&bio->__bi_cnt));
		if (!atomic_dec_and_test(&bio->__bi_cnt))
			return;
	}

	if (bio_flagged(bio, BIO_PERCPU_CACHE)) {
		struct bio_alloc_cache *cache;

		bio_uninit(bio);
		cache = per_cpu_ptr(bio->bi_pool->cache, get_cpu());
		bio->bi_next = cache->free_list;
		cache->free_list = bio;
		if (++cache->nr > ALLOC_CACHE_MAX + ALLOC_CACHE_SLACK)
			bio_alloc_cache_prune(cache, ALLOC_CACHE_SLACK);
		put_cpu();
	} else {
		bio_free(bio);
	}
}
EXPORT_SYMBOL(bio_put);

/**
 * 	__bio_clone_fast - clone a bio that shares the original bio's biovec
 * 	@bio: destination bio
 * 	@bio_src: bio to clone
 *
 *	Clone a &bio. Caller will own the returned bio, but not
 *	the actual data it points to. Reference count of returned
 * 	bio will be one.
 *
 * 	Caller must ensure that @bio_src is not freed before @bio.
 */
void __bio_clone_fast(struct bio *bio, struct bio *bio_src)
{
	WARN_ON_ONCE(bio->bi_pool && bio->bi_max_vecs);

	/*
	 * most users will be overriding ->bi_bdev with a new target,
	 * so we don't set nor calculate new physical/hw segment counts here
	 */
	bio->bi_bdev = bio_src->bi_bdev;
	bio_set_flag(bio, BIO_CLONED);
	if (bio_flagged(bio_src, BIO_THROTTLED))
		bio_set_flag(bio, BIO_THROTTLED);
	if (bio_flagged(bio_src, BIO_REMAPPED))
		bio_set_flag(bio, BIO_REMAPPED);
	bio->bi_opf = bio_src->bi_opf;
	bio->bi_ioprio = bio_src->bi_ioprio;
	bio->bi_write_hint = bio_src->bi_write_hint;
	bio->bi_iter = bio_src->bi_iter;
	bio->bi_io_vec = bio_src->bi_io_vec;

	bio_clone_blkg_association(bio, bio_src);
	blkcg_bio_issue_init(bio);
}
EXPORT_SYMBOL(__bio_clone_fast);

/**
 *	bio_clone_fast - clone a bio that shares the original bio's biovec
 *	@bio: bio to clone
 *	@gfp_mask: allocation priority
 *	@bs: bio_set to allocate from
 *
 * 	Like __bio_clone_fast, only also allocates the returned bio
 */
struct bio *bio_clone_fast(struct bio *bio, gfp_t gfp_mask, struct bio_set *bs)
{
	struct bio *b;

	b = bio_alloc_bioset(gfp_mask, 0, bs);
	if (!b)
		return NULL;

	__bio_clone_fast(b, bio);

	if (bio_crypt_clone(b, bio, gfp_mask) < 0)
		goto err_put;

	if (bio_integrity(bio) &&
	    bio_integrity_clone(b, bio, gfp_mask) < 0)
		goto err_put;

	return b;

err_put:
	bio_put(b);
	return NULL;
}
EXPORT_SYMBOL(bio_clone_fast);

const char *bio_devname(struct bio *bio, char *buf)
{
	return bdevname(bio->bi_bdev, buf);
}
EXPORT_SYMBOL(bio_devname);

/**
 * bio_full - check if the bio is full
 * @bio:	bio to check
 * @len:	length of one segment to be added
 *
 * Return true if @bio is full and one segment with @len bytes can't be
 * added to the bio, otherwise return false
 */
static inline bool bio_full(struct bio *bio, unsigned len)
{
	if (bio->bi_vcnt >= bio->bi_max_vecs)
		return true;
	if (bio->bi_iter.bi_size > UINT_MAX - len)
		return true;
	return false;
}

static inline bool page_is_mergeable(const struct bio_vec *bv,
		struct page *page, unsigned int len, unsigned int off,
		bool *same_page)
{
	size_t bv_end = bv->bv_offset + bv->bv_len;
	phys_addr_t vec_end_addr = page_to_phys(bv->bv_page) + bv_end - 1;
	phys_addr_t page_addr = page_to_phys(page);

	if (vec_end_addr + 1 != page_addr + off)
		return false;
	if (xen_domain() && !xen_biovec_phys_mergeable(bv, page))
		return false;

	*same_page = ((vec_end_addr & PAGE_MASK) == page_addr);
	if (*same_page)
		return true;
	return (bv->bv_page + bv_end / PAGE_SIZE) == (page + off / PAGE_SIZE);
}

/**
 * __bio_try_merge_page - try appending data to an existing bvec.
 * @bio: destination bio
 * @page: start page to add
 * @len: length of the data to add
 * @off: offset of the data relative to @page
 * @same_page: return if the segment has been merged inside the same page
 *
 * Try to add the data at @page + @off to the last bvec of @bio.  This is a
 * useful optimisation for file systems with a block size smaller than the
 * page size.
 *
 * Warn if (@len, @off) crosses pages in case that @same_page is true.
 *
 * Return %true on success or %false on failure.
 */
static bool __bio_try_merge_page(struct bio *bio, struct page *page,
		unsigned int len, unsigned int off, bool *same_page)
{
	if (WARN_ON_ONCE(bio_flagged(bio, BIO_CLONED)))
		return false;

	if (bio->bi_vcnt > 0) {
		struct bio_vec *bv = &bio->bi_io_vec[bio->bi_vcnt - 1];

		if (page_is_mergeable(bv, page, len, off, same_page)) {
			if (bio->bi_iter.bi_size > UINT_MAX - len) {
				*same_page = false;
				return false;
			}
			bv->bv_len += len;
			bio->bi_iter.bi_size += len;
			return true;
		}
	}
	return false;
}

/*
 * Try to merge a page into a segment, while obeying the hardware segment
 * size limit.  This is not for normal read/write bios, but for passthrough
 * or Zone Append operations that we can't split.
 */
static bool bio_try_merge_hw_seg(struct request_queue *q, struct bio *bio,
				 struct page *page, unsigned len,
				 unsigned offset, bool *same_page)
{
	struct bio_vec *bv = &bio->bi_io_vec[bio->bi_vcnt - 1];
	unsigned long mask = queue_segment_boundary(q);
	phys_addr_t addr1 = page_to_phys(bv->bv_page) + bv->bv_offset;
	phys_addr_t addr2 = page_to_phys(page) + offset + len - 1;

	if ((addr1 | mask) != (addr2 | mask))
		return false;
	if (bv->bv_len + len > queue_max_segment_size(q))
		return false;
	return __bio_try_merge_page(bio, page, len, offset, same_page);
}

/**
 * bio_add_hw_page - attempt to add a page to a bio with hw constraints
 * @q: the target queue
 * @bio: destination bio
 * @page: page to add
 * @len: vec entry length
 * @offset: vec entry offset
 * @max_sectors: maximum number of sectors that can be added
 * @same_page: return if the segment has been merged inside the same page
 *
 * Add a page to a bio while respecting the hardware max_sectors, max_segment
 * and gap limitations.
 */
int bio_add_hw_page(struct request_queue *q, struct bio *bio,
		struct page *page, unsigned int len, unsigned int offset,
		unsigned int max_sectors, bool *same_page)
{
	struct bio_vec *bvec;

	if (WARN_ON_ONCE(bio_flagged(bio, BIO_CLONED)))
		return 0;

	if (((bio->bi_iter.bi_size + len) >> 9) > max_sectors)
		return 0;

	if (bio->bi_vcnt > 0) {
		if (bio_try_merge_hw_seg(q, bio, page, len, offset, same_page))
			return len;

		/*
		 * If the queue doesn't support SG gaps and adding this segment
		 * would create a gap, disallow it.
		 */
		bvec = &bio->bi_io_vec[bio->bi_vcnt - 1];
		if (bvec_gap_to_prev(q, bvec, offset))
			return 0;
	}

	if (bio_full(bio, len))
		return 0;

	if (bio->bi_vcnt >= queue_max_segments(q))
		return 0;

	bvec = &bio->bi_io_vec[bio->bi_vcnt];
	bvec->bv_page = page;
	bvec->bv_len = len;
	bvec->bv_offset = offset;
	bio->bi_vcnt++;
	bio->bi_iter.bi_size += len;
	return len;
}

/**
 * bio_add_pc_page	- attempt to add page to passthrough bio
 * @q: the target queue
 * @bio: destination bio
 * @page: page to add
 * @len: vec entry length
 * @offset: vec entry offset
 *
 * Attempt to add a page to the bio_vec maplist. This can fail for a
 * number of reasons, such as the bio being full or target block device
 * limitations. The target block device must allow bio's up to PAGE_SIZE,
 * so it is always possible to add a single page to an empty bio.
 *
 * This should only be used by passthrough bios.
 */
int bio_add_pc_page(struct request_queue *q, struct bio *bio,
		struct page *page, unsigned int len, unsigned int offset)
{
	bool same_page = false;
	return bio_add_hw_page(q, bio, page, len, offset,
			queue_max_hw_sectors(q), &same_page);
}
EXPORT_SYMBOL(bio_add_pc_page);

/**
 * bio_add_zone_append_page - attempt to add page to zone-append bio
 * @bio: destination bio
 * @page: page to add
 * @len: vec entry length
 * @offset: vec entry offset
 *
 * Attempt to add a page to the bio_vec maplist of a bio that will be submitted
 * for a zone-append request. This can fail for a number of reasons, such as the
 * bio being full or the target block device is not a zoned block device or
 * other limitations of the target block device. The target block device must
 * allow bio's up to PAGE_SIZE, so it is always possible to add a single page
 * to an empty bio.
 *
 * Returns: number of bytes added to the bio, or 0 in case of a failure.
 */
int bio_add_zone_append_page(struct bio *bio, struct page *page,
			     unsigned int len, unsigned int offset)
{
	struct request_queue *q = bdev_get_queue(bio->bi_bdev);
	bool same_page = false;

	if (WARN_ON_ONCE(bio_op(bio) != REQ_OP_ZONE_APPEND))
		return 0;

	if (WARN_ON_ONCE(!blk_queue_is_zoned(q)))
		return 0;

	return bio_add_hw_page(q, bio, page, len, offset,
			       queue_max_zone_append_sectors(q), &same_page);
}
EXPORT_SYMBOL_GPL(bio_add_zone_append_page);

/**
 * __bio_add_page - add page(s) to a bio in a new segment
 * @bio: destination bio
 * @page: start page to add
 * @len: length of the data to add, may cross pages
 * @off: offset of the data relative to @page, may cross pages
 *
 * Add the data at @page + @off to @bio as a new bvec.  The caller must ensure
 * that @bio has space for another bvec.
 */
void __bio_add_page(struct bio *bio, struct page *page,
		unsigned int len, unsigned int off)
{
	struct bio_vec *bv = &bio->bi_io_vec[bio->bi_vcnt];

	WARN_ON_ONCE(bio_flagged(bio, BIO_CLONED));
	WARN_ON_ONCE(bio_full(bio, len));

	bv->bv_page = page;
	bv->bv_offset = off;
	bv->bv_len = len;

	bio->bi_iter.bi_size += len;
	bio->bi_vcnt++;

	if (!bio_flagged(bio, BIO_WORKINGSET) && unlikely(PageWorkingset(page)))
		bio_set_flag(bio, BIO_WORKINGSET);
}
EXPORT_SYMBOL_GPL(__bio_add_page);

/**
 *	bio_add_page	-	attempt to add page(s) to bio
 *	@bio: destination bio
 *	@page: start page to add
 *	@len: vec entry length, may cross pages
 *	@offset: vec entry offset relative to @page, may cross pages
 *
 *	Attempt to add page(s) to the bio_vec maplist. This will only fail
 *	if either bio->bi_vcnt == bio->bi_max_vecs or it's a cloned bio.
 */
int bio_add_page(struct bio *bio, struct page *page,
		 unsigned int len, unsigned int offset)
{
	bool same_page = false;

	if (!__bio_try_merge_page(bio, page, len, offset, &same_page)) {
		if (bio_full(bio, len))
			return 0;
		__bio_add_page(bio, page, len, offset);
	}
	return len;
}
EXPORT_SYMBOL(bio_add_page);

<<<<<<< HEAD
=======
/**
 * bio_add_folio - Attempt to add part of a folio to a bio.
 * @bio: BIO to add to.
 * @folio: Folio to add.
 * @len: How many bytes from the folio to add.
 * @off: First byte in this folio to add.
 *
 * Filesystems that use folios can call this function instead of calling
 * bio_add_page() for each page in the folio.  If @off is bigger than
 * PAGE_SIZE, this function can create a bio_vec that starts in a page
 * after the bv_page.  BIOs do not support folios that are 4GiB or larger.
 *
 * Return: Whether the addition was successful.
 */
bool bio_add_folio(struct bio *bio, struct folio *folio, size_t len,
		   size_t off)
{
	if (len > UINT_MAX || off > UINT_MAX)
		return 0;
	return bio_add_page(bio, &folio->page, len, off) > 0;
}

>>>>>>> 754e0b0e
void __bio_release_pages(struct bio *bio, bool mark_dirty)
{
	struct bvec_iter_all iter_all;
	struct bio_vec *bvec;

	bio_for_each_segment_all(bvec, bio, iter_all) {
		if (mark_dirty && !PageCompound(bvec->bv_page))
			set_page_dirty_lock(bvec->bv_page);
		put_page(bvec->bv_page);
	}
}
EXPORT_SYMBOL_GPL(__bio_release_pages);

void bio_iov_bvec_set(struct bio *bio, struct iov_iter *iter)
{
	size_t size = iov_iter_count(iter);

	WARN_ON_ONCE(bio->bi_max_vecs);

	if (bio_op(bio) == REQ_OP_ZONE_APPEND) {
		struct request_queue *q = bdev_get_queue(bio->bi_bdev);
		size_t max_sectors = queue_max_zone_append_sectors(q);

		size = min(size, max_sectors << SECTOR_SHIFT);
	}

	bio->bi_vcnt = iter->nr_segs;
	bio->bi_io_vec = (struct bio_vec *)iter->bvec;
	bio->bi_iter.bi_bvec_done = iter->iov_offset;
	bio->bi_iter.bi_size = size;
	bio_set_flag(bio, BIO_NO_PAGE_REF);
	bio_set_flag(bio, BIO_CLONED);
}

static void bio_put_pages(struct page **pages, size_t size, size_t off)
{
	size_t i, nr = DIV_ROUND_UP(size + (off & ~PAGE_MASK), PAGE_SIZE);

	for (i = 0; i < nr; i++)
		put_page(pages[i]);
}

#define PAGE_PTRS_PER_BVEC     (sizeof(struct bio_vec) / sizeof(struct page *))

/**
 * __bio_iov_iter_get_pages - pin user or kernel pages and add them to a bio
 * @bio: bio to add pages to
 * @iter: iov iterator describing the region to be mapped
 *
 * Pins pages from *iter and appends them to @bio's bvec array. The
 * pages will have to be released using put_page() when done.
 * For multi-segment *iter, this function only adds pages from the
 * next non-empty segment of the iov iterator.
 */
static int __bio_iov_iter_get_pages(struct bio *bio, struct iov_iter *iter)
{
	unsigned short nr_pages = bio->bi_max_vecs - bio->bi_vcnt;
	unsigned short entries_left = bio->bi_max_vecs - bio->bi_vcnt;
	struct bio_vec *bv = bio->bi_io_vec + bio->bi_vcnt;
	struct page **pages = (struct page **)bv;
	bool same_page = false;
	ssize_t size, left;
	unsigned len, i;
	size_t offset;

	/*
	 * Move page array up in the allocated memory for the bio vecs as far as
	 * possible so that we can start filling biovecs from the beginning
	 * without overwriting the temporary page array.
	*/
	BUILD_BUG_ON(PAGE_PTRS_PER_BVEC < 2);
	pages += entries_left * (PAGE_PTRS_PER_BVEC - 1);

	size = iov_iter_get_pages(iter, pages, LONG_MAX, nr_pages, &offset);
	if (unlikely(size <= 0))
		return size ? size : -EFAULT;

	for (left = size, i = 0; left > 0; left -= len, i++) {
		struct page *page = pages[i];

		len = min_t(size_t, PAGE_SIZE - offset, left);

		if (__bio_try_merge_page(bio, page, len, offset, &same_page)) {
			if (same_page)
				put_page(page);
		} else {
			if (WARN_ON_ONCE(bio_full(bio, len))) {
				bio_put_pages(pages + i, left, offset);
				return -EINVAL;
			}
			__bio_add_page(bio, page, len, offset);
		}
		offset = 0;
	}

	iov_iter_advance(iter, size);
	return 0;
}

static int __bio_iov_append_get_pages(struct bio *bio, struct iov_iter *iter)
{
	unsigned short nr_pages = bio->bi_max_vecs - bio->bi_vcnt;
	unsigned short entries_left = bio->bi_max_vecs - bio->bi_vcnt;
	struct request_queue *q = bdev_get_queue(bio->bi_bdev);
	unsigned int max_append_sectors = queue_max_zone_append_sectors(q);
	struct bio_vec *bv = bio->bi_io_vec + bio->bi_vcnt;
	struct page **pages = (struct page **)bv;
	ssize_t size, left;
	unsigned len, i;
	size_t offset;
	int ret = 0;

	if (WARN_ON_ONCE(!max_append_sectors))
		return 0;

	/*
	 * Move page array up in the allocated memory for the bio vecs as far as
	 * possible so that we can start filling biovecs from the beginning
	 * without overwriting the temporary page array.
	 */
	BUILD_BUG_ON(PAGE_PTRS_PER_BVEC < 2);
	pages += entries_left * (PAGE_PTRS_PER_BVEC - 1);

	size = iov_iter_get_pages(iter, pages, LONG_MAX, nr_pages, &offset);
	if (unlikely(size <= 0))
		return size ? size : -EFAULT;

	for (left = size, i = 0; left > 0; left -= len, i++) {
		struct page *page = pages[i];
		bool same_page = false;

		len = min_t(size_t, PAGE_SIZE - offset, left);
		if (bio_add_hw_page(q, bio, page, len, offset,
				max_append_sectors, &same_page) != len) {
			bio_put_pages(pages + i, left, offset);
			ret = -EINVAL;
			break;
		}
		if (same_page)
			put_page(page);
		offset = 0;
	}

	iov_iter_advance(iter, size - left);
	return ret;
}

/**
 * bio_iov_iter_get_pages - add user or kernel pages to a bio
 * @bio: bio to add pages to
 * @iter: iov iterator describing the region to be added
 *
 * This takes either an iterator pointing to user memory, or one pointing to
 * kernel pages (BVEC iterator). If we're adding user pages, we pin them and
 * map them into the kernel. On IO completion, the caller should put those
 * pages. For bvec based iterators bio_iov_iter_get_pages() uses the provided
 * bvecs rather than copying them. Hence anyone issuing kiocb based IO needs
 * to ensure the bvecs and pages stay referenced until the submitted I/O is
 * completed by a call to ->ki_complete() or returns with an error other than
 * -EIOCBQUEUED. The caller needs to check if the bio is flagged BIO_NO_PAGE_REF
 * on IO completion. If it isn't, then pages should be released.
 *
 * The function tries, but does not guarantee, to pin as many pages as
 * fit into the bio, or are requested in @iter, whatever is smaller. If
 * MM encounters an error pinning the requested pages, it stops. Error
 * is returned only if 0 pages could be pinned.
 *
 * It's intended for direct IO, so doesn't do PSI tracking, the caller is
 * responsible for setting BIO_WORKINGSET if necessary.
 */
int bio_iov_iter_get_pages(struct bio *bio, struct iov_iter *iter)
{
	int ret = 0;

	if (iov_iter_is_bvec(iter)) {
		bio_iov_bvec_set(bio, iter);
		iov_iter_advance(iter, bio->bi_iter.bi_size);
		return 0;
	}

	do {
		if (bio_op(bio) == REQ_OP_ZONE_APPEND)
			ret = __bio_iov_append_get_pages(bio, iter);
		else
			ret = __bio_iov_iter_get_pages(bio, iter);
	} while (!ret && iov_iter_count(iter) && !bio_full(bio, 0));

	/* don't account direct I/O as memory stall */
	bio_clear_flag(bio, BIO_WORKINGSET);
	return bio->bi_vcnt ? 0 : ret;
}
EXPORT_SYMBOL_GPL(bio_iov_iter_get_pages);

static void submit_bio_wait_endio(struct bio *bio)
{
	complete(bio->bi_private);
}

/**
 * submit_bio_wait - submit a bio, and wait until it completes
 * @bio: The &struct bio which describes the I/O
 *
 * Simple wrapper around submit_bio(). Returns 0 on success, or the error from
 * bio_endio() on failure.
 *
 * WARNING: Unlike to how submit_bio() is usually used, this function does not
 * result in bio reference to be consumed. The caller must drop the reference
 * on his own.
 */
int submit_bio_wait(struct bio *bio)
{
	DECLARE_COMPLETION_ONSTACK_MAP(done,
			bio->bi_bdev->bd_disk->lockdep_map);
	unsigned long hang_check;

	bio->bi_private = &done;
	bio->bi_end_io = submit_bio_wait_endio;
	bio->bi_opf |= REQ_SYNC;
	submit_bio(bio);

	/* Prevent hang_check timer from firing at us during very long I/O */
	hang_check = sysctl_hung_task_timeout_secs;
	if (hang_check)
		while (!wait_for_completion_io_timeout(&done,
					hang_check * (HZ/2)))
			;
	else
		wait_for_completion_io(&done);

	return blk_status_to_errno(bio->bi_status);
}
EXPORT_SYMBOL(submit_bio_wait);

void __bio_advance(struct bio *bio, unsigned bytes)
{
	if (bio_integrity(bio))
		bio_integrity_advance(bio, bytes);

	bio_crypt_advance(bio, bytes);
	bio_advance_iter(bio, &bio->bi_iter, bytes);
}
EXPORT_SYMBOL(__bio_advance);

void bio_copy_data_iter(struct bio *dst, struct bvec_iter *dst_iter,
			struct bio *src, struct bvec_iter *src_iter)
{
	while (src_iter->bi_size && dst_iter->bi_size) {
		struct bio_vec src_bv = bio_iter_iovec(src, *src_iter);
		struct bio_vec dst_bv = bio_iter_iovec(dst, *dst_iter);
		unsigned int bytes = min(src_bv.bv_len, dst_bv.bv_len);
		void *src_buf;

		src_buf = bvec_kmap_local(&src_bv);
		memcpy_to_bvec(&dst_bv, src_buf);
		kunmap_local(src_buf);

		bio_advance_iter_single(src, src_iter, bytes);
		bio_advance_iter_single(dst, dst_iter, bytes);
	}
}
EXPORT_SYMBOL(bio_copy_data_iter);

/**
 * bio_copy_data - copy contents of data buffers from one bio to another
 * @src: source bio
 * @dst: destination bio
 *
 * Stops when it reaches the end of either @src or @dst - that is, copies
 * min(src->bi_size, dst->bi_size) bytes (or the equivalent for lists of bios).
 */
void bio_copy_data(struct bio *dst, struct bio *src)
{
	struct bvec_iter src_iter = src->bi_iter;
	struct bvec_iter dst_iter = dst->bi_iter;

	bio_copy_data_iter(dst, &dst_iter, src, &src_iter);
}
EXPORT_SYMBOL(bio_copy_data);

void bio_free_pages(struct bio *bio)
{
	struct bio_vec *bvec;
	struct bvec_iter_all iter_all;

	bio_for_each_segment_all(bvec, bio, iter_all)
		__free_page(bvec->bv_page);
}
EXPORT_SYMBOL(bio_free_pages);

/*
 * bio_set_pages_dirty() and bio_check_pages_dirty() are support functions
 * for performing direct-IO in BIOs.
 *
 * The problem is that we cannot run set_page_dirty() from interrupt context
 * because the required locks are not interrupt-safe.  So what we can do is to
 * mark the pages dirty _before_ performing IO.  And in interrupt context,
 * check that the pages are still dirty.   If so, fine.  If not, redirty them
 * in process context.
 *
 * We special-case compound pages here: normally this means reads into hugetlb
 * pages.  The logic in here doesn't really work right for compound pages
 * because the VM does not uniformly chase down the head page in all cases.
 * But dirtiness of compound pages is pretty meaningless anyway: the VM doesn't
 * handle them at all.  So we skip compound pages here at an early stage.
 *
 * Note that this code is very hard to test under normal circumstances because
 * direct-io pins the pages with get_user_pages().  This makes
 * is_page_cache_freeable return false, and the VM will not clean the pages.
 * But other code (eg, flusher threads) could clean the pages if they are mapped
 * pagecache.
 *
 * Simply disabling the call to bio_set_pages_dirty() is a good way to test the
 * deferred bio dirtying paths.
 */

/*
 * bio_set_pages_dirty() will mark all the bio's pages as dirty.
 */
void bio_set_pages_dirty(struct bio *bio)
{
	struct bio_vec *bvec;
	struct bvec_iter_all iter_all;

	bio_for_each_segment_all(bvec, bio, iter_all) {
		if (!PageCompound(bvec->bv_page))
			set_page_dirty_lock(bvec->bv_page);
	}
}

/*
 * bio_check_pages_dirty() will check that all the BIO's pages are still dirty.
 * If they are, then fine.  If, however, some pages are clean then they must
 * have been written out during the direct-IO read.  So we take another ref on
 * the BIO and re-dirty the pages in process context.
 *
 * It is expected that bio_check_pages_dirty() will wholly own the BIO from
 * here on.  It will run one put_page() against each page and will run one
 * bio_put() against the BIO.
 */

static void bio_dirty_fn(struct work_struct *work);

static DECLARE_WORK(bio_dirty_work, bio_dirty_fn);
static DEFINE_SPINLOCK(bio_dirty_lock);
static struct bio *bio_dirty_list;

/*
 * This runs in process context
 */
static void bio_dirty_fn(struct work_struct *work)
{
	struct bio *bio, *next;

	spin_lock_irq(&bio_dirty_lock);
	next = bio_dirty_list;
	bio_dirty_list = NULL;
	spin_unlock_irq(&bio_dirty_lock);

	while ((bio = next) != NULL) {
		next = bio->bi_private;

		bio_release_pages(bio, true);
		bio_put(bio);
	}
}

void bio_check_pages_dirty(struct bio *bio)
{
	struct bio_vec *bvec;
	unsigned long flags;
	struct bvec_iter_all iter_all;

	bio_for_each_segment_all(bvec, bio, iter_all) {
		if (!PageDirty(bvec->bv_page) && !PageCompound(bvec->bv_page))
			goto defer;
	}

	bio_release_pages(bio, false);
	bio_put(bio);
	return;
defer:
	spin_lock_irqsave(&bio_dirty_lock, flags);
	bio->bi_private = bio_dirty_list;
	bio_dirty_list = bio;
	spin_unlock_irqrestore(&bio_dirty_lock, flags);
	schedule_work(&bio_dirty_work);
}

static inline bool bio_remaining_done(struct bio *bio)
{
	/*
	 * If we're not chaining, then ->__bi_remaining is always 1 and
	 * we always end io on the first invocation.
	 */
	if (!bio_flagged(bio, BIO_CHAIN))
		return true;

	BUG_ON(atomic_read(&bio->__bi_remaining) <= 0);

	if (atomic_dec_and_test(&bio->__bi_remaining)) {
		bio_clear_flag(bio, BIO_CHAIN);
		return true;
	}

	return false;
}

/**
 * bio_endio - end I/O on a bio
 * @bio:	bio
 *
 * Description:
 *   bio_endio() will end I/O on the whole bio. bio_endio() is the preferred
 *   way to end I/O on a bio. No one should call bi_end_io() directly on a
 *   bio unless they own it and thus know that it has an end_io function.
 *
 *   bio_endio() can be called several times on a bio that has been chained
 *   using bio_chain().  The ->bi_end_io() function will only be called the
 *   last time.
 **/
void bio_endio(struct bio *bio)
{
again:
	if (!bio_remaining_done(bio))
		return;
	if (!bio_integrity_endio(bio))
		return;

	if (bio->bi_bdev && bio_flagged(bio, BIO_TRACKED))
		rq_qos_done_bio(bdev_get_queue(bio->bi_bdev), bio);

	if (bio->bi_bdev && bio_flagged(bio, BIO_TRACE_COMPLETION)) {
		trace_block_bio_complete(bdev_get_queue(bio->bi_bdev), bio);
		bio_clear_flag(bio, BIO_TRACE_COMPLETION);
	}

	/*
	 * Need to have a real endio function for chained bios, otherwise
	 * various corner cases will break (like stacking block devices that
	 * save/restore bi_end_io) - however, we want to avoid unbounded
	 * recursion and blowing the stack. Tail call optimization would
	 * handle this, but compiling with frame pointers also disables
	 * gcc's sibling call optimization.
	 */
	if (bio->bi_end_io == bio_chain_endio) {
		bio = __bio_chain_endio(bio);
		goto again;
	}

	blk_throtl_bio_endio(bio);
	/* release cgroup info */
	bio_uninit(bio);
	if (bio->bi_end_io)
		bio->bi_end_io(bio);
}
EXPORT_SYMBOL(bio_endio);

/**
 * bio_split - split a bio
 * @bio:	bio to split
 * @sectors:	number of sectors to split from the front of @bio
 * @gfp:	gfp mask
 * @bs:		bio set to allocate from
 *
 * Allocates and returns a new bio which represents @sectors from the start of
 * @bio, and updates @bio to represent the remaining sectors.
 *
 * Unless this is a discard request the newly allocated bio will point
 * to @bio's bi_io_vec. It is the caller's responsibility to ensure that
 * neither @bio nor @bs are freed before the split bio.
 */
struct bio *bio_split(struct bio *bio, int sectors,
		      gfp_t gfp, struct bio_set *bs)
{
	struct bio *split;

	BUG_ON(sectors <= 0);
	BUG_ON(sectors >= bio_sectors(bio));

	/* Zone append commands cannot be split */
	if (WARN_ON_ONCE(bio_op(bio) == REQ_OP_ZONE_APPEND))
		return NULL;

	split = bio_clone_fast(bio, gfp, bs);
	if (!split)
		return NULL;

	split->bi_iter.bi_size = sectors << 9;

	if (bio_integrity(split))
		bio_integrity_trim(split);

	bio_advance(bio, split->bi_iter.bi_size);

	if (bio_flagged(bio, BIO_TRACE_COMPLETION))
		bio_set_flag(split, BIO_TRACE_COMPLETION);

	return split;
}
EXPORT_SYMBOL(bio_split);

/**
 * bio_trim - trim a bio
 * @bio:	bio to trim
 * @offset:	number of sectors to trim from the front of @bio
 * @size:	size we want to trim @bio to, in sectors
 *
 * This function is typically used for bios that are cloned and submitted
 * to the underlying device in parts.
 */
void bio_trim(struct bio *bio, sector_t offset, sector_t size)
{
	if (WARN_ON_ONCE(offset > BIO_MAX_SECTORS || size > BIO_MAX_SECTORS ||
			 offset + size > bio->bi_iter.bi_size))
		return;

	size <<= 9;
	if (offset == 0 && size == bio->bi_iter.bi_size)
		return;

	bio_advance(bio, offset << 9);
	bio->bi_iter.bi_size = size;

	if (bio_integrity(bio))
		bio_integrity_trim(bio);
}
EXPORT_SYMBOL_GPL(bio_trim);

/*
 * create memory pools for biovec's in a bio_set.
 * use the global biovec slabs created for general use.
 */
int biovec_init_pool(mempool_t *pool, int pool_entries)
{
	struct biovec_slab *bp = bvec_slabs + ARRAY_SIZE(bvec_slabs) - 1;

	return mempool_init_slab_pool(pool, pool_entries, bp->slab);
}

/*
 * bioset_exit - exit a bioset initialized with bioset_init()
 *
 * May be called on a zeroed but uninitialized bioset (i.e. allocated with
 * kzalloc()).
 */
void bioset_exit(struct bio_set *bs)
{
	bio_alloc_cache_destroy(bs);
	if (bs->rescue_workqueue)
		destroy_workqueue(bs->rescue_workqueue);
	bs->rescue_workqueue = NULL;

	mempool_exit(&bs->bio_pool);
	mempool_exit(&bs->bvec_pool);

	bioset_integrity_free(bs);
	if (bs->bio_slab)
		bio_put_slab(bs);
	bs->bio_slab = NULL;
}
EXPORT_SYMBOL(bioset_exit);

/**
 * bioset_init - Initialize a bio_set
 * @bs:		pool to initialize
 * @pool_size:	Number of bio and bio_vecs to cache in the mempool
 * @front_pad:	Number of bytes to allocate in front of the returned bio
 * @flags:	Flags to modify behavior, currently %BIOSET_NEED_BVECS
 *              and %BIOSET_NEED_RESCUER
 *
 * Description:
 *    Set up a bio_set to be used with @bio_alloc_bioset. Allows the caller
 *    to ask for a number of bytes to be allocated in front of the bio.
 *    Front pad allocation is useful for embedding the bio inside
 *    another structure, to avoid allocating extra data to go with the bio.
 *    Note that the bio must be embedded at the END of that structure always,
 *    or things will break badly.
 *    If %BIOSET_NEED_BVECS is set in @flags, a separate pool will be allocated
 *    for allocating iovecs.  This pool is not needed e.g. for bio_clone_fast().
 *    If %BIOSET_NEED_RESCUER is set, a workqueue is created which can be used to
 *    dispatch queued requests when the mempool runs out of space.
 *
 */
int bioset_init(struct bio_set *bs,
		unsigned int pool_size,
		unsigned int front_pad,
		int flags)
{
	bs->front_pad = front_pad;
	if (flags & BIOSET_NEED_BVECS)
		bs->back_pad = BIO_INLINE_VECS * sizeof(struct bio_vec);
	else
		bs->back_pad = 0;

	spin_lock_init(&bs->rescue_lock);
	bio_list_init(&bs->rescue_list);
	INIT_WORK(&bs->rescue_work, bio_alloc_rescue);

	bs->bio_slab = bio_find_or_create_slab(bs);
	if (!bs->bio_slab)
		return -ENOMEM;

	if (mempool_init_slab_pool(&bs->bio_pool, pool_size, bs->bio_slab))
		goto bad;

	if ((flags & BIOSET_NEED_BVECS) &&
	    biovec_init_pool(&bs->bvec_pool, pool_size))
		goto bad;

	if (flags & BIOSET_NEED_RESCUER) {
		bs->rescue_workqueue = alloc_workqueue("bioset",
							WQ_MEM_RECLAIM, 0);
		if (!bs->rescue_workqueue)
			goto bad;
	}
	if (flags & BIOSET_PERCPU_CACHE) {
		bs->cache = alloc_percpu(struct bio_alloc_cache);
		if (!bs->cache)
			goto bad;
		cpuhp_state_add_instance_nocalls(CPUHP_BIO_DEAD, &bs->cpuhp_dead);
	}

	return 0;
bad:
	bioset_exit(bs);
	return -ENOMEM;
}
EXPORT_SYMBOL(bioset_init);

/*
 * Initialize and setup a new bio_set, based on the settings from
 * another bio_set.
 */
int bioset_init_from_src(struct bio_set *bs, struct bio_set *src)
{
	int flags;

	flags = 0;
	if (src->bvec_pool.min_nr)
		flags |= BIOSET_NEED_BVECS;
	if (src->rescue_workqueue)
		flags |= BIOSET_NEED_RESCUER;

	return bioset_init(bs, src->bio_pool.min_nr, src->front_pad, flags);
}
EXPORT_SYMBOL(bioset_init_from_src);

/**
 * bio_alloc_kiocb - Allocate a bio from bio_set based on kiocb
 * @kiocb:	kiocb describing the IO
 * @nr_vecs:	number of iovecs to pre-allocate
 * @bs:		bio_set to allocate from
 *
 * Description:
 *    Like @bio_alloc_bioset, but pass in the kiocb. The kiocb is only
 *    used to check if we should dip into the per-cpu bio_set allocation
 *    cache. The allocation uses GFP_KERNEL internally. On return, the
 *    bio is marked BIO_PERCPU_CACHEABLE, and the final put of the bio
 *    MUST be done from process context, not hard/soft IRQ.
 *
 */
struct bio *bio_alloc_kiocb(struct kiocb *kiocb, unsigned short nr_vecs,
			    struct bio_set *bs)
{
	struct bio_alloc_cache *cache;
	struct bio *bio;

	if (!(kiocb->ki_flags & IOCB_ALLOC_CACHE) || nr_vecs > BIO_INLINE_VECS)
		return bio_alloc_bioset(GFP_KERNEL, nr_vecs, bs);

	cache = per_cpu_ptr(bs->cache, get_cpu());
	if (cache->free_list) {
		bio = cache->free_list;
		cache->free_list = bio->bi_next;
		cache->nr--;
		put_cpu();
		bio_init(bio, nr_vecs ? bio->bi_inline_vecs : NULL, nr_vecs);
		bio->bi_pool = bs;
		bio_set_flag(bio, BIO_PERCPU_CACHE);
		return bio;
	}
	put_cpu();
	bio = bio_alloc_bioset(GFP_KERNEL, nr_vecs, bs);
	bio_set_flag(bio, BIO_PERCPU_CACHE);
	return bio;
}
EXPORT_SYMBOL_GPL(bio_alloc_kiocb);

static int __init init_bio(void)
{
	int i;

	bio_integrity_init();

	for (i = 0; i < ARRAY_SIZE(bvec_slabs); i++) {
		struct biovec_slab *bvs = bvec_slabs + i;

		bvs->slab = kmem_cache_create(bvs->name,
				bvs->nr_vecs * sizeof(struct bio_vec), 0,
				SLAB_HWCACHE_ALIGN | SLAB_PANIC, NULL);
	}

	cpuhp_setup_state_multi(CPUHP_BIO_DEAD, "block/bio:dead", NULL,
					bio_cpu_dead);

	if (bioset_init(&fs_bio_set, BIO_POOL_SIZE, 0, BIOSET_NEED_BVECS))
		panic("bio: can't allocate bios\n");

	if (bioset_integrity_create(&fs_bio_set, BIO_POOL_SIZE))
		panic("bio: can't create integrity pool\n");

	return 0;
}
subsys_initcall(init_bio);<|MERGE_RESOLUTION|>--- conflicted
+++ resolved
@@ -1036,8 +1036,6 @@
 }
 EXPORT_SYMBOL(bio_add_page);
 
-<<<<<<< HEAD
-=======
 /**
  * bio_add_folio - Attempt to add part of a folio to a bio.
  * @bio: BIO to add to.
@@ -1060,7 +1058,6 @@
 	return bio_add_page(bio, &folio->page, len, off) > 0;
 }
 
->>>>>>> 754e0b0e
 void __bio_release_pages(struct bio *bio, bool mark_dirty)
 {
 	struct bvec_iter_all iter_all;
